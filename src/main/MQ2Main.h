--- conflicted
+++ resolved
@@ -131,11 +131,7 @@
 MQLIB_API bool SendWndClick(const char* WindowName, const char* ScreenID, const char* ClickNotification);
 MQLIB_API bool SendWndNotification(const char* WindowName, const char* ScreenID, int Notification, void* Data = 0);
 MQLIB_API CXWnd* FindMQ2Window(const char* Name);
-<<<<<<< HEAD
-MQLIB_API CXWnd* FindEQMainWindow(const char* Name);
-=======
 MQLIB_API CXWnd* FindMQ2WindowPath(const char* Name);
->>>>>>> 12fc78e5
 MQLIB_API CXWnd* GetParentWnd(CXWnd* pWnd);
 
 MQLIB_API bool SendComboSelect(const char* WindowName, const char* ScreenID, int Value);
