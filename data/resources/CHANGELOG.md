<<<<<<< HEAD
April 12, 2023:
- test: Updated for patch
- test: Fixes for autologin
- test: Fix Me.Combat, add EverQuest.UiScale

April 2, 2023:
- test: Fix WindowOverride implementation. Fixes crashes in MQ2Map, MQ2ItemDisplay, etc.

April 1, 2023:
- Happy april fools
- test: Updated for patch
=======
April 24, 2023:
- Fix an issue where the loader would spam the log file with an error if more than
  64 eqgame.exe processes were running. Instead, it will swap to the WMI process
  monitor to retain functionality.
- Add experimental feature that resizes the game's render viewport to fit the central
  docking area when imgui windows are docked to edges of the screen. This can be enabled
  in Settings under Overlay (/mqsettings overlay).

April 19, 2023:
- live: Updated for patch
>>>>>>> c3c5f6f1

March 15, 2023:
- live: Updated for patch
- live: fixed zone guide structure

March 8, 2023:
- test: Updated for patch

February 24, 2023:
- Fix CryptAcquireContext error when importing Autologin profiles

February 23, 2023:
- test: Updated for patch

February 21, 2023:
- GetSpellDuration now returns correct duration. Deprecated EQGetSpellDuration.

February 20, 2023:
- emu: MQ Console will now allow GM commands (#zone)

February 15, 2023:
- live: Update for patch

February 10, 2023:
- Made some improvements to the performance of the mq console window.
- Added an option to the mq console window to adjust the number of lines
  of history that are stored.
- Fix bug where a file dialog could be docked in another window, resulting in
  the window flickering and becoming unusable.
- lua: Calling mq.delay in an ImGui callback will now trigger an error instead
  of silently failing.

January 30, 2023:
- lua: calling mq.delay from an imgui thread will now throw an error (#692).
- added missing RecommendedLevel to item (#691).

January 28, 2023:
- Frame limiter is now called Frame Limiter in the settings panel (previously FPS Limiter)
- MQ Console: Fixed last \ax so that it uses the previous default color instead of white
- Missing plugins will now report when the file is not found rather than the LoadLibrary error

January 23, 2023:
- Add /executelink command that will simulate a click from raw link text.
- spell datatype: Add Link member to generate clickable link text.
- spell datatype: Add Inspect method to open the spell display window.
- spell datatype: Added /vardata and /varset support for spell variables. Assigning
  a string or number will reassign the spell variable by spell name or id.
- achievement datatype: Add Inspect method to open achievement display window.
- emu: Fix crash when declaring a spell var (#688).

January 19, 2023:
- live: Fix for broken world container

January 18, 2023:
- live: Updated for live patch

January 17, 2023:
- item datatype: Add Item.Inspect method to open item display window on a particular item.

January 10, 2023:
- test: updated for patch

January 8, 2023:
- fix /removeaug (#669).
- imgui: Fix nested BeginDisabled calls (#672).
- emu: Fix TradeReady flags (#666).
- emu: Fix /itemnotify when matching invslot is also in a hotbutton.

January 6, 2023:
- lua: Added mq/Icons.lua for Icon usage in imgui
- tlo: Added Spell.Dispellable which returns true if a spell can be dispelled (#655)

December 14, 2022:
- test: updated for patch

December 8, 2022:
- live: updated for patch

December 6, 2022:
- live: Update for expansion patch
- live: Fixed Switch ids and names
- Added currency for NoS
- Added ${TradeskillDepot}, see the docs for full description of the members:
  https://docs.macroquest.org/reference/top-level-objects/tlo-tradeskilldepot/
- lua: Running "/lua run scriptname" will now prefer lua/scriptname/init.lua over
  lua/scriptname.lua. this is to make it easier to transition to the new directory layout.

November 29, 2022:
- emu: Fix PctExp and PctAAExp calculations
- tlo: Added BazaarItem.FullName
- lua: Fixed bug where /lua pause would not pause imgui thread
- lua: added -on and -off arguments to /lua pause

November 28, 2022:
- Huge update to settings window for MQ2Map plugin settings - /mqsettings plugin/map (#657)
- lua: Many more improvements to imgui bindings for lua.
- lua: Consolidated imgui demo scripts into examples/imgui_demo
- lua: Scripts can now be started by specifying a folder name if the folder contains init.lua.
- lua: Scripts can now require files relative to the directory that the script runs in.

November 24, 2022:
- test: fix zone count
- test: fix keybinds

November 23, 2022:
- test: updated for test patch
- Message box will now appear when overlay is stopped due to an error.
- lua: Many improvements to imgui bindings for lua. Notably, ImDrawList support has been
  added. Some of these features are evolving, check out examples/imgui_demo.lua for example lua code.
- lua: Added support for converting macro array types to lua tables (#641).
- lua: event and bind add/remove will now return true/false based on if the action was successful.
  These actions may fail if the event already exists with the specified name, for example.

November 16, 2022:
- live: Updated for latest patch
- Updated MQ2TargetInfoPHs.txt (#661)
- Updated Fish.mac (#605)
- Added refcounting to item and itemspell datatypes. This should fix a crash where a lua script
  consumes the last charge of an item causing it to disappear.
- plugins: Deprecated old item spell enum values. See deprecation warnings for replacements.
- lua: Added imgui bindings for TableGetColumnFlags (#658)

November 9, 2022:
- test: Updated for patch

November 3, 2022:
- test: Updated for patch

October 31, 2022:
- Added upper bounds check on ReagentID, NoExpendReagentID, and ReagentCount. The max number 
  of reagents for a spell is 4. ReagentCount[n] explains how many ReagentID[n] you need.
  For NoExpendReagentID is always just need 1 of the item.

October 26, 2022:
- live: Updated for live patch

October 16, 2022:
- test: Updated for patch

October 15, 2022:
- emu: Fix max pet buff count being incorrect

October 14, 2022:
- Add MaxFPS and MaxBGFPS to EverQuest TLO. Reports the settings found on the options window.
- Improved Macro TLO functionality to be able to retrieve some values while a macro isn't running.
- Fixed achievement categories not being found properly.

October 10, 2022:
- emu: Improved ability to capture crash reports.
- emu: Fixed CharSelect data (#627).

October 9, 2022:
- emu: Fixed issue causing custom UIs to create instability and other problems (#639).

October 6, 2022:
- Remove Spell.SPA - this wasn't actually a SPA and was some other meaningless value.
- Add Spell.CategoryID and Spell.SubcategoryID - the integer values of Category and Subcategory

October 2, 2022 (test):
- Updated for test patch

October 2, 2022:
- Autobank and related functionality has been moved from mq2main into its own autobank plugin. (#580)
- autobank: Added tradeskill item filter
- framelimiter: Fix framelimiter not bypassing built-in limiter when it is enabled.

September 26, 2022:
- Fix Me.Levitating (#632)
- Add more robust ini handling options - see http://docs.macroquest.org/reference/data-types/datatype-inifilesectionkey
- Add .StripLinks memember to string types which will return the plain text version of a string containing links

September 21, 2022 (live):
- Fix achievement crash (#629).
- Updated for live patch

September 18, 2022:
- emu: Added back /timestamp for emulator builds to add timestamps to chat. Added checkbox
  to the mq settings window under a new "Chat" section. (#618)
- emu: Fix title bar click events on MQ2ChatWnd. (#616)
- emu: Fix tabselect crash. (#622)
- emu: Fix crash when checking spell stacking. (#624)
- emu: Fix crash when interacting with merchants. (#626)
- emu: Re-introduce GroupLeaderExp, GroupLeaderPoints, PctGroupLeaderExp, RaidLeaderExp,
  RaidLeaderPoints, PctRaidLeaderExp. (#625)
- emu: Re-introduce support for LAMarkNPC, LANPCHealth, LADelegateMA, LADelegateMarkNPC,
  LAInspectBuffs, LASpellAwareness, LAOffenseEnhancement, LAManaEnhancement, LAHealthEnhancement,
  LAHealthRegen, LAFindPathPC, LAHoTT (#625)

September 16, 2022 (test):
- Updated for latest test patch

September 7, 2022:
- /captioncolor will work when typed in EQ chat windows again (#619)
- Autologin profiles launched from MQ will now work properly for servers with spaces in
  their shortname
- Fixed a crash that would occur in macros when declaring an array of invalid size
- The "noparse" parameter in the Ini TLO is no longer case sensitive

Aug 19, 2022:
- Add ${MacroQuest.BuildName} to get the name of the build target (Live/Test/Emu)

Aug 17, 2022:
- Fix autoskills not returning proper values

Aug 17, 2022 (live):
- Updated for patch

Aug 12, 2022:
- /mapfilter will now store Radius values instead of toggle information (Fixes #600)
- Lua: Added mq.getAllSpawns and mq.getFilteredSpawns to return tables of spawns.
- LuaRocks is now distributed with MQ for using prebuilt Lua Modules from the MQ repo
- PackageMan is now distributed with MQ for a method of using LuaRocks in lua scripts
- Plugins that fail to unload will now be flagged as having failed and will not allow reload
  of the plugin or unload of MQ.  With this change, /unload now has the parameter "force"
  which will try to force unload stuck plugins and prompt for action if that cannot be
  accomplished.
- The tray util has a new option to "Unload All Instances (Forced)" which will send the
  "/unload force" command to all registered MQ instances.
- More info can be found at docs.macroquest.org

Jul 29, 2022:
- Added a modules folder primarily for storing architecture dependent lua modules
- mq.TLO.Lua.Dir now supports arguments (lua, and modules) to return the corresponding folder

Jul 27, 2022:
- Fix item statistics not matching item

Jul 22, 2022:
- Fix Corpse type to properly inherit from Spawn. Support checking for .ID and .Open when no
  corpse is currently active.

Jul 21, 2022:
- Fix achievements

Jul 20, 2022:
- Updated for patch

Jul 12, 2022:
- Fix MyRange Spell member (#563)

Jun 29, 2022:
- Fix EQ Exiting when MQ is loaded and an invalid UI is loaded (#572)
- Add parse function for lua scripts.  You can now parse any arbitrary macro data.
  - Usage Example:  mq.parse("${Me.Name}")
  - The return will always be a string and you will always be using the version 2 parser
  - It is still preferable to use the mq.TLO syntax when retrieving data from an existing TLO
  - The purpose of this function is to allow you to perform more complex operations when doing
    macro/ini conversions.

Jun 15, 2022:
- Updated for live patch.
- Potential fix for WinEQ2022 interoperability

Jun 9, 2022:
- ${Int[x]} is now capable of parsing numbers up to 64-bits, and will truncate the result.
- Fix reporting of spell buff counters.

Jun 8, 2022:
- Fix detection of aura and campfire spawns (#561)
- Fix ${Target.ID} now returns 0 instead of NULL to be consistent with
  other spawn type objects.

Jun 1, 2022:
- Fix ${Me.SkillCap} (#568)

May 27, 2022:
- datatype: ItemSpell: add members OverrideName, OverrideDescription.
  - OverrideName replaces the OtherName member. This is a name that overrides the spell name
    when the spell is on an item.
  - OverrideDescription overrides the description string from the spell, similar to OverrideName.
- datatype: Item: fixed off-by-one error with AugSlot. The Correct range is now 1-6 and now
  matches the Slot value as expected.

May 26, 2022:
- lua: Throw error if string argument to mq.delay contains no time unit.

May 20, 2022:
- Fix /drop (#564)

May 18, 2022:
- Updated for patch
- Number of buffs has changed for player and target. Buff arrays are now dynamically sized,
  and require some attention when using them in plugins:
  - Use GetPcProfile()->GetMaxEffects() to get the total number of effects (short and
    long buffs) for player
  - Use pPetInfoWnd->GetMaxBuffs() for the max number of buffs on the pet window.
  - Use pTargetWnd->GetMaxBuffs() for the max number of buffs on the target window.

May 13, 2022:
- Add Fellowship.Exists
- Move Inviter, Invited and IsBerserk from Spawn to Character (Me).
- Removed a bunch of unused members from Spawn
- plugins: Converted a bunch of globals into members of the pEverQuestInfo class. This
  includes a lot of globals that start with EQADDR_ and a few that don't. See the commit
  log for the full list.
- plugins: the keyboard movement defines __pulForward, __pulBackward etc have been removed.
  these are primarily used for movement. They are replaced with pEverQuestInfo->keyDown[cmd].
  cmd is a member of the KeybindCommand enumeration. For example: __pulForward can be replaced
  with pEverquestInfo->keyDown[CMD_FORWARD]

May 5, 2022:
- /exec no longer requires the fg or bg parameter.  The syntax has been updated and
  the functionality corrected to match what the previous syntax showed.

April 25, 2022:
- Updated for live hotfix patch.
- Fix potential issue with pcnames.

April 20, 2022:
- Updated for live patch.
- Fix netstat/hud display
- Fix /makemevisible
- Fix issue with Me.CombatAbility (and maybe others) not returning the correct values.
- plugins: PcProfile.Buff and PcProfile.ShortBuff have been deprecated and replaced with
  accessor functions GetEffect and GetTempEffect, respectively. Deprecation warnings have
  been added for this change. For accessing all buffs, both short and long, GetEffect can
  be used with MAX_TOTAL_BUFFS as the upper bound.

April 13, 2022:
- Fix Group.Members: Empty group will now report 0 instead of nil/NULL (#481).
- Fix Math.Rand: Replace with new number generator. There are no longer any limits on the
  upper or lower bounds of the random number range. The only requirement is that the
  minimum value must not be greater than the maximum.
- Fix Spell.Stacks to now only consider a duration if a nonzero value is provdied,
  otherwise the stacks check will ignore duration. Also applies to StacksPet.
- Fix crash in MapObject.cpp (#455).
- Fix Macro TLO to allow IsTLO and IsVariable while a macro is not running (#452).
- Fix non-functional /removeaug, and cleaned up the usage message (#485).
- Fix /mqanon cause hp bars to be empty (#483).
- Fix errant deprecation message when using ${Ground} (#445).
- Fix MacroQuest.LastTell (#463).
- Fix passing nil to mq.event or mq.bind causing crash. A lua error will be generated instead (#451).
- Add double click to select file in imgui file dialog (#453).
- Add Group.LowMana to report group member with lowest mana below threshold. Works like
  Group.Injured (#477).
- Add /alias reload (#478).
- lua: event text will now have mq color codes stripped (#486).

March 9, 2022:
- Updated for patch.
- Me.AssistComplete is temporarily disabled. Its been broken since x64 but
  the disabling is purposeful now to avoid crashing.

March 8, 2022:
- Spell SPA data for base, base2, and max are now 64 bit values.
- Spell Buff counters are now 64 bit values.
- GetSpellBase, GetSpellBase2, GetSpellMax, CalcValue all return int64_t now.
- GetSpellCounters, GetMySpellCounters, GetTotalSpellCounters, GetMyTotalSpellCounters all return int64_t now
- The associated macro data members for these return Int64 instead of Int datatypes.
- Plugins may exhibit warnings due to int64_t -> int conversions. These warnings ought to be addressed
  as appropriate by utilizing int64_t where arbitrary values may occur (like damage or healing values)
  and cast to int where they do not (like SPA or spell id values).

March 2, 2022:
- Fixed an issue with chat events cutting off chat
- Added Spawn types for BodyWet and HeadWet to complimenet FeetWet
- Updated FeetWet to include when standing in other liquids like lava or slime.  Underwater is still just water.
- Added WritePrivateProfileValue for plugin authors

February 25, 2022:
- Fixed some potential issues with detours. Possibly fixes issue with unloading/reloading
  causing problems with commands
- Moved GetSubscriptionLevel to core. If you have a copy of this function in your plugin,
  you can remove it now.
- Added GetClass(), GetClassString(), GetRace(), GetRaceString(), GetClassThreeLetterCode()
  to PlayerClient (SPAWNINFO) as convenience helpers for plugin code.
- Reverted an earlier change to MQ2Map during 64-bit conversion to potentially address an
  issue with the map.
- Fixed an event crash when text is marked as Spam

February 15, 2022:
- Updated for patch. Welcome to 64-bit MacroQuest.

January 25, 2022:
- Fix crash in ItemDisplay when viewing new merchant perk bag.

January 19, 2022:
- Updated for patch.
- Add missing ToL entry to GetZoneExpansionName() (#444)
- Fix Me.AmIGroupLeader not returning a proper bool.
- Fix a bug with /itemnotify and rightmouseup
- Fix /plugin command so that it parses the command line
- Add settings panel for ChatWnd
- lua: Added mq.gettime() which returns current time in microseconds

- Add DynamicZone.MinMembers
- Fix crash when reading DynamicZone.Leader and maybe others
- Fix crash casued be Me.Aura[0] (#449)

December 31, 2021:
- lua: Fix crash when using format string with ImGui.Text (hint: Format your string in lua instead)
- lua: Update table flags from latest integration of imgui
- lua: Fix ImGui.GetClipboardText bug
- main: /mqsettings now takes an optional parameter, the name of a section to focus.
    example: /mqsettings plugins/lua
- devtools: implement new switch inspector. This is a work in progress but is fully functional. Working on
    bringing over functionality that was originally implemented in Nav

December 27, 2021:
- Added IsSpellTooPowerful utility function that mimics client logic and incorporated it into StacksTarget and StacksSpawn

December 25, 2021:
- Added "clear" to /itemtarget and /doortarget to individually remove those targets

December 16, 2021:
- Fixed ${Me.SpellRankCap} (#430)
- Added Option to toggle Local Echo to the MacroQuest Console (#117)
- Toggling AutoScroll in the MacroQuest Console will now persist through subsequent loads

December 15, 2021:
- Fix ${Me.Invis[SOS]} showing true for rogues who have Rk 2 of SoS (#416)
- Fix an issue where ${Me.Moving} reported false when moving backwards
- Added ${Me.VitalityCap} and ${Me.AAVitalityCap} for parity of numerical output

December 9, 2021:
- Updated for patch

December 7, 2021:
- Happy Terror of Luclin Day!
- Added full support for the merchant perk and bag slot 11 and 12.
- Added ${Me.NumBagSlots} which returns the number of bag slots enabled in main inventory.
- Added ${TeleportationItem} TLO to access the teleportation item keyring.
- Fix crash when selling items using button from find item window (#426).
- Fix spell display for SPA_TRIGGER_SPELL_NON_ITEM
- Fix ${DisplayItem.Collected} (#420).

November 30, 2021:
- MacroQuest tray utility will now check Application Compatibility layers on startup.  To disable this check set
  DisableAppCompatCheck=true in the MacroQuest section of your MacroQuest.ini
- Added ShowAnon setting to TargetInfo - this will allow toggling displaying "ANON" or "ROLEPLAYING" in the window

November 17, 2021:
- Updated for latest patch
- Fixed crash where the running vector is modified during execution and invalidated the iterator

November 16, 2021:
- Add a potential workaround for a graphics engine crash
- Fix typo in XTARGET_MY_MERCENTARY_TARGET. Use XTARGET_MY_MERCENARY_TARGET instead (#409)
- Fix Me.Song not returning proper value when Me.Buff also has a match (#411).
- Add BaseEffectsFocusCap (SongCap) as a member of the Spells TLO

November 10, 2021:
- Changed the operation of delays in lua so that a delay will no longer block the entire script, only the running thread

November 8, 2021:
- Fixed the lingering lua crash issues caused by events with delays

November 2, 2021:
- When performing a spawn search, NPC Pets are now also considered NPCs (use nopet if you do not want this when searching NPC)
- The timestamp data type will now interpret correctly in Lua
- Bards are now considered "Slowers"

October 27, 2021:
- Restored hooks on Find Item window
- Implement more robust method of window switching. This improves /foreground behavior and
  profile keybinds from the launcher. This method utilizes the launcher to assist in foregrounding
  background instances of EQ. If this method fails, then it falls back to the existing method (#380)
- itemdisplay: Fix hang when inspecting items with certain kinds of spells.

October 26, 2021:
- Lua command is no longer case sensitive about script names (#403).
- Removed debug message from ItemDisplay
- Bzsrch: Fixed berserkers and searching for things that start with numbers (#398).
- Bzsrch: Better handling of queries that return no results (#335).
- Map: fix /mapshow not displaying map objects properly (#225)

October 26, 2021:
- ItemDisplay plugin has been rewritten with a focus on improving existing features:
  - Loot and Lucy buttons have been relocated nearby to an area that shouldn't overlap with existing controls
  - Spell and Item display information now updates correctly when the last window is recycled. This info
    will also be properly removed when the plugin is unloaded.
  - ${DisplayItem} will now track the most recently opened item display window, and will
    fall back to the next-most-recently-opened window if that one is closed, and so on.
  - ${DisplayItem[x]} is now 1-based, with valid values ranging from 1-6 representing one
    of the six possible item display window.
  - ${DisplayItem[<itemname>]} is now supported and will return the Item display window for
    the specified item name, if one exists.
  - Added Item and Window members to DisplayItem, which will return the related item and window.
    This can be used to do something like /invoke ${DisplayItem.Window.DoClose}
  - A settings menu in /mqsettings has been added with a whole bunch of options.
  - Added /itemdisplay reload to reload settings from ini.
  - Spell links in item display text will now link to spells. (Note, spell names in spell slots is not yet supported).
- /convertitem, /insertaug, /removeaug moved to main from ItemDisplay
- core: Removed reliance on undefined behavior from AddDetourf, now uses a type-checked implementation
  that can detect errors in setting up detours, and supports proper pointer-to-member and class hierarchies.
  If type-checking is problematic, an EzDetourUnchecked has been added.
- core: moved detour api declarations to include/mq/base/Detours.h
- spell display: Improved the behavior of finding spell names by category.
- autologin: Cancel autologin if cannot enter premium server due to free-to-play status. (#401).


October 21, 2021:
- Update for latest patch

October 20, 2021:
- Update for latest patch
- Fixed Map

October 9, 2021:
- Upgrade ImGui to 1.84 with new font renderer (FreeType) enabled
- overlay: VIEWPORTS feature is now OFF by default. Visit the overlay settings (/mqsettings)
  to turn it on.
- overlay: Implemented new revision of the ImGui overlay, hopefully squashing a bunch of
  issues and not creating very many new ones...
- overlay: /mqoverlay command has a couple new arguments: reload, resume, debug, stop, start
- Fix flickering issue caused by frame limiter when rendering UI at sim rate
- framelimiter: Restructured the framelimiter settings. Added some help tooltips too.
- framelimiter: Moved some options to only take effect when the frame limiter is active in the background.
- framelimiter: Added separate option for enabling frame limiting when in the foreground.

October 7, 2021:
- eqbugfix: Possible fix for "Mage" crash when casting spells from items.

October 5, 2021:
- Improved buff removal handling (#182).
- plugins: Added RemoveBuffByName, RemoveBuffBySpellID
- plugins: Renamed FindBuffID to FindBuffIndex, renamed RemoveBuffAt to RemoveBuffByIndex
- plugins: Removed RemoveBuff

October 1, 2021:
- Fix EverQuest.CurrentUI not getting updated after reinjection (#388).
- Add Stat and Count members to Keyring types (Mount, Familiar, Illusion) (#393).
- macros: keyring datatype renamed to keyringitem.

September 29, 2021:
- Added per-character settings for frame limiter. per-character settings are stored in
  servername_charactername.ini (#210).
- Added `/framelimiter reloadsettings` to re-read settings from ini.
- Fix ResetDevice crash after reloading mq
- Fix mouse scroll in imgui leaking into eq (#242).
- Fix imgui leaking into other render targets and causing issues (#286).

September 22, 2021:
- SpawnSearch:  Pets without PC masters will be assumed to be NPC Pets.  This fixes an issue where a
  spawn search for npcpet would fail to find a pet whose master was killed.

September 21, 2021:
- zoned.cfg and any of the Zone ShortName cfg files will no longer activate unles you're in game (#214)

September 19, 2021:
- lua: Fix plugin not initializing properly when an exception occurs while loading settings
- framelimiter: Fix UI not drawing when blind. (#285)
- framelimiter: Fix UI not drawing correctly when tied to simulation rate.
- framelimiter: Fix crash when logging out while in the background
- overlay: Fix edge case crash when graphics device is null (#363).

September 16, 2021
- Plugins can now be loaded via commands without requiring a MQ2 or MQ prefix.
  For example: "/plugin easyfind toggle" works to toggle the easyfind plugin.
- Fix /cleanup making inventory window appear instead of disappear
- Fix a crash that might occur if a plugin tries to execute a keypress when
  not in game.
- Fix a crash when /unload causes nav to unload before easyfind.
- Fix issue with RankName returning incorrect spell (#383) - really this time.
- Fix framelimiter not properly replacing the built-in throttler (#385).

September 15, 2021
- Updated for patch. Released before servers are up, there could be issues!
- Fixed issue with RankName returning the incorrect spell (#383)
- lua: fixed error message when script file doesn't exist
- lua: fix crash when checking for paused threads during OnWriteChat calls
- devtools: Added initial version RealEstate inspector that shows raw data about real estate
  plots and items. More work real estate capabilities coming in the future.
- devtools: added memory viewer to window inspector. Right click a window in the tree to access it.
- itemdisplay: Remove compare window. Use the one that is built in!

September 8, 2021
- eqlib: New code supporting mercenary aa's added, making mercenary aa access available to plugins.
- devtools: New alt ability inspector added for viewing data from player aa's and merc aa's.
- plugins: Added GetAAById to replace GetAAByIdWrapper.
- AltAbility type: Added Category (string), ShortName2 (string), GroupID (int)
- Switch type: Added state (int).

August 30, 2021
- Fix incompatibility with Innerspace/WinEQ when loaded at startup (#304)

August 29, 2021
- Added the following members to Window type for accessing tabs in a tabbed window: (#369)
   - TabCount, Tab, CurrentTab, CurrentTabIndex
- Added SetCurrentTab method to Window type for changing the current tab.
- More details on these can be found in the datatype docs at docs.macroquest.org

August 27, 2021
- Updated /mqanon command so that commands now work.  (Fixes #277, #280)
- Shortened the /mqanon "class" strategy to just the level and the class short name (Partially addresses #282)
- Added self (me) to the /mqanon all strategy for quick setup

August 25, 2021
- lua: **breaking** ImGui.Begin with flags now always requires a ImGui.End, unconditionally. Sorry, I
  missed this one the last time I was updating ImGui.Begin
- imgui: Fix a crash when too many End() calls occur
- autologin: Clean up duplicate logic and fix /switchchar (Fixes #311)
- autologin: Allow /switchchar and /switchserver to work if you didn't initally log in with Autologin
- autologin: Update Pause and Unpause to only work if the state machine is on (Fixes #151)
- autologin: Add Override for stopping at character select for Sessions and Station names (Partially addresses #145)
- autologin: Add new setting for CharSelectDelay with override for Sessions and Station names (Fixes #146)
- autologin: Change /relog command to only be available when logged in (it previously only WORKED when logged in)
- autologin: Add writing of global config when WriteAllConfig is set to true

August 24, 2021
- Added some error handling to catch imgui errors before they crash the game. These errors will
  suspend plugin ImGui usage. Fix the error and then run the command "/mqoverlay resume" 
- lua: Added missing overload for ImGui.SameLine(number, number)

August 20, 2021
- Added command for clearing mq console - /mqconsole clear
- Fix issue where /advloot shared # giveto name would not work when master looter was ungrouped in a raid

August 19, 2021
- Potential fix for mouse buttons getting stuck and causing issues with imgui
- Fix crash when performing /lua commands from within an imgui window.

August 15, 2021
- Fix ImGui lua threads from yielding after calling a command. ImGui thread isn't designed to yield. (#373).
- Fix MQCopyLayout command

August 14, 2021
- New TLO: ${Achievement} is now available for accessing achievements, achievement categories, and objectives.
- New DataTypes: achievementmgr, achievement, achievementcat, achievementobj
- For more details on these new types, please see the documentation at https://docs.macroquest.org

August 9, 2021
- Developer Tools: implemented new achievements inspector. Accessible from inspectors menu on the console.

August 8, 2021
- Added InGame.cfg which will execute for all characters once they are in game (#189)
- The cfg file search path will now search in Config\AutoExec before falling back to Config so that cfg files can be organized better (#170)

August 7, 2021
- lua: Further fixes for evaluating TLO object data members.
- lua: Partially reverted nil changes. see comments in #362 .
- lua: added mq.gettype to inspect the underlying data type of a data member usertype.
- Possible fix for a crash when the imgui overlay gets reset due to a lua exception.

August 6, 2021
- lua: /lua parse now prints the result of an expression to the console. (#365)
- lua: Empty/Invalid Macro data objects will now evaluate to nil, instead of "null" (#362)
- lua: os.exit will no longer crash the client and will instead exit the script (#297)

August 5, 2021
- Removed some old hooks for EQPlayNice. Consider using the built-in performance tools instead.
- Fix Target.bShowHelm (#331).
- Remove Spawn.BearingToTarget (#330). This is an internal state that is only updated when using /follow
  and its purpose or usage is extremely unclear.
- Fix Item.StackCount (#342).
- Fix Indexing group members in Group TLO (#346).
- Parse array index in Macro.Variable (#347).
- Fix Me.CashBank (#360).
- Fix Initialization of the lua directory (#361).
- dev tools: Added ZoneGuideWnd and ZonePathWnd customizations to WindowInspector
- dev tools: Added friendly tooltip to zone names in WindowInspector
- Evaluating Spawn.ID on a NULL Spawn will now return 0 instead of a parse error. This is intended as
  a convenience for utilizing Spawn variables that are set via ID.
- Fix auto scroll menu item in console window (#140).

July 31, 2021
- Added /mqsettings command to toggle the MacroQuest Settings window (you can still get to it from the EQ button as well)
- Added ShowMacroQuestConsole option to the MacroQuest.ini which allows you to default the Console to On if you'd like
- Fixed custom filters not being added properly (#327)
- Fixed /itemnotify (by name) choosing the wrong item when the item name started with a number, even though it was quoted ("1 lb. Cragbeast Meat" for example)

July 30, 2021
- Adding missing imgui mouse button enum values (#354).
- Reset the imgui overlay when a lua exception occurs on the imgui thread (#355). This will
  help prevent crashes when encounding lua errors, but not in all cases.
- Fixed some issues with type conversions in lua (#359).
- Fixed console commands not working at login.
- Refactored of MQ2Lua, please report any new bugs that might come up as a result!

July 24, 2021
- Added back the String TLO after a 16 year hiatus. Usage: ${String[foo].Right[2]} etc.

July 21, 2021
- Updated for patch

July 19, 2021
- Comands executed from console are now deferred so that they do not inherit the
  temporary floating point state of the imgui renderer (#351).
- Fix skeleton and other similar race checks when computing if character can mount.
- Fix ${Zone[xyz]} not returning correct value when 'xyz' is the current zone.

July 17, 2021
- Added /mqtarget and /eqtarget commands.  /mqtarget is the equivalent of the current /target commmand while
/eqtarget will use the game's existing command.  Macro authors can begin migrating to /mqtarget when they want
to use MacroQuest specific targeting.  Partially addresses #298

July 9, 2021
- Fixed /removebuff and /removepetbuff so they now accept quoted or unquoted strings (#184, #344, #345)
Updates to MQ2Lua:
** BREAKING CHANGE **
- If you are a Lua script author, a change has been made to ImGui.Begin: it must now
  **always** be followed by a ImGui.End, even if it returns false values. This
  was necessary to resolve the issue where it was ambiguous whether End should be
  called or not. Now, we just always expect you to call it if you called Begin.

- Added bit32.bnot, bit32.band, bit32.bor, bit32.bxor, bit32.lshift, bit32.rshift, bit32.ror, and bit32.rol
  These functions are provided to allow bitwise operations on 32bit integers.
- Exposed the following general functions to lua:
    PushStyleVar, PopStyleVar, TreeAdvanceToLabelPos, PushID (with arbitrary object), CheckboxFlags, GetStyle
- Exposed the ImGui Tables API to lua. It includes access to the following functions:
    BeginTable, EndTable, TableNextRow, TableNextColumn, TableSetColumnIndex, TableSetupColumn,
    TableSetupScrollFreeze, TableHeadersRow, TableHeader, TableGetColumnCount, TableGetColumnName,
    TableGetColumnIsVisible, TableGetColumnIsSorted, TableGetHoveredColumn, TableGetSortSpecs, TableSetBgColor
- Added the following enum types to lua:
    ImGuiSortDirection, ImGuiTableFlags, ImGuiTableColumnFlags, ImGuiTableRowFlags, ImGuiTableBgTarget, ImGuiStyle
- Added the following user types to lua:
    ImVec2, ImVec4, ImGuiListClipper, ImGuiTableSortSpecs, ImGuiTableSortSpecsColumn
- Added new way to import and ui ImGui. This has the advantage of allowing the use of ImGui in
  a global context

    require 'ImGui'
    local TEXT_BASE_WIDTH, _ = ImGui.CalcTextSize("A")
    function DemoFeatureImGui()
        -- do update
    end
    ImGui.Register('DemoFeature', DemoFeatureImGui)

- For an example of how to use most of these new apis, see lua/examples/demo_tables.lua

Updates to Timestamp type:
- Added TimeDHM to Timestamp type to express Days:Hours:Minutes
- Added Days to Timestamp type.
- Added MaxTimers and Timer to DynamicZone. Timer returns a type dztimer:

updates to DynamicZone:
* ${DynamicZone.MaxTimers}
  - returns the number of timers
* ${DynamicZone.Timer[N]}
  - access the timer by index
* ${DynamicZone.Timer[ExpeditionName|EventName]}
  - access a specific timer by its expedition and event name. Event
    name is optional and it will return the next expedition timer to
    expire if it is omitted.
- Added dztimer type with the following members: ExpeditionName, EventName,
  Timer, EventID.
- Fixed DzMember access

July 3, 2021
- Fix chat events in other languages not being able to use .equal for the matched text (#333)
- Fix ctrl+c to copy in the console window

June 24, 2021
- Fix crash that would occur for some characters while zoning
- Fix Task.Select and Task.Timer (#329)

June 12, 2021
- Added Macro Expression Evaluator tool. Can be used to display the result of a macro expression
  in real time. Find it underneath the Tools menu in the console.
- Added the following int members to Me: AirSupply, MaxAirSupply, PctAirSupply.
- Fix GetSpellByName returning wrong spell when multiple options are available with the same name
  by preferring a spell with a category over one that does not. (#321).

June 11, 2021
- Fix issue where invalid escape sequences would crash when printing to console (#322).
- Fix /doors not searching text properly
- static library build outputs are now written to build/lib in order to remove them from the
  output folder and also separate 32-bit and 64-bit versions.

May 28, 2021
- Fixed issue with keyboard input not working on popped-out windows
- Implemented new console editor with support for word wrap and item links.
- Fixed buyer window sorting (#238)

May 24, 2021
- Added the ability to render EQ icons in lua imgui bindings

May 23, 2021
- Corrected a long standing issue where you couldn't store mq userdata in lua variabls (#252)

May 17, 2021
- Added specific updates in frame limiter to allow for scribing and memming with no rendering (#279 & #167)

May 15, 2021
- Added variadic string arguments to mq.doevents() to allow for a list of specific events processing (#292)
- Added a command mq.flushevents() that takes variadic string arguments to drop events without processing them (#292)

May 14, 2021
- Added drag/drop interface to lua imgui bindings

May 7, 2021
- Plugins using pLocalPC->zoneId (GetCharInfo()->zoneId) will once again function properly (#287)

May 5, 2021
- Fixed InputText ImGui functions in the lua binding, also removed the buffer size argument.
- /mqlog will no longer force a parse on items sent to the log (#177)

May 1, 2021
- Fixed an issue with inventory slots being out of order due to ui load order (#247)
- Updated MQ2Bzsrch structure and fix bzsrch crash (#108)
- Fixed /maploc
- Fixed MQ2LinkDB and improved item link behaviors in general
- Misc fixes to mqanon (#278, #275)
- Add Select method to MQ2Bzsrch: /invoke ${Bazaar.Item[1].Select} (#202)
- Add SortedItem to MQ2Bzsrch, to return results sorted the same way as the search window.
    ${Bazaar.SortedItem[1]} returns first item in the bazaar search results.

April 26, 2021
- Allowed access to TreeView members as if they were list entries
- Added ${Macro.Variable[]} member to get macro variables outside the macro environment

April 18, 2021
- Fixed spawn datatype Buff member index to use MaybeExactCompare (and allow for =)

April 11, 2021
- Added file dialog to imgui infrastructure
- Added Lua gui that can launch scripts and observe script status

April 7, 2021
- Changed the Lua event callback signature to take the entire matched line as the first argument

April 6, 2021
- Fixed LineOfSight (#260)
- Various fixes to the assignment of macro data to spawn variable types.
- Removed blanket [MQ2] from WriteChat lines (#112)

Mar 26 2021
- Fix noauto being missed when using /plugin someplugin load noauto
- noauto in the engine command and in the plugin command is no longer case sensitive
- Fix loading of config for MQ2CustomBinds (#243)

Mar 20 2021
- Fix ${MacroQuest.Version} (#232)
- Fix News window not appearing at character select
- Fix coloring on the news window after date format change in changelog

Mar 17 2021
- Fix cached buffs not being able to look up buffs (#229)
- Fix ${Pet} defaulting to my pet (#230)
- Fix a crash in mq2chatwnd if /style is used before window is created (#231)
- Added right click menu to window inspector tree which gives the option to copy the window TLO
  text as well as opening up a new window inspector. (#224)

Mar 16 2021
- Fix Me.Pet (#227)
- Fix /face fast (#226)
- Add ${Me.Pet.Focus} - bool type, reflects the Focus state if your pet. (#228)

Mar 14 2021
- Implementation of SPAWNINFO has been switched over to use the new class hierarchy
  based on PlayerClient. SPAWNINFO and PlayerClient are now synonymous. Typecasts
  should no longer be needed.
- SPAWNINFO can now be assigned and copied between macro vars using the "spawn" type.
- An int can be assigned to a spawn var to look up the spawn by id.
- SPAWNINFO is no longer copyable or createable, all existing code paths that used
  SPAWNINFO as a container for mq2 data has been rewritten.
- Work-in-progress iteration of settings window for MQ2Map added. more to come in the
  future.
- ItemTarget no longer returns Spawn type. It now returns Ground type. It behaves the
  same way as Ground except that the default search is of the current ground item target.
- Certain SPAWNINFO global such as EnviroTarget or DoorEnviroTarget are now removed
  and no longer supported.
- Fixed FindItem window column sorting. Fixed money sorting to teach items with
  no vendor value as being the least valuable.
- Added bounds check to /notify to avoid crashing

Mar 07 2021
- Fix EQ_Spell structure misalignment
- Changed /doability so it now takes fake ID 1-6 where it previously only took 1-5
  because people were confused when fake IDs did not work.
    I strongly recommend you never use fake ID 1-8, it's incredibly stupid, just use the real
    name, for example /doability Hide or the REAL ID which in the example of Hide is 29, so /doability 29.
- Fix ${Me.PctExpToAA}
- Added sorting capability to the /buyer buy lines list
- Added sorting capability to the /barter inventory list
- Added Value column to the /barter inventory list so we can sort by merchant value.
- Added Rightclick on item feature to /barter inventory list so it opens up the item inspect window.
- Added FellowshipMember.Sharing

Mar 01 2021
- Fix :OnExit so that it processes even while paused.  This also fixes the behavior where you
  would have to /endmac twice on a paused macro with an :OnExit routine

Feb 16 2021
- Added Plugin TLO boolean member IsLoaded
  Example:  ${Plugin[mq2lua].IsLoaded}
- Added Me TLO int member MaxLevel to get the current max level based on your expansion
  This should help with TLP Max Level checks in scripts
  Example:  ${Me.MaxLevel}
  Would return 60 if you were currently on a TLP in Kunark/Velious/Luclin

Feb 12 2021
- Split MQ2TargetInfo into individual window components
  - MQ2TargetInfo deals with the target window
    - Use /targetinfo to see help
    - Use MQ2TargetInfo.ini to adjust UI specific settings
    - Added command line arguments perchar, distance, info, placeholder, and sight toggle options to modify each of the options.
  - MQ2XTarInfo deals with the Extended Target Window
    - Use /xtarinfo to see help
    - Use MQ2XTarInfo.ini to adjust UI specific settings
    - Added command line arguments perchar and distance toggle options to toggle options.
    - Fixed an issue where your Extended target window would be extended even if you did not have the slots available yet
  - MQ2GroupInfo deals with the Group Window
    - See MQ2GroupInfo Changelog

Feb 4 2021
- Fixed issues with custom UIs being reset when /reloadui is issued
- Fixed issues with having to reload plugins that modify the UI when using a custom UI
- Fixed issues with /multiline appending extra characters
- Deprecated IsXMLFilePresent -- this doesn't give you any indication of whether the XML
  file is usable, so we can rely on file checks for that and AddXML for the error messages.
- Added a helper function IsScreenPieceLoaded that can be used to check to make sure your
  custom UI addition is loaded (or not).

Jan 24 2021
- Implementation of CHARINFO has been switched over to use new class hierarchy based
  on PcBase and CharacterBase. Removed old CHARINFO/CHARINFONEW definitions. There should
  be no functional changes.
- Update /ini to create folder if it doesn't exist
- Fix PickupItem/DropItem (function used by itemnotify) to allow picking up and dropping
  items when they are in a closed bag.

Jan 20 2021
- Removed HTML Window code that was deleted from EverQuest.
- Added CLICKABLE parameter to Item.ItemLink datatype member.
- Update filename references from MacroQuest2 to plain MacroQuest.
- Fix listselect/comboselect: selecting out of range will deselect current item. Enables
  comboselect without using screen coordinates or opening combobox popup first.
- Fix /ini improper handling of NULL or absent parameters.
- Deleted gearscore code from MQ2ItemDisplay. Use the standalone plugin instead.

Jan 8 2021
- Fixed raid assist indexing
- Added WillLand and WillLandPet to Spell datatype. Checks if the buff will stack but without
  a duration component. This provides a raw "this will land on your target" check.
- Fix bool properly handling empty string as falsey
- Add warning when invalid datatype conversion is happening
- Added chance spells to Spell.Trigger member

Dec 10 2020
- Fixes to new alt currency
- Fixes for num expansions
- Fixed ZONE_COUNT, this should fix misc plugins that rely on it being correct.

Dec 08 2020
- Added .Move to the Window TLO Methods
	Usage: /invoke ${Window[GroupWindow].Move[100,200,300,400]} ([x,y,width,height])
	Omitting a parameter will use the existing value
- Added .SetBGColor to the Window TLO Methods
	Usage: /invoke ${Window[GroupWindow].SetBGColor[FF000000]} ([argb])
- Added .SetAlpha to the Window TLO Methods
	Usage: /invoke ${Window[GroupWindow].SetAlpha[255]} (0-255)
- Added .SetFadeAlpha to the Window TLO Methods
	Usage: /invoke ${Window[GroupWindow].SetFadeAlpha[255]} (0-255)

Dec 07 2020
- Fixed malo/tash detection problems

Dec 05 2020
- Chatwindow at charselect now saves it's position independently from in game

Dec 03 2020
- Added WarforgedEmblem and RestlessMark Currencies
- Added .Sharing to the fellowship tlo it returns true of false if exp sharing is on for the member
	Usage: /echo ${Me.Fellowship.Sharing[x]} where x is fellowship member 1-12

Dec 02 2020
- Added MarkNPC to the raid tlo

Nov 19 2020
- All instances of CFacePick has been changed to CPlayerCustomizationWnd

Nov 06 2020
- Update RaidType.MainAssist to support index by number or name.

Oct 31 2020
- Fixed a few spell and spellmgr bugs

Oct 21 2020
- Added raid to chat events - Cred Kaen01

Oct 13 2020
- Added a fix for stopping movement in mq2targetinfo

Aug 20 2020
- Fixed the findwindow feature

Aug 19 2020
- Fixed CButtonWnd::SetCheck
- Added CHotButton::SetCheck

May 14 2020
- Filled in the CGuild class

Apr 30 2020
- Me.Invis now takes an optional index or a name to return invis vs undead and animals
  Example 1: /echo ${Me.Invis} just return the normal one like before, are u invis of any kind.
  Example 2: /echo ${Me.Invis[ANY]} or just ${Me.Invis[0]} returns true if you are invis of any kind, same as just doing ${Me.Invis}
  Example 3: /echo ${Me.Invis[NORMAL]} or just ${Me.Invis[1]} returns true if you are normal invis.
  Example 4: /echo ${Me.Invis[UNDEAD]} or just ${Me.Invis[2]} returns true if you are invis vs undead
  Example 5: /echo ${Me.Invis[ANIMAL]} or just ${Me.Invis[3]} returns true if you are invis vs animal
  Example 6: /echo ${Me.Invis[SOS]} or just ${Me.Invis[4]} returns true IF you are a ROG AND in fact hidden AND have a skill of at least 100 in HIDE AND have the AA for SoS

Apr 29 2020
- Added ms to /delay
  Usage: /delay 1500ms
  will delay 1.5 seconds...

Apr 28 2020
- Optimized the GetGroupMainAssistTargetID inline.
- Fixed /foreground to respect maximizzed window pos - bug reported by Kaen01
- Added .SpellRankCap to the character TLO. It returns an in representing your characters spell rank cap.
  if it returns:
  1 = you CAN cast Rk. I spells
  2 = you CAN cast Rk. II spells
  3 = you CAN cast Rk. III spells

Apr 24 2020
- Optimized GetRaidMainAssistTargetID.

Apr 15 2020
- Fixed ${Me.CanMount} for some indoor zones that where not flagged as nomount and added bazaar, nexus to zones where its ok to mount.

Apr 14 2020
- Updated the FellowShip struct for LIVE

Apr 06 2020
- Added .MyDuration to the Spell TLO. It returns a ticktype of YOUR duration for the spell in question.
- Caption redrawing has been optimized to use less cpu cycles.

Apr 02 2020
- Add bSeeInvis, bSeeSOS and bSeeIVU to SpawnSearch - CTWN

Apr 01 2020
- Fixed ZoneFlags
- Fixed the _ZONELIST struct
- Added .CanMount to the Character TLO it's a bool it returns true if u can mount in the zone u are in and if it won't collide with an illusion u have on. 
- Added .ToiletPaper to the Character TLO it returns true if you need to go out and get more.

Mar 31 2020
- Fixed all Spell Stack checks. (yes again, hopefully for good this time.)

Mar 28 2020
- Removed a WriteChatf from Task.Timer
- Added a function which can be used by plugins to format numbers:
    EQLIB_API void PrettifyNumber(char* string, size_t bufferSize, int decimals = 0);
  If the given string is a number, it will add commas and set the desired number of decimals.
  For integers, leave decimals as 0. For floats, a value of 2 is recommended. Min is 0, max is 9.
- Added .Prettify to Int, Int64, Float and Double types. 
    Example: ${Me.MaxHPs.Prettify} => 30,103
    Example: ${Target.Distance.Prettify} => 1,151.24
  Prettify takes a number of decimals of precision as a parameter:
    Example: ${Target.Distance.Prettify[4]} => 1,151.2395

Mar 26 2020
- Added CAAWnd__UpdateSelected_x
- Added CAAWnd__Update_x
- Changed ShowSpellSlotInfo so it takes a custom linebreak.

Mar 25 2020 by ChatWithThisName
- MQ2ChatWnd: Added ingame toggles for SaveByChar, Autoscroll, NoCharSelect to the /mqchat command
  Available options are:
    no parameter, will output what it's currently set to. Example: /mqchat SaveByChar
    On - Turn on the option. Example: /mqchat autoscroll on
    Off - Turn off the option. Example: /mqchat NoCharSelect off

Mar 19 2020
- Added CXRect__operator_and
- Fixed CTextureFont::DrawWrappedText
- Added CTextureAnimation::Draw
- Added CTAFrameDraw::Draw

Mar 19 2020 by brainiac
- Made a couple additional changes to /taskquit from the update on Mar 16 2020:
    fix /taskquit <name> to search solo tasks when a shared task is present.
    fix /taskquit <name> to be exact match only
    change /taskquit <name> to no longer use quotes.

Mar 16 2020
- Extended the /taskquit command. It now takes an optional argument, "Name of Task" so we can use it to remove solo tasks as well. -Feature Cred: drwhomphd
   /taskquit without any argument works like before, i.e it removes the shared task if there is one.
- Usage /taskquit "Basic Training"

Mar 15 2020
- Fixed a bug with ${Macro.CurSub} it will now correctly return the sub its used in.
- Fixed a bug where tells you would not be detected in all languages. Thanks Kaen01 for report.

Mar 14 2020 by Sic
- Added ParcelStatus to the character TLO.
  Usage: /echo ${Me.ParcelStatus}

Mar 09 2020
- Updated for TEST
- Updated for LIVE
- Fixed ${Spell[permanent spell here].Stack} so it actually returns true when they DO stack.

Mar 06 2020
- Added CTabWnd::RemovePage
- Fixed CXWnd::DrawColoredRect crash

Mar 03 2020
- Updated for TEST
- Updated for LIVE
- Added CPageWnd::FlashTab

Feb 27 2020
- Updated for TEST
- Updated for LIVE
- Added support for spaces in /hotbutton Name. Use /hotbutton "Button Name With Spaces" in quotes.
- Fixed GetChildWndAt
- Updated CAAWnd::ShowAbility
- Filled in CPageWnd members
- Updated CHARINFO struct etc.
- Previously Updated:
- Fixed the CursorAttachment Struct
- Macro Authors, take notice: Fixed ${Me.AltAbility[blah].Rank} it now properly returns 0 if you don't have any points spent in a AA.

Feb 18 2020
-Updated for TEST
-Updated for LIVE

Feb 14 2020
-Updated for LIVE

Feb 11 2020
-Updated for LIVE

Feb 09 2020
- Fixed a bug where our version of /hotbutton would not save the button to the ini. - reported by DrWhomPhd

Feb 06 2020
- Updated for TEST

Feb 05 2020
- Updated for TEST

Jan 25 2020
-// ***************************************************************************
-// Function:    DoHotbutton
-// Description: our '/hotbutton' command
-//              Extends the built in /hotbutton command with multiple lines support
-// Usage:       /hotbutton [Name] <color> <Line:><Cursor:>[Text]
-//				<Line can be 1-5
-//				<Cursor can ONLY be 0 which means DO NOT put the hotbutton on the cursor.
-//				Usage:
-//				/hotbutton TheName 14 1:0:/echo hi	(Where 14 1:0: in this case means use color 14, then place /echo hi on LINE 1 and NO Cursor Attachment.)
-//				/hotbutton TheName 14 1:/echo hi	(Where 14 1: in this case means use color 14, then place /echo hi on LINE 1.)
-//				/hotbutton TheName 1:0:/echo hi		(Where 1:0: in this case means place /echo hi on LINE 1 and NO Cursor Attachment.)
-//				/hotbutton TheName 1:/echo hi		(Where 1: in this case means place /echo hi on LINE 1.)
-//				/hotbutton TheName 0:/echo hi		(Where 0: in this case means NO Cursor Attachment.)
-//				Finally, just doing /hotbutton TheName 14 /echo hi OR /hotbutton TheName /echo hi just calls the eq function like before.
-// ***************************************************************************

Jan 21 2020
- Added .Size to the Window TLO, it returns a string x,y
  Usage: /echo ${EverQuest.LastMouseOver.Size}
  Output: 100,200
- Added feature to be able to load tga files (animations) from local uifiles directory. -brainiac

Jan 20 2020
- Misc Fixes to triggers etc - braniac
- Me.CountersXXX now also count ShortBuffs (${Me.Cursed} now returns Restless Ice, for example.)

Jan 15 2020
- Added /invoke to the list of commands that can trigger a bind.
- Updated for LIVE

Jan 14 2020 by Sic
- Updated MQ2Melee
- If you use builder don't forget to recheck it.

Jan 13 2020
- Updated max level to 115
- Updated the skillmanager for all builds.

Jan 13 2020 by Chatwiththisname
- Added MQ2SpellType Members: HastePct, SlowPct.
- Added GetMeleeSpeedPctFromSpell(PSPELL, bool) (Exported in Main)
- Added GetMeleeSpeedFromTriggers(PSPELL, bool) (not exported)
- Added HasTrigger(PSPELL) (not exported)
		GetMeleeSpeedPctFromSpell is used in HastePct and SlowPct.
		If the pSpell has a trigger it will automatically check the triggers for the modification speed. 
		Examples: 
			${Target.Slowed.SlowPct}
			${Me.Hasted.HastePct}
			${Spell[Slowing Helix].SlowPct}
			etc etc.
- Fixed GetSelfBuffBySPA(int, bool, int);
- Fixed GetTargetBuffBySPA(int, bool, int);
- Fixed GetSelfShortBuffBySPA(int, bool, int);
- Fixed HasCachedTargetBuffSPA(int, bool, PSPAWNINFO, PcTargetBuff);

	In all the above SPA buff checks if the SPA matched, but wasn't the increase or decrease
	desired, it would stop checking anymore buffs. 
	Example: ${Target.Slowed} should return a pSpellType of a slow debuff on the target. But
		if the target had a haste buff before the slow buff it would find SPA 11 and since it was
		an increase instead of a decrease it would return -1, or NULL. Changing it to break; for those
		SPA's allows it to continue checking the buffs and find any subsequent SPA 11's correctly.

Jan 12 2020
- Fixed the ZoneGuideManagerClient class for LIVE build.
- Updated for TEST

Jan 11 2020
- Fixed the ZoneGuideManagerClient class for TEST build.

Jan 10 2020
- ${Me.Spell[blah]} now searches for rank spells as well - brainiac
  Example:  You have Demand For Power Rk. II in your spellbook.
  Usage:    /echo ${Me.Spell[Demand for Power]}
  Output:   Demand For Power Rk. II
- MQ2Melee has been updated for ToV - Sic
- (If you use builder don't forget to recheck it.)

Jan 09 2020
- Added Me.Spell it return a SpellType selecting spells only from YOUR SpellBook. - brainiac
  Usage: /echo ${Me.Spell[Spirit of Wolf].ID}
  Output: 278
  Usage: /echo ${Me.Spell[278].Name}
  Output: Spirit of Wolf
- Fixed a wrong offset for pinstCBlockedBuffWnd_x for TEST build - SwiftyMuse
- Book Icon and Gem Icon IDs will no longer be shown in ItemDisplay when they are 0 - SwiftyMuse

Jan 08 2020
- Updated for TEST
- CONTENTS changed by dbg. The evolving stuff is now in its own struct, plugins that use it need to be edited.
  Example: PrePatch: pCont->EvolvingCurrentLevel
  Now: pCont->pEvolutionData->EvolvingCurrentLevel
  The Following are members of pEvolutionData: GroupID, EvolvingCurrentLevel, EvolvingExpPct, EvolvingMaxLevel, LastEquipped;
- ItemColor is now gone from CONTENTS.

Dec 21 2019
- Fixed a crash in mq2chatwnd.cpp on /camp desktop
- Fixed the chatwindow disappearing act.
- Fixed mq2eqbc window disappearing act.
  Don't forget to recheck it in builder.

Dec 20 2019
- Updated for LIVE
- If your chatwindow does not show up type /mqchat reset

Dec 19 2019
- Updated for TEST
- /plugin without specifying unload now acts like a toggle, if plugin is loaded it unloads it.

Dec 18 2019 Torment of Velious Build
- Updated for LIVE

Dec 06 2019
- Added .SpellIcon and .GemIcon to the Spell TLO.
- Fixed the Button structure

Nov 26 2019
- Added SubscriptionDays to the Character TLO it returns an int. Cred request: @sic
  Usage: /echo I have ${Me.SubscriptionDays} left before my all access expires.
- Updated MQ2AutoForage at https://www.macroquest2.com/phpBB3/viewtopic.php?f=50&t=9588&p=70471

Nov 23 2019
- MQ2Main (ChatWithThisName) Add /removelev command. typing /removelev will remove any levitation in the buff or shortbuff window. 

Nov 22 2019
- Fixed a bug where /aa wouldn't parse input

Nov 20 2019
- Fixed ${Me.SpellInCooldown}
- Fixed ${Me.InInstance}

Nov 20 2019
- Updated for LIVE
- Added .LeaderFlagged to the DynamicZoneType TLO it returns true if the dzleader can successfully enter the dz (this also means the dz is actually Loaded.)
- Usage: ${DynamicZone.LeaderFlagged}
- Added .Flagged to the DZMemberType TLO it returns true if the dzmember can successfully enter the dz.
- Usage: ${DynamicZone.Member[x].Flagged} where x is either index or the name.

Nov 14 2019 by brainiac
- Re-fixed EQINVSLOTWND
- Added ALT_MEMBER_GETTER macro that defines an alternate name that a member can be
  accessed with, thereby removing the need to immediately update all code to use new
  variable names.
- You can now use the old, or the new names for Slot1, Slot2, Slot3, Location and *suprise* Wnd.

Nov 13 2019
- Fixed EQINVSLOTWND.
- Renamed WindowType in the EQINVSLOTWND struct to Location
- Renamed InvSlot in the EQINVSLOTWND struct to Slot1
- Renamed BagSlot in the EQINVSLOTWND struct to Slot2
- Renamed GlobalSlot in the EQINVSLOTWND struct to Slot3

Nov 05 2019
- Right Clicking the Lucy button on the item display window will now open Lucy in your external default browser.
  Left Click opens it inside of eq as usual.

Nov 04 2019
- Task TLO can now be accessed by index to make iteration possible.
  Example: /echo ${Task[2].Title}
  NOTE: THIS INDEX IS NOT THE SAME INDEX AS THE ONE YOU SEE IN THE QUEST WINDOW LIST.
        We are iterating through the IN MEMORY quest entries, we are NOT
		iterating the window list, if you want to do that, use the Window TLO.
- Added .WindowIndex to the Task TLO it returns the Quest Window List Index. (if the window actually have the list filled...)
  Usage: /echo ${Task[3].WindowIndex}
  Usage: /echo ${Task[Into The Muck].WindowIndex}

Nov 02 2019
- Added item search by number to the ${Ground} TLO
- Example: /echo ${Ground[4]} will return the 4th closest item it finds.
- You should probably check that there actually are 4 items on the ground 
  with ${GroundItemCount} though, or it will obviously return NULL if there is'nt.
  I don't know how useful this feature is since we can iterate through .Next anyway, but someone asked for it so...

Nov 01 2019
- Added ${Me.Origin} which returns a pZoneType of your starting city.

Oct 26 2019 by SwiftyMUSE
- Fixed ${Spawn.State} so DEAD spawns don't show as STUN

Oct 22 2019 by Eqmule
- Fixed ${Task[blah].Select}

Oct 21 2019 by Eqmule
- Fixed SetEscapable and SetEscapableLocked

Oct 20 2019 by Chatwiththisname
- More /caption anon fixes.

Oct 16 2019 by Eqmule
- Updated for LIVE
- I am aware the .Select for the task tlo needs a fix, I can't get that in right now but will be looking at a fix the next couple days.
- Use the window tlo meanwhile if u need to select in that window.

Oct 09 2019 by Chatwiththisname
- Added two new /mapfilter options for CampRadius and PullRadius.
- They add two new circles that work like SpellRadius except it's stationary where set.
- Type /mapfilter for help.

Oct 02 2019 by Eqmule
- Made some changes to the ${Task} TLO
- It's likely some macros will break due to these changes, but
  I felt the upside with not having to rely on the window warrants that.

- New Feature: It's no longer needed to have the task window open to access the TLO.
- Added .Type to the TaskObjective TLO
  It returns a string that can be one of the following:
  Unknown,None,Deliver,Kill,Loot,Hail,Explore,Tradeskill,Fishing,
  Foraging,Cast,UseSkill,DZSwitch,DestroyObject,Collect,Dialogue
- Added .CurrentCount which returns the current count of the .Type needed to complete a objective.
- Added .RequiredCount which returns the required count of the .Type needed to complete a objective.
- Added .Optional which returns true or false if a objective is optional
- Added .RequiredItem which returns a string of the required item to complete a objective.
- Added .RequiredSkill which returns a string of the required skill to complete a objective.
- Added .RequiredSpell which returns a string of the required spell to complete a objective.
- Added .DZSwitchID which returns a int of the switch used in a objective.
- Example: /echo ${Task[The Grand Illusion].Objective[1].CurrentCount}
- Added .ID to the ${Task} TLO it returns an int of the task ID
- Example: /echo ${Task[The Grand Illusion].ID}
- Ok so fair warning, the taskwindow doesn't add items by index, unless sorted by first column,
  and even then, it can be "off" (because reasons)
  so... if you are smart don't use ${Task[1].ID} and expect it to be whatever is the first list item.
  ALWAYS refer to taks by their NAME.
  so like: ${Task[The Grand Illusion].Step.Index} WILL absolutely always return the correct index
  as returned by the taskmanager, but it might not be the index you "see" in the window.
  Bottomline, we should not rely on the window anymore.
  It's useful to look up the name of the tasks, basically.

Sep 18 2019 by Eqmule
- Updated for LIVE

Aug 26 2019 by Knightly
- Removed #knightlyparse
- New TLO ${MacroQuest.Parser}
- New slash command /engine parser <x> [noauto]      (where X is the version of the parser, right now 1 or 2 and noauto if you don't want it in your ini)
- New macro command #engine parser <x> 
- Parser gets reset to the default in your ini whenever a macro ends
- Full documentation at https://gitlab.com/Knightly1/mq2-parser-changes

Aug 21 2019 by EqMule
- Updated for LIVE
- Fixed the parser so it can run at charselect again. (Don't run macros there that need access to ingame variables...)

Aug 16 2019 by EqMule
- #knightlyparse is now a macro keyword, add it to the top of your macros if you want to use this version of the parser.
- Previously Fixed: EQGroundItemListManager

Aug 15 2019 by EqMule
- Fixed a zoning crash
- Fixed a crash on TEST in mq2itemdisplay when inspecting spells.

Aug 13 2019 by EqMule
- Updated for TEST

Jul 31 2019 by EqMule
- Fixed a clear target bug in mq2targetinfo -dannuic -knighty
- Next release:
- TODO: Fix EQGroundItemListManager so we can get /itemtarget working for guild objects again.

Jul 27 2019 by EqMule
- Turned on Knightlyparse.
- Added support for mq2dannet to mq2targetinfo.
- You can now confgure the mimic me feature in mq2targetinfo.ini to use dannet (or any other plugin u use for it's commands.)
- Added ${Me.LastZoned} to the character TLO. It returns a timestamp of last time you zoned.
- Removed EQ_END_ZONE and EQ_BEGIN_ZONE.
- Added new detours for zonechange detection.
- ${Me.Zoning} is depreciated, use ${Me.LastZoned} or just wait for ${Zone.ID} to change.

Jul 17 2019 by EqMule
- Updated for LIVE

Jul 15 2019 by EqMule
- Updated for TEST

Jul 11 2019 by EqMule
- Updated for TEST
- Updated for LIVE
- updated for EMU
- Fixed a crash when /echo ${InvSlot[enviro1].Item.ID} - cred report kaen01

Jun 22 2019 by EqMule
- Updated for TEST
- Updated for LIVE

Jun 20 2019 by EqMule
- Fixed Me.PctExp and Me.PctAAExp
- Fixed /advloot
- Fixed a mq2ic crash. cred: psxoxo

Jun 19 2019 by EqMule
- Updated for LIVE
- Added ${Macro.CurSub} returns the name of the current Sub being executed. -cred alynel
- Added ${SubDefined[blah]} it returns a bool if a Macro Sub is defined. -cred alynel
- Previously Added: .CachedBuff[x] to the spawn tlo where x is a spellid if its a number and a spell name if not. It returns a MQ2CachedBuffType.
- Previously Added: .CachedBuff[#x] to the spawn tlo where #x is a buffslot between 1-97. It returns a MQ2CachedBuffType.
- Previously Added: .CachedBuff[*x] to the spawn tlo where *x is a index (buffslots are not sorted). It returns a MQ2CachedBuffType.
- Previously Added: .CachedBuff[^x] to the spawn tlo where ^x is a keyword. It returns a MQ2CachedBuffType.
	^x keywords: Slowed Rooted Mezzed Crippled Maloed Tashed Snared and Beneficial

- MQ2CachedBuffType has the following members:
	.CasterName .Count .Slot .SpellID .Duration

- Previously Added: .CachedBuffCount to the spawn tlo. it returns -1 if no buffs are cached for the spawn or number of buffs cached.
- Using CachedBuff to get buff info on targets, group members etc, only requires you to target the entity once. after thats done, buffs are cached.
- The upside is obviously that we don't have to target back and forth constantly.
- Usage: well lets say you are a druid and you want to know if a group members sow buff has worn off, you can just check CachedBuff without having to retarget the group member.
- /echo ${Group.Member[2].CachedBuff[Spirit of Wolf].Duration}

Jun 14 2019 by EqMule
- Updated for TEST

Jun 05 2019 by EqMule
- Fixed a crash in the TEST build.

Jun 01 2019 by EqMule
- Fixed Events for text that contain 'x12' tags
- Added Me.BlockedBuff and Me.BlockedPetBuff both return a pSpellType idea cred: chatwiththisname
- Usage: /echo ${Me.BlockedBuff[x].ID} where x is 1-40

May 30 2019 by EqMule
- Fixed /dosocial
- Some other stuff I'll documment later.

May 24 2019 by EqMule
- BuffsPopulated returns 1 for a empty buff list and a number above 1 if there was some buffs received.
  So if you do /echo ${Target.BuffsPopulated} and it returns 1 it means the target does not have any actual buffs, but the list was received (and it was empty).
  any number above 1 means the list was not empty...
  NOTE: Use ${Target.BuffCount} to get the ACTUAL VISIBLE buffs (BuffsPopulated is BuffCount + 1)
- Some other stuff I'll documment later.

May 23 2019 by EqMule
- Added the possibility to login new characters using plaintext credentials, no mq2 login profile needed:
	Usage:
	/loginchar servername^login^charname^password
	AND if you want to stop at charselect don't specify charname:
	/loginchar servername^login^password
- Made /quit command work at charselect
- Added a Syntax Error to the parser when you try to parse strings greater than 2048 instead of crashing you.

May 22 2019 by SwiftyMuse & EqMule
- Fixed ${Me.SpellInCooldown}
- Fixed some parsing bugs.
- 
May 17 2019 by EqMule
- Updated for TEST

May 16 2019 by EqMule
- Fixed Get Current Mana and Get Current Endurance
- Fixed MQ2Rez spam (yes really this time)
- MQ2Rez will now wait 1/10 of a second before clicking rez.
- Added /rez delay #### parameter where #### is milliseconds.
  default is 100 milliseconds.
- Added a /mqchat reset command. It resets mq2 window location in case it got moved off screen.
- All instances of the CSidlScreenWnd constructor has been fixed to use CXStr& instad of CXStr* (because it should be)
  Change plugins accordingly.
  Examples:
	change:
	CEQBCWnd(CXStr* Template) : CCustomWnd(Template)
	to 
	CEQBCWnd(CXStr& Template) : CCustomWnd(Template)

	change:
	class CXStr ChatWnd("ChatWindow");
	BCWnd = new CEQBCWnd(&ChatWnd);
	to
	BCWnd = new CEQBCWnd(CXStr("ChatWindow"));

May 15 2019 by Brainiac
- MQUI XML files may now be loaded from the MQ2 directory. Place them in
  the MQ2 directory under uifiles/default, or the name of your ui like you
  would in the EQ directory. When loading ui files, MQ2 will check for ui files
  in the MQ2 dir before checking in the EQ dir as it did before.

  To be clear, this is the search order for ui files:
  * <MQDir>\uifiles\<skin>
  * <MQDir>\uifiles\default
  * <EQDir>\uifiles\<skin>
  * <EQDir>\uifiles\default

  This lets you store your MQ2 ui files in your MQ2 directory, as well as giving
  you the option of storing your MQ2-specific custom uis outside the EQ folder.

- added c++ function: bool IsXMLFilePresent(const char*) for plugin authors to easily
  check if an XML file is available to be loaded. This will check all four locations where
  a ui file might be stored.
- added command: /reloadui
  It works just like "/loadskin <skinname> 1" but with less typing

May 15 2019 by EqMule
- Updated for LIVE

May 09 2019 by Brainiac & EqMule
- Multiple stuff
- Fixed a bug in CListWnd::AddString
  ALL instances of: AddString(&CXStr
  should be changed to: AddString(CXStr

May 07 2019 by EqMule
- Updated for TEST
- Events are not caught for system messages anymore.

May 02 2019 by Brainiac
- Fixed the CXWnd__IsActive_x offset

May 01 2019 by EqMule
- Fixed a crash in /caption anon on
- Fixed a crash in /unload

Apr 30 2019 by EqMule
- TBL plavceholder info will again display correctly on the targetwindow if you use mq2targetinfo.
- Changed a bunch of stuff, plugin authors you have until next patch to update your plugins.
- If you ned help mail the plugin to me and ill send it back fixed: eqmule@hotmail.com
  ALL global plugins in builder have been updated by me already, look at them for examples.
  No more direct access to the window struct members in prep for moving to classes.
  From now on call functions to get/put data out/in:
  Example: too many to list see CSW struct.
  I'll list 4 examples:  previously pWnd->XMLIndex now: pWnd->GetXMLIndex()
                         previously pWnd->dShow==false now: pWnd->IsVisible()==false
						 previously pWnd->dShow = true now: pWnd->SetVisible(true)
						 previously SetCXStr(&pWnd->WindowText,"blah"); now pWnd->CSetWindowText("blah");
						 previously GetCXStr(pWnd->WindowText,szOut); now GetCXStr(pWnd->CGetWindowText(),szOut);
- Added .NoExpendReagentID to the Spell tlo.
  Usage: /echo ${Spell[Burst of Fire].NoExpendReagentID[x]} where x can be 1-4
  This returns the ID of the needed Reagent you have to have in your inventory but will not be spent.

Apr 22 2019 by EqMule
- Updated for TEST & LIVE
- Find Item Window is now displaying merchant sell prices.
- Added sorting to find item window for the sell value column
- Added sorting to find location window for the distance column
- Fixed .NewStacks
- Fixed a autologin bug

Apr 20 2019 by EqMule
- Added Colors to Quest items and Tradeskill items in the FindItem Window list.
  Yellow=Quest
  Magenta=Tradeskill
  (No this is not configurable, I might add an option later.)

- Added a Value(Price) column to the FindItem window.
- Enjoy marking items for sale in the FindItem Window.
  Usage: mark some items while you have a merchant open, then click the Sell Marked button.
  Still Todo: display real merchant price instead of item value.
  Maybe add sort functionallity to Price column.

Apr 19 2019 by EqMule
- Updated for TEST
- Updated for LIVE

Apr 18 2019 by EqMule
- Added ${EverQuest.ValidLoc}
  Usage: /echo ${EverQuest.ValidLoc[123 456 789]}
  it returns true or false if the X Y Z location in the world is a valid player location.
  in other words: can I go to this loc or is it inside a wall or a mountain or a tree or whatever invalid location?(those locs will return false obviously)

- Fixed the ZoneGuideManagerClient class.

Apr 17 2019 by EqMule
- Updated for LIVE
- Previous updates see Apr 12 2019 by EqMule entry below.
- Added more anonymizing to chat when using /caption anon - chatwiththisname
- Moved advloot checkboxes dynamically to not cover fuse item button on mq2itemdisplay window  - chatwiththisname
- 
Apr 14 2019 by brainiac
- Fix crash/freeze from starting macro from within another macro

Apr 12 2019 by EqMule
- Updated for TEST
- Updated for LIVE
- Uncheck and Recheck the following Builder Plugins because they have been updated:
  MQ2Cast
  MQ2Radar

- In preperation for next weeks live patch the following offsets has been removed:
	pinstAggroInfo_x
	pinstAuraMgr_x
	pinstEQItemList_x
	pinstMercAltAbilities_x
	pinstRealEstateItems_x
	pinstCTargetManager_x
	pinstCTextOverlay_x
	pinstEQObjectList_x
- All of the above offsets are no longer static in the client so I have replaced them with 
  calls to the proper Instance/Get functions instead.

- Plugin authors, you need to make a few changes to access some SPAWNINFO members from now on:
  (don't change any other struct members if they happen to have the same name!)
  All instances of ->SpellCooldownETA needs to be changed to ->GetSpellCooldownETA()
  All instances of ->spawneqc_info needs to be changed to ->GetCharacter()
  All instances of ->ManaMax needs to be changed to ->GetMaxMana()
  All instances of ->ManaCurrent needs to be changed to ->GetCurrentMana()
  All instances of ->EnduranceMax needs to be changed to ->GetMaxEndurance()
  All instances of ->EnduranceCurrent needs to be changed to ->GetCurrentEndurance()
  All instances of ->Zone needs to be changed to ->GetZoneID()


Mar 29 2019 by EqMule
- Fixed MQ2Autologin
- Added .SelectedItem to the Merchant TLO
  it returns the currently selected item in the merchant window as a pItemType

Mar 26 2019 by EqMule
- Fixed multiple problems in arrayclass.h due to client changes.

Mar 23 2019 by EqMule
- GetAACastingTimeModifier has been renamed to GetCastingTimeModifier (because it is)
- GetCastingTimeModifier and GetFocusRangeModifier has been changed to deal with a ctd.
- All plugin that call these needs to be changed, search for them and see how I fixed it in core.
- No plugins should call the EQ_Character1::GetCastingTimeModifier and EQ_Character1::GetFocusRangeModifier directly
- ALWAYS call the wrappers in mq2inlines. (well you can continue calling them directly but good luck with the crashes)
- Fixed crashes in the spell tlo members .MyCastTime and .MyRange
- CONTENTS member ItemType has been renamed to RefCount
- This member should never ever be set or changed manually in plugins,
- it's an internal eqgame counter, if you mess with it you are going to screw up checksums and get disconnected.
- MQ2Cast needs to be updated look at the builder global version if you need help.
- 
Mar 18 2019 by EqMule
- Fixed a bug when doing /ctrl /itemnotify and OpenContainer needed to be called
- Added Make Me Leader to mq2targetinfo rightclick on group member menu

Mar 16 2019 by EqMule
- Updated for TEST

Mar 14 2019 by EqMule
- Fixed a crash when doing: /echo ${Window[MarketplaceWnd].Child[MKPW_AvailableFundsUpper].Text}
- Fixed ${Math.Abs} - SwiftyMUSE

Mar 13 2019 by EqMule
- Updated for LIVE

Mar 06 2019 by EqMule
- Updated for TEST
- All instances of CWChatInput has been changed to CW_ChatInput due to a client change.
- All instances of CWChatOutput has been changed to CW_ChatOutput due to a client change.
- If your plugin uses these, YOU need to change these as well.
- Plugins affected: mq2eqbc, mq2irc, mq2moveutils

Feb 22 2019 by EqMule
- Updated for TEST

Feb 21 2019 #2 by EqMule
- Fixed /ranged crash, yes really this time. It got another parameter, don't know what it is.

Feb 21 2019 by EqMule
- Fixed the spawninfo struct this means most weird crashes in mq2main and all kinds of plugins like mq2heals,mq2posse etc are now fixed.
- I will realign address comments for it later in practice it works.

Feb 20 2019 by EqMule
- Updated for LIVE

Feb 15 2019 by EqMule
- Updated for TEST

Feb 14 2019 by SwiftyMUSE
- MQ2ItemDisplay fixes:
  Crash bug for ${DisplayItem} and fix to handle display of links via raid/group/tells.

Feb 13 2019 by EqMule
- Updated for TEST

Feb 09 2019 by EqMule
- Added .StacksTarget to the Spell TLO it returns true or false
  Usage: /echo ${Spell[Shield of the Void].StacksTarget}
- Fixed IsSTackBlocked once and for all. Yes really this time.

Feb 08 2019 by EqMule
- Added /convertitem to mq2itemdisplay
- Example: /convertitem Wishing Lamp:

Feb 05 2019 by EqMule
- Fixed a bug in /unload
- Misc Stability fixes all over the place.
- Fixed a nasty stack overflow crash in mq2log

Jan 21 2019 by SwiftyMUSE
- Resync of code with ROF2EMU

Jan 21 2019 by EqMule
- Dump file directory will now be created if it doesn't exist
  this fixes the bug where you see a crash dialog that just say "Dump saved to"
- Added a lock on tlo member and tlo method access so the maps used there wont get corrupted by plugin that use threads to query or change members.
- The above change should fix a couple crashes i have gotten dumps for.
- I spent most of the day looking at crash dumps, I made several adjustments and fixes.
  Thanks to everyone that sent in dumps, please don't send anymore until u have updated.

Jan 19 2019 by EqMule
- Fixed a crash in Find Item Window when character had more than 1000 items.
- Fixed a bug where turning off Find Item Window Checkboxes setting would not save properly.

Jan 18 2019 by EqMule
- Fixed a crash when switching character.
- Added some code to catch crashes.
  I guess I'll find out if it works once people report if they see the dialog.
  It will save dump files as well. send those to eqmule@hotmail.com


Jan 16 2019 by EqMule
-Updated for LIVE

Jan 15 2019 by EqMule
- Added a fixed up version of Inventory.mac - wired420

Jan 15 2019 by SwiftyMUSE
- Resync of code with ROF2EMU

Jan 14 2019 by EqMule
- Added a new column to the Find Item Window which will let you mark items for delete or add them to never loot filter.
  Usage: mark some items by checking the ckecboxes, then click the Never Loot button to set their never loot advloot filter.
  Usage: mark some items by checking the ckecboxes, then click the Destroy Items button to delete them.

- It goes without saying, that if you have no idea what you are doing or if you are a complete imbecile, this feature might
  be too dangerous for you to have enabled, in which case you can disable it by right clicking the Destroy Item or the Never Loot button
  and then toggle the "Cool Checkbox Feature" on the menu that pops up. Default is ON.

Jan 09 2019 by EqMule
-Updated for TEST

Jan 07 2019 by SwiftyMUSE
- Added .Dotted to ${Me} and ${Target}
- Added .MaxMeleeTo to ${Target}
- Updated .Foreground in EverQuest TLO
  While not technically required... (although it improves performance)
  Anyone using GetForegroundWindow() call should change their code
  to use the new exported gbInForeground instead of making calls in the plugin pulse function.
  These Global builder plugins are updated so as not unnecessarily using cpu in pulse:
  MQ2AdvPath, MQ2CpuLoad, MQ2FPS and MQ2Radar
  These Personal plugins should be updated, including, but not limited to:
  MQ2Clip, MQ2Focus, MQ2Nav, MQ2SoD, MQ2Task, MQ2ViewPort, MQ2WinPath

Jan 03 2019 by EqMule
- ${Me.Ability[#|X]} now return the real ID/Name of a Ability...
  Example /echo ${Me.Ability[Hide]}
  returns: 29
  /echo ${Me.Ability[29]}
  returns: Hide

  Before this change doing ${Me.Ability[Hide]} would return whatever number 1-6 you had assigned to Hide in Abilities.
  NOW it returns 29, which is the actual ability ID for Hide.

- /doability # now takes REAL ability IDs as well as the "fake ones", which are 1-6
  This means you can do /doability 29 and it will activate the Hide ability since it's REAL ID is 29...
  You can also still do /doability 1 and if you have Hide assigned as 1 in your abilities tab on the actions window, it will activate it.
  This is kinda stupid though, so I recommend just doing /doability Hide instead, and 
  don't worry about where its assigned or not assigned at all...
- Added Run To, to the groupwindow rightclick menu, it will run you over to the group member you clicked.

Dec 19 2018 by SwiftyMUSE
- Added .Feared, .Silenced, .Invulnerable to ${Me} and ${Target}
- Added new .Named checking algorithm. You can use the new version by adding UseNewNamedTest=1 to the
  [MacroQuest] section in macroquest.ini
- Updated new SPA effects and corrected display of some others
- Added .Foreground to EverQuest TLO
- Added .BaseName to Spell TLO (spell name w/o any Rk. XXX crap)
- Fixed Me.GemTimer to clamp return to 0 after spell is ready to cast 

Dec 18 2018 by eqmule
- Updated for LIVE
- Updated for TEST
- Added Quest items to the autobank button rightclick menu
- Added an option Autoinventory from bank back to inventory (reverse AutoBank basically).
- /loadskin and /camp out/in out will not break this new feature anymore.

Dec 17 2018 by eqmule
- New Fature: AutoBank Filter : idea cred Kaen01
- Basically rightclick the autobank button to set options for items you like to autobank
  Click AutoBank Button WITHOUT anything on the cursor.
  If you have something on cursor AutoBank will just work like it always have and autobank the item
  BUT if your cursor is empty it will autobank:
  Collectibles if you have that option set. (off by default)
  Tradeskill Items if you have that option set. (off by default)
  Right now those are the two types of items it works for, I'm not against other item types so if anyone has some clever ideas let me know.
  Known Issue: need to add reloadui support so it's a little bit beta still, but anyway, I'll fix that later.

Dec 13 2018 by eqmule
- Updated for LIVE
- Updated the LOOTITEM struct
  This fix will break plugins that use that struct.
  Search the source for ->LootDetails.m_array to see how it should be fixed.
- NotifyOnServerUP in mq2autologin.ini can be left at =1 or =2 now, it will only trigger on server is up after server is detected as LOCKED or DOWN when the plugin first checks it.

Dec 11 2018 by eqmule TBL Launch
- Updated for LIVE
- Placeholders in mq2targetinfo for the PH button on the target window has been updated for TBL
- Made mq2autologin not try to join a locked/down server.
- Added NotifyOnServerUP to the mq2autologin inifile in the [Settings] section.
  If you set it to NotifyOnServerUP=1 it will BEEEEEEEEEEEEEEEP when server is up.
  If you set it to NotifyOnServerUP=2 it will also email you if you have the mq2gmail plugin loaded and correctly configured.
  You can try /gmail "hi there" "test" in game, if u get that, u will also get the autologin notification.
  Or just leave the setting as NotifyOnServerUP=0 and it wont bother u at all.
  I find it useful to enable it on patchday's when servers are LOCKED/DOWN
  Under normal circumstances, it should be set to 0, unless u really like 10 seconds of BEEEEEEPING everytime u login...

Dec 10 2018 by eqmule
- Updated for TEST
- Updated mq2auth.exe so it can be run silently now using the /silent switch - idea cred: brainiac
- Right Clicking the AutoBank button brings up a menu now in TEST and EQBETA builds.
  This menu is NOT useful atm, it's work in progress, just ignore it.

Dec 10 2018 by eqmule & SwiftyMUSE
- Updated for BETA

Dec 09 2018 by eqmule
- Updated for BETA

Dec 08 2018 by eqmule
- Updated for BETA

Dec 07 2018 by eqmule
- Updated for BETA
- The following feature has been on my todo list forever and was brought to life by @Knightly, all hail Knightly!
  Thanks for your support.
- Added the ability to interact with menus - cred : Knightly
  Example: /notify "open the door to the lobby" menuselect
  It will search the currently open menu for the words "open the door" and click that menu item if it finds it.
  the search is case insensitive and sub strings are fine
  thus you could just do /notify "open the" menuselect and it would still find and click that item
- 
- Added a new TLO: MQ2MenuType it inherits the Window TLO.
  It has 1 method:
	.Select : It will select a menu item (click it)
	usage: /invoke ${Menu.Select[open the door]}
	Output: none, it just clicks that entry if it finds it.

  It has 6 members:
	.Address : pIntType it returns the address of the currently open menu.
	.NumVisibleMenus : pIntType it returns number of currently visible menus. Ordinarily this is going to be 1 if a menu is showing and 0 if not
	.CurrMenu : pIntType it returns the index for the currently visible menu. Ordinarily this will be 0 if a menu is open and -1 if not
	.Name : pStringType it returns the name of the menu or the first items name.
	.NumItems = : pIntType it returns number of items in the currently open menu.
	.Items : pStringType it returns the Itemname specified by Index
--  Usage Examples:
--	/echo ${Menu.Name}
	Output: Shabby Lobby Door
	/echo ${Menu.Open} (it inherits Window TLO, remember?)
	Output: TRUE
	/echo ${Menu.NumItems}
	Output: 4
	/echo ${Menu.Items[2]}
	Output: Adjust Placement
- Added some door defines.

Dec 06 2018 by eqmule
- Updated to include all faction names - SwiftyMUSE
- Updated for BETA
- I made some changes to /itemtarget /items and the ground tlo
  I don't want to say to much about it really there isn't much to say
  from a users perspective everything works like before.
  Basically the only difference should be that /items now display grounditems in guild halls as well.
  if ${Ground} or /itemtarget or whatever does not work as before let me know.
- Added /click right item
  this is mostly useful for like grounditems like shabby lobby door and so on that pops up
  a menu when you rightclick them.
- Work in progress -> adding a method to click menu items in the currently open menu.

Dec 05 2018 by eqmule & SwiftyMUSE
- Updated for BETA

Dec 04 2018 by eqmule & SwiftyMUSE
- Updated for BETA
- Updated for TEST

Dec 03 2018 by eqmule
- Updated for BETA
- Added /groupinfo mimicme on|off - it will do what the button does but from commandline
- Added /groupinfo followme on|off - it will do what the button does but from commandline
- Added /groupinfo cometome - it will do what the button does but from commandline
- This means if you dont want those buttons on the group window, just rightclick
  a group member and hide them, then create your own hotbuttons
  and put them wherever you like to get the same functionallity.
- Fixed a bug in mq2targetinfo that would change the alpha of the targetwindow/groupwindow/exttargetwindow
  it had no business doing that, sorry.

Dec 02 2018 by eqmule
- Updated for BETA

Dec 01 2018 by eqmule
- Updated for BETA

Nov 30 2018 by eqmule
- Updated for BETA

Nov 29 2018 by eqmule
- Updated for BETA
- Fixed Mimic Me to do /keypress HAIL instead of /say Hail, blah
  This should make hail repeating work for all NPCs.

Nov 29 2018 by eqmule
- Updated for BETA
- Fixed a issue with MQ2Hud stuttering. - SwiftyMUSE

Nov 28 2018 by eqmule
- Updated for BETA
- Updated for LIVE
- Added "Follow Me" to the rightclick menu for the groupwindow. - idea cred: sl968
  For this to work yuo need to have mq2eqbc loaded as well as mq2advpath and mq2targetinfo.
  It will issue a /bct <toon> //afollow command to the toon you rightclicked on.
- MQ2HUD Tweaks - dannuic

Nov 27 2018 by eqmule
- Updated for BETA

Nov 26 2018 by eqmule
- Let's pretend yesterday's release didnt happen, mq2targetinfo was bugged, so we try again:
- Updated for BETA, LIVE and TEST
- Added /groupinfo reset if you have ANY problem at all with default UI, just run this command it will reset to WORKING ini.
  Old settings will be saved in MQ2TargetInfo.bak

- Added /groupinfo reload
  you can use it to reload the ini when you make changes to button locations etc.
- I made a lot of changes to how mq2targetinfo adds itself to the UI
  Basically if you have a custom UI it will now save button locations and so on in it's own section of the ini file.
  Example ini:
  [code]
	[Default]
	UsePerCharSettings=0
	ShowComeToMeButton=1
	ShowFollowMeButton=1
	ShowMimicMeButton=1
	ShowHotButtons=1
	ShowDistance=1
	ShowExtDistance=1
	ComeToMeText=Come To Me
	ComeToMeCommand=/bcg //nav id ${Me.ID}
	ComeToMeToolTip=/bcg //nav id ${Me.ID}
	FollowMeText=Follow Me
	FollowMeCommand=/bcg //afollow spawn ${Me.ID}
	FollowMeeToolTip=/bcg //afollow spawn ${Me.ID}

	[UI_default]
	DynamicUI=1
	GroupDistanceLoc=0,-20,70,0
	ComeToMeLoc=61,27,6,46
	FollowMeLoc=61,27,48,88
	MimicMeLoc=61,27,90,130
	HotButton0Loc=97,64,6,46
	HotButton1Loc=97,64,49,89
	HotButton2Loc=97,64,92,132
	TargetInfoAnchoredToRight=0
	TargetInfoLoc=34,48,0,40
	TargetDistanceLoc=34,48,90,0
	ExtDistanceLoc=0,-20,70,0

	[UI_zliz]
	DynamicUI=0
	GroupDistanceLoc=0,-8,60,0
	ComeToMeLoc=41,1,1,41
	FollowMeLoc=41,1,42,82
	MimicMeLoc=41,1,83,123
	HotButton0Loc=76,36,2,42
	HotButton1Loc=76,36,44,84
	HotButton2Loc=76,36,86,126
	TargetInfoAnchoredToRight=0
	TargetInfoLoc=1,12,90,0
	TargetDistanceLoc=14,26,140,180
	ExtDistanceLoc=0,-20,70,0

	[UI_Melee]
	DynamicUI=0
	GroupDistanceLoc=-3,-15,120,-70
	ComeToMeLoc=36,2,4,44
	FollowMeLoc=36,2,46,86
	MimicMeLoc=36,2,88,128
	HotButton0Loc=36,0,134,174
	HotButton1Loc=36,0,174,214
	HotButton2Loc=36,0,214,254
	TargetInfoAnchoredToRight=0
	TargetInfoLoc=1,13,90,60
	TargetDistanceLoc=50,62,140,0
	ExtDistanceLoc=0,-20,90,0

	[UI_sars]
	DynamicUI=0
	GroupDistanceOffset=0
	UseGroupLayoutBox=1
	GroupDistanceLoc=0,12,70,-5
	GroupDistanceElementPrefix=GW_Gauge
	ComeToMeLoc=33,3,0,30
	FollowMeLoc=33,3,32,62
	MimicMeLoc=33,3,64,94
	HotButton0Loc=69,39,2,32
	HotButton1Loc=69,39,34,64
	HotButton2Loc=69,39,66,96
	TargetInfoAnchoredToRight=0
	TargetInfoLoc=74,86,140,0
	TargetDistanceLoc=112,124,0,230
	UseExtLayoutBox=1
	ExtDistanceLoc=0,12,30,-20
  [/code]



Nov 24 2018 by eqmule
- Updated for BETA
- Custom UI Extended Target Window crash fixed in MQ2TargetInfo.

Nov 23 2018 by eqmule
- Updated for BETA
- Added MORE support for custom UI's to MQ2targetInfo
  I don't know much about custom UI' as I have only used a couple of them
  and my experience with them, well i was not impressed, the reason is that they are outdated
  they dont show aggro percentages, they use hardcoded sizes and thus cant be resized, cant be moved, has no title, etc.
  Honestly, its a mess, if u have a good UI that has all the same controls as default, you are lucky.
  Now, to workaround these limitations, I have made some changes to MQ2targetInfo:
  First of all if your group window is not resizable, ill change it so it is.
  Second if it doesnt have proper .TopOffset I'll use Location.top instead and so on.
  Suffice to say, I have done my best to make this work for everyone.
  If this still isnt enough, you are going to have to actually edit either mq2targetinfo.ini
  and set the button locations there, or edit your UI's XML files.
  Well, or just unload mq2targetinfo...

  Bottomline is, the code I added now, should at a minimum not crash your custom UI
  and there is a good chance it actually works for it as well, although u might have to resize the window
  in order to see all buttons and distance etc.

Nov 22 2018 by eqmule thanksgiving edition.
- Updated for BETA
- I now disable MQ2TargetInfo for incompatible UI's
  I plan on fixing it but I dont have time today.

- Started the Task TLO overhaul, we are going to be able to access these things without having to have the window open.
  This also means we can now add some new members to it, like the type of task, reward, npc to turn into etc.
  More to come.

Nov 21 2018 by eqmule
- Updated for BETA
- Moved Mimic Me default position to where old hotbutton was.
- Moved old hotbutton to old Mimic Me default position to be more consistent because:
- I Added 2 more hotbuttons to the group window. There was unused space next to hotbutton 1... - idea cred: sl968
  Rightclick groupwindow and check or uncheck the menu for it to hide/show them.
  or use /groupinfo help
  There is no way to selectivly show only one or two, the show is either for all three or none.
  Because, well it makes the most sense and I dont want to clutter up the menu with 3 settings for it.

Nov 20 2018 by eqmule
- Updated for BETA

Nov 19 2018 by eqmule
- Updated for TEST

Nov 19 2018 by eqmule
- Updated for BETA
- Added distance for targets on the Extended Target Window
  You can control the feature by: /groupinfo show/hide extdistance
  Because distance label needs a few pixels to display, u *might* need to make the window a bit wider,
  it depends how many letters are in the mobs name that u fight.
- MQ2TargetInfo.ini now lets you customize what commands, texts and tooltips are executed/displayed for the Follow Me and Come To Me buttons
  Default entries are:
  [code]
	ComeToMeText=Come To Me
	ComeToMeCommand=/bcg //nav id ${Me.ID}
	ComeToMeToolTip=/bcg //nav id ${Me.ID}
	FollowMeText=Follow Me
	FollowMeCommand=/bcg //afollow spawn ${Me.ID}
	FollowMeeToolTip=/bcg //afollow spawn ${Me.ID}
  [/code]

Nov 18 2018 by eqmule
- Updated for BETA

Nov 17 2018 by eqmule
- Updated for BETA

Nov 16 2018 by eqmule
- Updated for BETA

Nov 15 2018 by eqmule
- Updated for BETA

Nov 14 2018 by eqmule
- Updated for LIVE
- Updated for BETA

Nov 13 2018 by SwiftyMUSE
- Updated ROF2EMU build to bring to current.
- Fixed a GetItemLinkHash crash on BETA.

Nov 13 2018 by eqmule
- Updated for BETA
- Updated InvSlotMgr for TEST and BETA it has 0x900 slots now.
  This means /itemnotify in <pack#> <slot#> rightmouseup will work again.
- FirstFreeSlot now returns -1 if no freeslot is found.
- FirstFreeSlot returns 0-whatever, it does NOT start counting on 1 anymore.
  This means: if it return 0 the FIRST slot is in fact empty.
  if it returns 1 the SECOND slot is in fact empty, etc.
  We do this because in real life, from a coders perpective, arrays start at 0. not 1.
  and, thats just the way it should be.

Nov 12 2018 by eqmule
- Updated for BETA
- Added LoreEquipped, Luck, MinLuck and MaxLuck to the itemtype tlo for BETA
- Added some more fixes to /caption anon for spawn corpses etc - chatwiththisname

Nov 11 2018 by eqmule
- Updated for BETA

Nov 10 2018 by eqmule
- Updated for BETA

Nov 09 2018 by eqmule
- Fixed a /endmacro crash in the LIVE build
- Fixed a /endmacro crash in the TEST build
- Fixed a /endmacro crash in the BETA build
- Fixed ITEMINFO wrong size crash for TEST
- Updated for BETA

Nov 08 2018 by eqmule
- MQ2TargetInfo has been updated.
  You can now set UsePerCharSettings=1 if you want that in MQ2TargetInfo.ini.
  0 is default and means it reads settings from the [Default] section.
  I realized that having per char settings is cumbersome if you have A LOT of chars.
  The buttons on the groupwindow will only show when you are in a group now.
  Except the Hotbutton which will always show unless you change its show/hide setting. see /groupinfo help for more info.
- Added a tooltip for /groupinfo help on the main groupwindow.
- Fixed a bug in mq2targetinfo which would cause the groupwindow hotbutton "hitbox" to overlap the disband button making it difficult to click.
- Added CheckMenu items for showing/hiding the groupinfo buttons to the rightclick group window menu.

- Updated for TEST
- Updated for BETA
- GLOBAL gMacroPause is gone now. Use gMacroBlock->Paused instead.

Nov 07 2018 by eqmule
- Updated for BETA
- FirstFreeSlot now returns 0 if there is no free slot found

Nov 06 2018 by eqmule & SwiftyMUSE
- Updated for BETA
- Brought ROF2 client in sync with current source.

Nov 05 2018 by eqmule & SwiftyMUSE
- Updated for BETA
- Even More Stuff

Nov 04 2018 by eqmule & SwiftyMUSE
- Updated for BETA
- More Stuff

Nov 03 2018 by eqmule & SwiftyMUSE
- Updated for BETA
- Stuff

Nov 02 2018 by SwiftyMUSE
- Updated Charinfo structure to add luck.
- Updated MQ2TargetInfo to remove compile warnings.

Nov 02 2018 by eqmule
- Updated for BETA

Nov 01 2018 by eqmule
- Updated for BETA

Oct 29 2018 by eqmule
- Updated for TEST (and LIVE)
- If you have been crashing I strongly recommend you update to this version.
- Fixed IsStackBlocked call that would corrupt the stack and lead to crashes in mq2melee etc - thanks htw for help looking into it.
- Fixed multiple problems with CHARINFO and CHARINFO2 that would cause a rare crash.

Oct 27 2018 by eqmule
- Added ${EverQuest.HWND} returns the everquest window handle.
- Added /foreground command it puts eq in the foreground.
  Usage: /bct <toon> //foreground
- Added a "Switch to..." menu item to the groupwindow rightclick menu, It will switch over to another group member easily.
  This menu only exist if mq2targetinfo is loaded.
- Fixed a ${Merchant.SelectItem[=blah blah]} bug, it should work properly now.

Oct 26 2018 by SwiftyMUSE
- Added debugging logic for stacks.
    Add BuffStackTestDebug=1 to your [MacroQuest] section of MacroQuest.ini
    to allow debugging information to be put in the log file for review by
    the developers.

Oct 26 2018 by eqmule
- Previously Added: ${Merchant.ItemsReceived} its true if the merchants itemlist has been filled in.

- Fixed a issue that prevented isboxer from launching eqgame processes without them crashing.
- Added a /groupinfo command to hide/show buttons on the group window
  Usage: /groupinfo help
- GroupWindow Button locations are now configurable in mq2targetinfo.ini
  plugin unload and reload is needed if you change button locations.

Oct 25 2018 by eqmule && Chatwiththisname
- Updated for LIVE
- Fixed /selectitem it selects items in your inventory when you have a merchant open.
  Usage: /selectitem "bottle of" will select a "bottle of vinegar" you can also do "=bottle of vinegar" to match EXACT name (its not case sensitive though)
- Added Methods to the Merchant TLO: .SelectItem .Buy .Sell .OpenWindow
  Usage:
  /invoke ${Merchant.OpenWindow} //will open the merchant closest to you, or if you have a merchant target, that mrchant
  /invoke ${Merchant.SelectItem[bottle of]} for a partial match OR ${Merchant.SelectItem[=bottle of vinegar]} if you need the name to match EXACTLY (its not case sensitive though)
  /invoke ${Merchant.Buy[100]} //buys 100 of whatever is selected with Merchant.SelectItem[blah]
  /invoke ${Merchant.Sell[100]} //sells 100 of whatever is selected with /selectitem
- Fixed /caption anon - Chatwiththisname
- Added Anon Caption string to ini file - Chatwiththisname
- Added command /caption reload to reread the ini on the fly - Chatwiththisname

Oct 23 2018 by eqmule
- MQ2TargetInfo is now part of Core.

Oct 22 2018 by eqmule
- Added some more good stuff to mq2targetinfo
- Fixed clicking playername in group window.
- Added a button called "Mimic Me" to the group window.
	If you have mq2eqbc loaded the button will work and will
	make your whole group do what you do, if u target someone they will all target your target.
	if you say something they will all repeat what you say.
	This is great for tasks etc.
- Added "Pick up nearest ground item" to the rightclick menu in the groupwindow.
    This makes the character you selected the menu on pick up the nearest grounditem to him/her
- Added "Click nearest door" to the rightclick menu in the groupwindow.
   This makes the character you selected the menu on click the nearest door to him/her
- Added a real Hotbutton to the groupwindow, you can now put a custom hotbutton there that does whatever you like.

Oct 19 2018 by eqmule
- mq2melee.cpp has been updated for Me->AAList changes in the builder go click the file and diff it to the old one to see what changed.
- MQ2TargetInfo has been updated.
- Added Distance to group members next to their name in the groupwindow.
- Added a button to the group window called "Come to Me"
	If you have mq2eqbc, mq2nav and mq2advpath and a proper mq2nav mesh loaded
	the button will work and will make your whole group come running to you.

- Added a button called "Follow Me" to the group window.
	If you have mq2eqbc and mq2advpath loaded the button will work and will
	make your whole group follow you around.

- Added a new character TLO member: Bandolier it has 4 members: Index,Active,Name,Item
    it has one method: Activate
	Usage: (assuming you have a bandoiler saved as "1HB")
	| check if its active:
	[code]
	/if (!${Me.Bandolier[${Bandolier[1HB].Active}) {
		/echo [${Time}] player want us to activate Bandolier: 1HB.
		/invoke ${Me.Bandolier[1HB].Activate}
	}
	/echo I have a ${Me.Bandolier[1HB].Item[1].Name} in my primary bandoilier slot
	Output: I have a Snowreaver in my primary bandoilier slot
	Item returns a bandolieritemtype which has 4 members: Index,ID,IconID,Name
	[/code]

- Made some adjustments to the ${Ground} TLO and added .First and .Last members to it.
	  /echo ${Ground} will now return the FIRST item in the list if you DO NOT done a /itemtarget
	  in which case it will return that item.
	  Prior to this change ${Ground} would just return NULL if an /itemtarget had not been performed.
	- Fixed a bug in ${Ground} which prevented it from be used as a type
	  Example:
	  [code]
	  |a Macro to show how to use /vardata
	|/vardata does NOT work like /varset
	|Opening and closing the dataportion must NOT use ${}

	#turbo 120

	Sub Main
		/declare MyGroundItem		ground		local
		/declare Count			int		local
	
		|Start by just setting it to the first entry found in the grounditems list:
		| NOTE that I DO NOT USE ${Ground.First}, but Ground.First that's just how /vardata works, so accept it.
		/vardata MyGroundItem Ground.First

		/for Count 1 to ${GroundItemCount}
			/echo \a-w${Count}. \awID: \at${MyGroundItem.ID} \awDist: \ay${MyGroundItem.Distance} \ag${MyGroundItem.DisplayName}
        		|move to next:
			/if (${Bool[${MyGroundItem.Next}]}) {
				/vardata MyGroundItem MyGroundItem.Next
			} else {
				/break
			}
		/next Count
	/return
	[/code]

- Fixed AAPointsAssigned in the CHARINFO2 struct, it is actually an array.
	Prior to this fix we used it like this: pChar2->AAPointsAssigned;
	Now we use it like this: pChar2->AAPointsAssigned[0];
	It contains points spent in each aa category. the first one is just total...

Oct 10 2018 by eqmule
- Updated for TEST

Oct 01 2018 by eqmule
- Fixed a bug in SpawnMatchesSearch which *could* cause group members to look like they gone offline.
- Added click to nav on map - dannuic
  Usage: hold down alt + leftclick anywhere on the mapwindow and nav will run u there if its loaded.

Sep 25 2018 by eqmule
- Updated for TEST

Sep 21 2018 by eqmule
- Updated for LIVE

Sep 19 2018 by eqmule
- Updated for LIVE
- Fixed a bug with /advloot giveto
- Cleaned up and completed the _EQCASTSPELLGEM struct, we have been using it wrong for years it seems.
- TimeStamp in the EQCASTSPELLGEM has been removed and is now (correctly) part of the CBUTTONWND struct
  it is named (correctly) CoolDownBeginTime there.

- RecastTime in the EQCASTSPELLGEM has been removed and is now (correctly) part of the CBUTTONWND struct
  it is named (correctly) CoolDownDuration there.

- The 2 above changes means plugins might need to be edited if they used the old struct.
  Here is an example of how to fix this:
  change:
  return g->TimeStamp + g->RecastTime - EQGetTime();
  to:
  return g->Wnd.CoolDownBeginTime + g->Wnd.CoolDownDuration - EQGetTime();
- Started on adding support for the UF emu client, no eta for when it will build.
- The EMU #define has been renamed to ROF2EMU
- Added a #define for UFEMU
  This means if you plugin was previously using #if defined(EMU) !defined or #ifdef or #ifndef
  it need to to properly add in defined(ROF2EMU) && defined(UFEMU) or the !defined in the proper places

Sep 12 2018 by SwiftyMUSE
- Added Banker for searches.
- Fixed .NumGems so it will give up to 14 based on your spellbar.

Sep 12 2018 by eqmule
- Updated for TEST
- Fixed /removeaug
- Added support for RewardSelectionWnd through the /notify command -Plure
- Added .StacksWithDiscs to the Spell TLO its a true/false
  I don't know if it works, its untested.
- Advloot giveto now works for raid members as well.
- Added .Collected and .CollectedRecieved and .Scribed and .ScribedRecieved to the DisplayItem TLO they return true/false

Sep 05 2018 by eqmule
- Updated for TEST

Aug 18 2018 by eqmule
- Updated for TEST

Aug 15 2018 by eqmule
- Updated for LIVE

Aug 09 2018 by eqmule
- Updated for TEST

Jul 20 2018 by eqmule
- Updated for TEST
- MQ2 contains NO active hacks, you can't warp and you can't "gank" etc.
  Now, I bring this up since there is a thread on the official forum right now about cheat programs.
  They are NOT talking about mq2, but another program which I will NOT link to or promote in any way, in fact we condemn it.

Jul 19 2018 by eqmule
- Updated for LIVE

Jul 14 2018 by eqmule
- Updated for TEST

Jul 11 2018 by eqmule
- Updated for TEST

Jul 09 2018 by eqmule
- Added support for MQ2Radar

Jun 22 2018 by eqmule
- Updated for TEST
- Fixed a bug in mq2itemdisplay that would spam uierrors.txt

Jun 20 2018 by eqmule
- Updated for LIVE
- They removed the heroic resists from iteminfo, so I did to.
  I dont think anyone was using those anyway.

Jun 19 2018 by eqmule
- Updated for TEST

Jun 18 2018 by eqmule
- Added support for emu mq2labels plugin

Jun 16 2018 by eqmule
- Fixed a bug for TEST

Jun 13 2018 by eqmule
- Fixed ITEMINFO for TEST
- Fixed invslot charm

Jun 13 2018 by eqmule
- Updated for TEST

Jun 08 2018 by eqmule
- Added ActorDef to the spawn tlo it returns the name of the actor as a string

Jun 07 2018 by eqmule
- Fixed a crash in mq2linkdb
- Fixed multiple potential null ptr crashes in core
- synced some rof2 emu code to latest live

May 30 2018 by eqmule
- Fixed a bug in .FirstFreeSlot it returned 0 if all slots in a container was empty, but it should return 1 as in slot 1 is the first empty slot
- Added support for the InvSlot TLO to return .Item (as a ItemType) for worldcontainers
  Example: /echo ${InvSlot[enviro].Item.FirstFreeSlot}
  it will echo the first free slot in the currently open worldcontainer (forge,loom etc)

May 29 2018 by eqmule
- Fixed ${InvSlot[tradex].Item} where x is 1-16 for trading with players and 1-4 for NPCs
- Fixed a potential NULL pointer crash in mq2hud
- Fixed a potential NULL pointer crash in mq2chathook
- Fixed a potential NULL pointer crash in mq2moveutils
- Fixed a rare invalid pointer crash in mq2targetinfo

May 25 2018 by eqmule
- Added .Trigger and .HasSPA to the Spell TLO
  .Trigger[x] returns a SpellType.
  .HasSPA[x] returns true or false
  Usage:
  Sub Main
	/declare i int local
	/if (${Spell[Livio's Malosenia].HasSPA[470]}==TRUE) {
		/for i 1 to ${Spell[Livio's Malosenia].NumEffects}
			/if (${Spell[Livio's Malosenia].Attrib[${i}]}==470) {
				/echo the spell Livio's Malosenia triggers ${Spell[Livio's Malosenia].Trigger[${i}].Name}
			}
		/next i	
	}
  /return

May 22 2018 by eqmule
-Fixed PCHARINFONEW

May 21 2018 by SwiftyMUSE
- Corrected stacking for changes to spa 148
- Corrected display of spa 148 to use new data format

May 18 2018 by eqmule
- Updated for TEST
- Added .Next and .Prev to the grounditem type. - cred Alynel
  Usage: /declare NextItem ground local
		 /echo ${Ground[thing i'm looking for].Next.ID}
- Fixed Me.XTAggroCount

May 16 2018 by eqmule
- Updated for LIVE
- Updated for TEST

May 13 2018 by SwiftyMUSE
- Added MQ2SoundControl to global build.
- Removed patterns from MQ2Camera, MQ2Moveutils, MQ2SoundControl
- Fixed keybinds, you can no longer bind to the 22 additional keybind names
- Changed ${Me} and ${Buff} TLO's
  Added DiseaseCounters, PoisonCounters, CurseCounters, CorruptionCounters
  Changed Counters to TotalCounters
  Updated all counters to correctly pull the spelldata values

May 08 2018 by eqmule
- Updated or TEST

May 07 2018 by eqmule
- ${FindItem} and ${FindBankItem} and ${FindItemCount} now takes item ids as well
  Example: /echo ${FindItemCount[12345]} will find how many items with the id 12345 you have.
- /itemnotify now takes item ids as well.
  Example: /itemnotify #12345 leftmouseup will pick up an item with the id 12345 if one exist.
  NOTE: the hash (#) IS mandatory when using it this way.

Apr 27 2018 by eqmule
- Added .Solvent to the Augslot TLO it returns a SolvenType and if empty just the Name :cred and nagging for weeks: maskoi
  SolventType has 4 members: Name which is a string type, ID as int, Item as itemtype and Count as int.
  Example 1: /echo ${FindItem[Cloth Cap].AugSlot[0].Solvent.Name}
  Output: Class I Augmentation Distiller
  Example 2: /echo ${FindItem[Cloth Cap].AugSlot[0].Solvent.ID}
  Output: 47001
  //if you dont have the solvent in your inventory:
  Example 3: /echo ${FindItem[Cloth Cap].AugSlot[0].Solvent.Item.Name}
  Output: NULL
  Example 4: /echo ${FindItem[Cloth Cap].AugSlot[0].Solvent.Count}
  Output: 0

Apr 24 2018 by eqmule
- Updated for TEST

Apr 23 2018 by eqmule
- Fixed Me.XTAggroCount and Me.XTHaterCount
- Added ${MacroQuest.Version} it will grab whatever version is set in the resource for fileversion for mq2main.dll
- Added ${MacroQuest.InternalName} it will grab whatever internal name is set in resource for the internalname for mq2main.dll
- Fixed a crash in /itemnotify

Apr 21 2018 by eqmule
- Updated for LIVE
- .Replace can once again take an empty second argument example ${Target.Name.Replace[mule,]} output Eq if targets name is Eqmule

Apr 20 2018 by eqmule
- Bugfixes.
- Fixed a null pointer crash in MQ2FPS thanks to almar for the report and dump file.

Apr 19 2018 by eqmule
- Fixed a bug in _SPELLBUFF, it had the wrong size and members
  this will fix any problems with casting spells etc.

Apr 18 2018 by eqmule and SwiftyMUSE
- Updated for LIVE
- You should remove DataCompare, FindOffsets and GetDWordAt from your plugins, they exist as inlines from now on in core.

Apr 17 2018 by eqmule and SwiftyMUSE
- Updated for TEST

Mar 17 2018 by eqmule
- Added .Path to the MacroQuest TLO
  Usage /echo ${MacroQuest.Path}
  returns the path to the folder mq2main.dll is in
- Added Name, Level and Count to the CharSelectList mermber of the EverQuest TLO
  Usage: /echo ${EverQuest.CharSelectList[1].Name}
  Usage: /echo ${EverQuest.CharSelectList[1].Count} yes I know it should be ${EverQuest.CharSelectList.Count} but just work with it like that.
  it returns the actual count of the characters in the list.

Mar 16 2018 by eqmule
- Updated for LIVE and TEST Fixed the ITEMINFO struct so things like StackSize works again.

Mar 14 2018 by eqmule
- Updated for LIVE

Mar 11 2018 by SwiftyMUSE
- Updated hotkey processing. You are now able to use any/all of the allowed modifiers win/alt/ctrl/shift keys.
  hotkey processing will allow characters `/~, 0-9, A-Z, NUMPAD0-9 as the keycode. For example, you might want
  win+ctrl+~ to be a valid hotkey.
  F12 is RESERVED for the debugger and can not be used as a hotkey. You can use F12 with a modifier.
- Updated XTAggroCount to return a value when only 1 mob is on xtarget.
- Added XTHaterCount as the number of mob on xtarget with AUTO-HATER.

Mar 11 2018 by eqmule
-Fixed another crash on TEST -brainiac

Mar 10 2018 by eqmule
- Updated the TEST build. If you crash use REBUILD on mq2main then build the rest again.
- mapcrash fixed - brainiac

Mar 09 2018 by eqmule
- Updated for TEST

Feb 27 2018 by eqmule
- Updated for TEST

Feb 22 2018 by swiftymuse
- Updated for LIVE
- Updated for TEST
- Fixed a crash that would occur in plugins that use the __msgTokenTextParam_x offset which was wrong. -eqmule
  If you unloaded a plugin and that stopped the crashing, you can now safely load it again.

Feb 21 2018 by eqmule and SwiftyMUSE
- Updated the TEST build.
- Updated the LIVE build.
  Look, we don't know for sure which plugins work and which don't after todays patch
  there was just too many things that changed but i can say that I know mq2cast needed an update here:
  from:
  [code]
  if (Cast->CastOnYou[0]) {
	sprintf_s(Temps, "%s#*#", Cast->CastOnYou);
  [/code]
  changed to
  [code]
		/*CastByMe,CastByOther,CastOnYou,CastOnAnother,WearOff*/
		if (char*str = GetSpellString(Cast->ID,2)) { 
			sprintf_s(Temps, "%s#*#", str);
  [/code]
  So from now on if you need the strings from spell use GetSpellString
- Updated mq2moveutils in the builder with new patterns

Feb 13 2018 by eqmule
- Added MQ2TargetInfo plugin to core
  It adds 3 features to the target window:
  1. Distance to target
  2. Can See
  3. PH - if the mob you target is a place holder for a named, it will show info on the named when clicked.

Jan 31 2018 by eqmule
- Added a toggle to the item display window to add/remove loot filter
- Moved the button so its always paralell to the modified label
- Fixed a crash when typing % in chat - cred: jimbob

Jan 24 2018 by eqmule
- Attempted to fix the empty char select list bug that pops up a window and says "Loading Characters" by going back to serverselect.
  I cant tell if the fix works or not since the bug is so rare.
- The itemdisplay window has a new button for looking up the item on lucy.
- New command: /itemdisplay
- Usage: /itemdisplay LootButton off/on if not specified its a toggle
- Usage: /itemdisplay LucytButton off/on if not specified its a toggle

- The following APIs where incorrectly named and has been changed to their correct names:
- CHtmlWnd__OpenUrl_x is now  CWebManager__CreateHtmlWnd_x
- CHtmlComponent__CheckUrl_x has is now CHtmlComponentWnd__ValidateUri_x
- pWebBrowser is now pCWebManager
- pinstCHtmlWnd_x is now pinstCWebManager_x
- All instances of CCharacterSelect are now CCharacterListWnd

Jan 23 2018 by eqmule
- Updated for TEST

Jan 17 2018 by eqmule
- Updated for LIVE Go build it at www.macroquest2.com/builder
- Added a "Add to loot filters" button on the itemdisplay window.
  Usage: click it and it will add the item as always greed and roll.
  This feature is only present if you have the mq2itemdisplay plugin loaded.

Jan 17 2018 by SwiftyMUSE
- Fix for tunare deity

Jan 15 2018 by eqmule
- Added /AddLootFilter syntax:  /AddLootFilter <itemID> <ItemIconID> \"Item Name\"
  Example: /AddLootFilter ${Cursor.ID} ${Cursor.IconID} "${Cursor.Name}"
  will add whateveris on your cursor to the advloot filters as always greed and roll.
- Added a AddLootFilter method to the DisplayItem TLO.
- Usage: /invoke ${DisplayItem.AddLootFilter} or ${DisplayItem[x].AddLootFilter} where x is 1 to 6
- this will add whatever item is in the DisplayItem to advloot filters as AG and Roll

- Added a new TLO MQ2ItemSpellType as pItemSpellType:
- Added some new pItemType members:
	Clicky,Proc,Worn,Focus,Scroll,Focus2,Mount,Illusion and Familiar
	they all return the new pItemSpellType
	which has the following members:
	SpellID,RequiredLevel,EffectType,EffectiveCasterLevel,
	MaxCharges,CastTime,TimerID,RecastType,
	ProcRate,OtherName,OtherID and Spell (Spell returns a spelltype)
- Added the .CanUse member to the itemtype.
  Usage: /echo ${Cursor.CanUse} or ${FindItem[whatever].CanUse} or ${DsiplayItem.CanUse}
  returns true or false if u can use the item on your cursor.
  NOTE: if your item does NOT have a class set, i.e. None/None it will return FALSE.
  I am just calling the original eq function so dont blame me for anomolies.

Jan 10 2018 by eqmule
- Updated for TEST Go build it at www.macroquest2.com/builder

Jan 07 2018 by SwiftyMUSE
- Corrected ${Me.Rooted}, credit Plure.
- Updated spell SPA displays with new SPA's.
- Added ${Me.MercAAPoints}, ${Me.MercAAPointsSpent}
- Corrected ${Me.CursorKrono}

Jan 07 2018 by brainiac
- Updated solution and project files to use latest Visual Studio 2017.
  If you're not using VS2017 yet, go download community edition for free: 
  https://www.visualstudio.com/downloads/

Jan 05 2018 by eqmule
- Updated for LIVE Go build it at www.macroquest2.com/builder

Jan 04 2018 by eqmule
- Updated for TEST Go build it at www.macroquest2.com/builder

Jan 01 2018 by eqmule
- Updated for LIVE Go build it at www.macroquest2.com/builder
- /tar npc now correctly targets the closest npc using distance3d.

Dec 28 2017 by eqmule
- Updated for LIVE Go build it at www.macroquest2.com/builder
- ${Group.Cleric} will now return the cleric as a spawntype if a cleric is in the group (not a mercenary but a REAL cleric)
- ${Group.Injured[90]} will return the numbers of people in the group that has a hp percent lower than 90

Dec 19 2017 by eqmule
- Updated for LIVE Go build it at www.macroquest2.com/builder

Dec 16 2017 by eqmule
- Updated for TEST Go build it at www.macroquest2.com/builder

Dec 12 2017 by eqmule
- Updated for TEST Go build it at www.macroquest2.com/builder
- Updated for LIVE Go build it at www.macroquest2.com/builder

Dec 11 2017 by eqmule
- Updated for BETA Go build it at www.macroquest2.com/builder

Dec 10 2017 by eqmule
- Updated for BETA Go build it at www.macroquest2.com/builder

Dec 09 2017 by eqmule
- Updated for BETA Go build it at www.macroquest2.com/builder

Dec 08 2017 by eqmule
- Updated for BETA Go build it at www.macroquest2.com/builder

Dec 07 2017 by eqmule
- Updated for BETA Go build it at www.macroquest2.com/builder
- Fixed the UIType enumeration so things like ${Window[MerchantWnd].Child[ItemList].List[1,2]} etc, will work again.

Dec 06 2017 by eqmule
- Updated for BETA Go build it at www.macroquest2.com/builder
- Updated for TEST Go build it at www.macroquest2.com/builder
- Fixed /loginchar server:charname it should once again work.

Dec 05 2017 by eqmule
- Updated for BETA Go build it at www.macroquest2.com/builder

Dec 04 2017 by eqmule
- Updated for BETA Go build it at www.macroquest2.com/builder

Dec 04 2017 by SwiftyMUSE
- Added new TLO member XTAggroCount to ${Me}
  Usage: /echo ${Me.XTAggroCount} or ${Me.XTAggroCount[100]}
  it returns the number of AUTO-HATER mobs on the extended
  target window where your aggro is less than the optional
  parameter N. N must be between 1-100 inclusive or it will be
  set to 100 (the default value).
  So, ${Me.XTAggroCount} and ${Me.XTAggroCount[100]} are identical.

Dec 03 2017 by eqmule
- Updated for BETA Go build it at www.macroquest2.com/builder

Dec 02 2017 by eqmule
- Updated for BETA Go build it at www.macroquest2.com/builder

Dec 01 2017 by eqmule
- Added new TLO member BardSongPlaying to ${Me}
  Usage: /echo ${Me.BardSongPlaying}
  it returns true if a bard song is playing and false if not.
- Fixed ${Me.SpellReady} to take bard songs playing into account properly so it returns true even if a song is playing.
- Added Category and Subcategory to the SpellDisplay Window.
- Updated for BETA Go build it at www.macroquest2.com/builder

Nov 30 2017 by eqmule
- Updated for BETA Go build it at www.macroquest2.com/builder

Nov 29 2017 by eqmule
- Updated for TEST Go build it at www.macroquest2.com/builder
- Updated for BETA Go build it at www.macroquest2.com/builder

Nov 28 2017 by SwiftyMUSE credit plure
- Updated all FindItem code to allow partial matches and consistently check
  your cursor, inventory (including bags), keyrings for the item. Will now
  allow partial and exact match checks for all.
- Update to consistently check bank/shared bank slots/bags and to allow
  partial and exact match checks for all.

Nov 28 2017 by eqmule
- Updated for BETA Go build it at www.macroquest2.com/builder

Nov 27 2017 by eqmule
- Updated for BETA Go build it at www.macroquest2.com/builder

Nov 26 2017 by eqmule
- Updated for BETA Go build it at www.macroquest2.com/builder

Nov 25 2017 by eqmule
- Updated for BETA Go build it at www.macroquest2.com/builder

Nov 24 2017 by eqmule
- Updated for BETA Go build it at www.macroquest2.com/builder

Nov 23 2017 by eqmule HAPPY THANKSGIVING
- Updated for BETA Go build it at www.macroquest2.com/builder

Nov 22 2017 by eqmule
- Updated for BETA Go build it at www.macroquest2.com/builder

Nov 21 2017 by eqmule
- Updated for LIVE Go build it at www.macroquest2.com/builder
- Updated for BETA

Nov 20 2017 by eqmule
- Updated for BETA

Nov 19 2017 by eqmule
- Updated for BETA

Nov 18 2017 by eqmule
- Updated for BETA

Nov 17 2017 by eqmule
- Updated for BETA

Nov 16 2017 by eqmule
- Updated for BETA

Nov 15 2017 by eqmule
- Updated for BETA
- Updated for LIVE

Nov 14 2017 by eqmule
- Updated for BETA

Nov 13 2017 by eqmule
- Updated for BETA

Nov 12 2017 by eqmule
- Updated for BETA

Nov 11 2017 by eqmule
- Updated for BETA

Nov 10 2017 by eqmule
- Updated for BETA

Nov 09 2017 by eqmule
- Updated for BETA

Nov 08 2017 by eqmule
- Updated for TEST
- Updated for BETA
- Added a new command: /usercamera - feature request by Bogreaper
  You can use it to set the current camera as well as save/load settings for user camera 1
  NOTE: "User Camera 1" is actually camera number 3 in the client...
  Cameras are defined as follows:
  0 = First Person Cam
  1 = Overhead Cam
  2 = Chase Cam
  3 = User Cam 1
  4 = User Cam 2
  5 = Tether Cam
  6 = Zoom Cam
  7 = Internal Cam (don't ask, it just is ok. It is used for things like when you edit the facial features of your character etc.)

  Just type /usercamera without any arguments to see help for it.
  It will display the current active camera in the Selector Window titlebar, this can be toggled with /usercamera on/off default is on.
  Example: switch to camrea 3 by doing /usercamera 3
           Then, adjust it how you like it, type /usercamera save
		   Ok, that's it, next time u want to get back to that EXACT camera position, you just do /usercamera load
		   You can create hotkey(s) as well.
		   Optional: you can do /usercamera save eqmule and it will save it for eqmule (or whatever your chanracter name is), same thing with load.
		   if you omit the character name, it just saves is as a global camera.


Nov 07 2017 by eqmule
- Updated for BETA

Nov 06 2017 by eqmule
- Updated for BETA #2

Nov 06 2017 by eqmule
- Updated for BETA

Nov 05 2017 by eqmule
- Updated for BETA

Nov 04 2017 by eqmule
- Updated for BETA

Nov 03 2017 by eqmule
- Updated for BETA
- Merchant Window TLO Fixed.

Nov 02 2017 by eqmule
- Updated for BETA

Nov 01 2017 by eqmule
- Updated for BETA

Oct 31 2017 by eqmule
- Updated for BETA

Oct 30 2017 by eqmule
- Updated for BETA

Oct 29 2017 by eqmule
- Updated for BETA

Oct 28 2017 by eqmule
- Updated for BETA

Oct 27 2017 by eqmule
- Updated for BETA

Oct 26 2017 by eqmule
- Updated for BETA

Oct 25 2017 by eqmule
- Updated for BETA

Oct 24 2017 by demonstar55
- Added ${Target.MyBuffDuration} it returns your buffs duration on the target.

Oct 24 2017 by eqmule
- Updated for BETA

Oct 23 2017 by eqmule
- Updated for BETA

Oct 22 2017 by eqmule
- Updated for BETA

Oct 21 2017 by eqmule
- Updated for BETA
- Updated for TEST
- We are currently testing the new build server for LIVE builds, pm me for an invite.

Oct 18 2017 by eqmule
- Updated for LIVE
- The latest zip is located here: http://www.mq2update.com/MQ2-Latest.zip

Oct 13 2017 by eqmule
- Updated for TEST
- MQ2Auth.exe now produces truly unique hashes, everyone needs to rerun it.
- You can now see what your MQ2Auth is by clicking the Show MQ2Auth menu item on the trayicon.
  this also optionally let you copy it to the clipboard.
- EQ_CHAT_HISTORY_OFFSET has been removed it was a pita to keep updated
	From now on do :
	OutputBox->MaxLines = 0x190;
	instead of
    (DWORD*)&(((PCHAR)OutputBox)[EQ_CHAT_HISTORY_OFFSET])=0x190; 

Oct 12 2017 by eqmule
- Updated for TEST
- Updated for TEST #2

Oct 11 2017 by eqmule
- Updated for TEST

Oct 03 2017 by eqmule
- /removebuff now takes parameters: -pet and -both | cred MacQ
  /removebuff -pet buffname removes the buff from your pet ( same functionality as /removepetbuff buffname)
  /removebuff -both buffname removes the buff from both you and your pet.

Sep 28 2017 by eqmule
- Added MQ2FamKiller
- Added MQ2Bandolier
- Fixed MQ2Cursor
- Removed the voice "help" in group for mq2rez.

Sep 26 2017 by eqmule
- Updated the SPELL struct:
- CARecastTimerID has been renamed to ReuseTimerIndex
- Mana has been renamed to ManaCost
- FizzleTime has been renamed to RecoveryTime
- ReagentId has been renamed to ReagentID
- DescriptionNumber has been renamed to DescriptionIndex
- SubSpellGroup has been renamed to SpellSubGroup
- Location has been renamed to ZoneType
- DurationValue1 has been renamed to DurationCap
plugins changed:
MQ2NetBots
MQ2NetHeal
MQ2Debuffs
MQ2Cast
MQ2Melee

Sep 25 2017 by eqmule
- MAXTURBO has been moved to the ini file. cred: silverj
- Set TurboLimit under the [MacroQuest] section in the macroquest.ini to whatever, it defaults to 240.

- Obviously people are going to set this to 1000000000000000
- and then completely lock up their game, cause the engine will never ever yield time to eq, but hey... its their choice now I guess.
- I suggest you dont mess with it at all, and leave it at 240 max.

- this: http://www.macroquest2.com/phpBB3/viewtopic.php?f=28&t=20394
- and this: http://www.macroquest2.com/phpBB3/viewtopic.php?f=28&t=20393
  has also been implemented, thanks silverj

Sep 24 2017 by SwiftyMUSE
- Updated FindItemCount to include items on the cursor in the count.

Sep 23 2017 by eqmule
- Updated for TEST

Sep 21 2017 by eqmule
- Added ${Spell[x].IllusionOkWhenMounted} it returns true if the illusion spell will land when you are on a mount
  you can call this using any spell, but it will always return true if the spell is NOT an illusion spell.
  in fact it wont even evaluate it further if its not a illusion spell
- Fixed the pinstCTimeLeftWnd_x offset

Sep 20 2017 by eqmule
- Updated for LIVE

There will be no more public mq2 updates until I catch the guy that released the mq2 for agnarr.

send me a pm or skype text: eq.mule
if you have information. you can be anonymous.

longtime friends and loyal users here that I know and trust will be given the updates by me only from now on. (at no charge of course.) mq2 is still open source and free, its just that equistructs.h eqgame.h and eqdata.h wont be distributed or updated by me anymore. those change every patch and everything prior to this day is under gpl and can of course be requested or downloaded, but from now on until this crap is resolved, I have my own NEW includes that are NOT under the gpl.

I'm sick of having my hard work being taken and passed of by some leech on a server that I specifically requested we stay away from. I wont tolerate it.

mq2 is free and staying off of truebox was the only price people had to pay, cant do that? no mq2 for anyone anymore.

wanna step in and update it? lol go for it, it must be "easy" if eqmule can do it in a couple hours... pfft... yeah right...

/eqmule (yeah I'm bitter)

19 Sep 2017 by SwiftyMUSE
- Modified Math.Clamp to use the parameter list of (N, Min, Max). ie, will clamp the value N between Min and Max.
- Added ${Group.AvgHPs} guess what it returns? - eqmule

18 Sep 2017 by eqmule
- Fixed an infinite loop bug and a variable parse bug in Eval functions. -cred bug report: creamo
- Eval functions that take multiple arguments MUST separate those with comma(s) from now on
  Example: (run with a cleric, war or shaman)
  [code]
  Sub Main
	/declare c_argueString string outer shm clr war
	/declare ChatSender string local ${Me} 

	/if (!${checkbot["shm war clr", ${ChatSender}]}) { <-NOTE the COMMA
		/echo ${Time} Only Func3: FALSE, this should be TRUE
	} else {
		/echo ${Time} Only Func3: TRUE, this should be TRUE
	}
  /return

  Sub checkbot(selectedBots, chatSender)
    /declare botSelected bool local FALSE
	/echo ${Time} in Sub checkbot selectedBots=${selectedBots} chatSender=${chatSender}
    /if (${Select[${Me.Class.ShortName},${selectedBots}]}) /varset botSelected TRUE
  /return ${botSelected}
  [/code]

17 Sep 2017 by eqmule
- Fixed ${Me.GukEarned}, ${Me.MMEarned}, ${Me.RujEarned}, ${Me.TakEarned}, ${Me.MirEarned} and ${Me.LDoNPoints}
- Added a new TLO PointMercant it only have one member : Item which is a pPointMerchantItemType.
  The pPointMerchantitemType has the following members: Name, ItemID, Price, ThemeID, IsStackable, IsLore, RaceMask, ClassMask, bCanUse
  Usage:
  /echo ${PointMercant} returns true if the LDON Mercant window is open and FALSE if not.
  /echo ${PointMercant.Item[1].Price} OR /echo ${PointMercant.Item[Ebon Hammer].Price}
  returns the Price for index 1 or whatever index Ebon Hammer is in if you do it by name.
  etc.

15 Sep 2017 starring SwiftyMUSE as "the captain", eqmule as "crew member number 6" and special guest star: eqholic
- Updated to handle the new SPA's
- Fixed a bug in /next not taking its argument into account for nested for loops.
- Fix for labels
- Fixed the CSIDLWND struct (the SIDL define...) so since we have never had this right it was time, but note that
  if your plugin uses stuff like: pwnd->SidlText and its NOT an actual CSidlScreenWnd then you need to change it to whatever window it actually is.
  I guess questions about this should be directed to me (eqmule)

plugins changed outside of core are attached here:
http://www.macroquest2.com/phpBB3/viewtopic.php?f=29&t=11451&p=174467#p174467
MQ2Rez

14 Sep 2017 by eqmule
- Updated for TEST
- Fixed ${Familiar[x].} it will return familiars and not illusions now...

- Fixed a bunch of window structs that we where completely misusing anyway.
  this could require some plugin changes, contact me for help if you get errors.

- Fix: Variables that are undeclared but supplied as paramters now default to an actual NULL or 0 not the string "NULL"

- Inspecting the Blessed Spiritstaff of the Heyokah will no longer ctd you.
- Added Math.Clamp ${Math.Clamp[Min, N, Max]} will clamp N between Min and Max. - cred derple
  Example:
  ${Math.Clamp[1, 15, 30]} => 15
  ${Math.Clamp[20, 15, 30]} => 20
  ${Math.Clamp[1, 15, 10]} => 10
  Practical usage:
  /bct ranger //stick id ${Target.ID} ${Math.Clamp[25,${Target.Distance},150]} 
  this will make your ranger stay put if he is already between 25-150 meters away
  otherwise it will move him at most 150 away and at least 25 away.

12 Sep 2017 by eqmule and eqholic
- All plugin sources for this zip are attached to this post:
  http://www.macroquest2.com/phpBB3/viewtopic.php?f=29&t=11451&p=174415#p174415
- Changed MQ2MoveUtils to save stuff faster.
- MQ2ChatWnd got a new tlo /echo ${ChatWnd.Title}
- MQ2ChatWnd got a new command /setchattitle
- MQ2Melee updated - it has flags for down and holyshits called downflag0-60 and holyflag0-60
  you SHOULD set those flags to 2 if you parse ANY macro variables.
  Example:
  [code]
  downflag0=2
  downshit0=/if (${Macro.Paused}) /echo ${Macro} is PAUSED!
  [/code]
- MQ2Hud now updated with a new type HUDTYPE_MACRO which is 16
  This means you can now set the type to any combination of 1 2 4 8 and 16
  see http://www.macroquest2.com/wiki/index.php/MQ2HUD for more info.
  Basically using a hud that tries to parse variables that are used in macros, before they are declared will fail.
  This new flag lets mq2hud know to not even try unless its set.

- Adding events from a macro will now also automatically /declare variable as outer if used.
  Example: #Event Burn              "[MQ2] |${BurnText}|"
  As you can see this event uses the variable ${BurnText} and it will therefor /declare it as well.
  This means you can remove /declare BurnText in your Sub Main since adding the event did it for you already.

- Added ${Macro.IsOuterVariable[xxx]} which returns TRUE/FALSE, it checks if a outer variable exists. (read is declared)
  I would recommend NOT using this in macros unless its for debug purposes because it can get quickly get expensive in terms of cpu cycles.

- Added ${Macro.IsTLO[xxx]} which returns TRUE/FALSE, it checks if a Top Level Object exists. This should be faster than checking if a plugin is loaded. *should*
  Usage:
    [code]
    /if (${Macro.IsTLO[Melee]}) {
        /echo yes there is a Melee Top Level Object loaded...
		/echo this means I CAN actually do stuff with it without it throwing the Undeclared warning:
		/delay 25 !${Melee.Combat}
    } else {
        /echo no there is no such TLO, maybe you should load mq2melee?
		/end
    }
    [/code]

07 Sep 2017 by eqmule and eqholic
- All Plugin Sources changed outside of core for this zip are attached to the post here:
http://www.macroquest2.com/phpBB3/viewtopic.php?f=29&t=11451&p=174399#p174399
- using namespace std; has been removed from mq2main.h
  THIS MEANS your plugins will ERROR with lines like this:
  error C2143: syntax error: missing ';' before '<'
  The line: map<string, class CXWnd2 *> WindowMap;
  To fix: Find #include "../MQ2Plugin.h" in your plugin and add using namespace std; under the LAST #include below it.
  Example:
	[code]
	#include "../MQ2Plugin.h"
	#include <otherheader>
	...
	using namespace std;
	[/code]
	OR just change the line to say std:: map<std::string, class CXWnd2 *> WindowMap;

-  The reason for that change is that right now we litter ALL projects with the std namespace and it is just not good.
   Let everyone that needs that namespace use it in their own projects from now on.

- #bind(s) are now fixed and won't screw up the macrostack anymore.
- Todays update is significant because I rebuilt the macro engine to improve performance,
  it was well overdue. The biggest change is that gMacroBlock is now a map.
- Undeclared Variables are no longer tolerated, and the macroengine will not run at optimal speed
  if they exist. I have added a TLO to check for them because of this and a new macro keyword #warning as well
  so there is no good reason to run old macros where these kinds of variables hog cpu power:
AGAIN:   IMPORTANT: Undeclared variables will slow down macro performance a LOT if they are used over and over, so, fix your macros.

- The Macro TLO has a new method: .Undeclared
  Usage: /invoke ${Macro.Undeclared} and it will list all undeclared variables.
- New macro keyword: #warning
  add it at the top of your macro, and you will get warnings if there are undeclared variables used in it.

- /while and /for loops can now be nested inside each other.
- /continue and /break should work properly inside /for loops now.
- /continue and /break works in /while loops now.

- Updated MQ2Rez and MQ2Cast to not hog the cpu looking up windows over and over.
- Other stuff to optimize and cut down on cpu intensive tasks.

Files changed outside of core:
\MQ2Cast\MQ2Cast.cpp
\MQ2Rez\MQ2Rez.cpp

01 Sep 2017 by eqmule and eqholic
- You can now call functions inside if statements in your macros
  Use [] after your sub inside the if statement to tell the macro its a sub
  so /if (blah[]) /call dostuff
  or if it actually have parameters
  /if (blah[${arg1} "hi there" 0]) /call dostuff

  Example:
  [code]
Sub Testsub
    /echo Enter Testsub
    /return Hello world
/return

Sub Testargs(int arg1,int arg2)
    /if (${arg1} > ${arg2}) {
        /return Testargs: ${arg1} > ${arg2}
    } else {
        /return Testargs: ${arg1} <= ${arg2}
    }
/return

Sub IsHuuge(int arg1)
    /echo IsHuuge ${arg1} ?
    /if (${arg1} > 1000) {
        /echo TRUE
        /return TRUE
    } else {
        /echo FALSE
        /return FALSE
    }
/return

Sub Main 
    /echo ${Testsub[]}
    /echo ${Testargs[10 9]}
    /if (${IsHuuge[2000]} && !${IsHuuge[1]}) /echo Huuge and smaaal
/return
  [/code]

19 Aug 2017 by eqmule
- Updated for TEST

17 Aug 2017 by eqmule
- Fixed Me.Aego and some other stuff related to it.
  Unfortunately for us and everyone else that parses the spells db
  Category and Subcategory are now 0 for all spells that cannot be scribed.
  Lets hope this was just a mistake and it will be reversed in a future patch.

- Me.Aura now returns a pAuraType cred: xowis
  Members: ID, Name, SpawnID
  Methods: Remove
- Me.Aura[] now accept partial matches

16 Aug 2017 by eqmule
- Updated for LIVE

11 Aug 2017 by eqmule
- Fixed a crash in the TEST build.

10 Aug 2017 by eqmule
- Updated for TEST
- Improved AddAlias, RemoveAlias and the rest of the alias stuff.
  macros that use /addalias should notice a significant increase in performance.

03 Aug 2017 by SwiftyMUSE
- Updated /cast to cast the memorized rank of the spell when the rank is not given in the name.
- Fixed random crashes with /click when zoning.

31 Jul 2017 by eqmule
- /cast now takes an optional loc x y z argument useful for splashspells.
  Example: /cast "Reforming Splash" loc 123 456 789
  would cast the splash spell at that location...
  just doing a /cast "Reforming Splash" will cast it either on your targets location
  and if you have no target on your own location.

- Added IsSummoned to the spawn tlo, returns true/false if its a summoned being (pet for example)
- MQ2Template now (correcty) creates OnBeginZone & OnEndZone functions. - cred htw
- Distances in searchspawn now return the true 3D distance (instead of 2d distance)
- Added zLoc to searchspawn. cred ctaylor
  this means you can search location and zradius at a specific zloc.
  Example:
  /echo ${Spawn[npc loc 10 20 30 radius 20 zradius 15]}
  IF there is a npc within 20 radius of loc 10,20 AND within +-15 Z of 30 (so max 45 or min 15)
  THEN it will return that spawn...
  NOTE: You can still use ${Spawn[npc loc 10 20 radius 20 zradius 15]}
  like before this addition, and then it will just use YOUR Z (thats how it has worked up til now.)
  If you use the loc keyword and there is a NUMBER as parameter 3, it will ALWAYS be assumed its the z loc...
  IF there is NO NUMBER as the third parameter after loc, then its NOT a Z.
  Just to make this perfectly clear: ALWAYS specify the radius keyword AFTER your loc keyword, and you will
  be fine no matter if you feed it 2 or 3 args.
  Makes sense? yeah... right...

27 Jul 2017 by eqmule
- Polished up the window manager a bit, it was overdue.
  This means some plugins might break, but its easy to fix.
	Example:
	[code]PCSIDLWND* ppWnd = pWindowManager->pWindows;
	PCSIDLWND pWnd=*ppWnd;
	while (pWnd = *ppWnd)
	...
	[/code]
	becomes:
	[code]for(int i=0;i<pWindowManager->pWindows.Count;i++)
	{
		if (PCXWND pWnd = pWindowManager->pWindows[i]) {
		...
	[/code]

25 Jul 2017 by eqmule
- Minor Maintenance Release
- IsGroupMember returns true for mercenaries as well now.
- Fixed a buffer overflow in mq2chatwindow

23 Jul 2017 by eqmule
- Updated for LIVE
- Updated for TEST

20 Jul 2017 by eqmule
- Improved /face to mimic exactly how the client AI faces mobs.
  This means its looks very natural and smooth now.
  Please don't use /face fast anymore, it looks "bottish"
  and there is no good reason to use it.

19 Jul 2017 by eqmule
- Updated for LIVE
- The crash callback will once again produce dump files and zip them.
- Math.Rand now takes an optional min argument so you can get a random number between 2 variables.
  Example: /echo ${Math.Rand[5,10]}
  this would return a randum number between 5 and 10.
  You can still use the original just specifying the max.
  Example: ${Math.Rand[10]}
  in which case it behaves as before. (in this example, rand between 1 and 10) 

17 Jul 2017 by SwiftyMUSE
- Added ${Me.Beneficial}, ${Me.BASExxx} back into the source code.
- Added ${Me.CursorKrono}

12 Jul 2017 by eqmule
- Updated for TEST
- All instances of "Malod" has been renamed to "Maloed"
- Darkened Malosenia is now correctly returned when doing a ${Target.Maloed}

10 Jul 2017 by SwiftyMUSE
- added optional <z> parameter to /face loc

21 Jun 2017 by eqmule
- Updated for TEST
- Updated for LIVE

21 Jun 2017 by SwiftyMUSE
- Updated ground spawn names
- Update MQ2Hud for occasional crash - cred demonstar55

17 Jun 2017 by eqmule
- Updated for ISXEQ so it once again builds...
  I loaded the ISXEQ.sln in VS 2015 and set the projects to the v140_xp toolset, and it built.
  Report bugs or problems on the forum.

15 Jun 2017 by eqmule
- Updated for TEST

14 Jun 2017 by eqmule
- Changed ${Switch.Distance} and  ${Switch.Distance3D} so they report distance to the switch outer bounds, not its center.
- Fixed /click left door to take character reach and door radius into account.
  This means doors that previously couldn't be opened because there was no way to get within 20 feet of them
  can now be opened (the plane of justice door in pot comes to mind)
  In retrospect it kinda makes sense that if a door radius is huge, you dont have to get as close to it to open it...
  Thanks to Derple reporting this bug.
- Doors that require lock picking can now be opened as well if you have lockpicks on your cursor.
- Updated for TEST

02 Jun 2017 by eqmule
- Updated for TEST

18 May 2017 by SwiftyMUSE
- Updated faction names

17 May 2017 by The Undertaker
- Updated for LIVE

15 May 2017 by maskoi
- EverQuest.CurrentUI now return a string representing the currently loaded UI skin.
- EverQuest.IsDefaultUILoaded returns a bool true or false if the "Default" UI skin is the one loaded.

10 May 2017 by The Undertaker
- Updated for TEST

01 May 2017 by The Undertaker
- Fixed a bug in the new noparse ini thingy

01 May 2017 by The Undertaker
- ${Ini} now takes an optional 5th argument "noparse"
  This means you can now (finally) read ini settings into a variable without parsing the actual setting.
Example:
INIFILE:
[code]
[DPS]
DPSCondition1=${Me.XTarget[1].PctHPs} > 50
[/code]
[code]
Sub Main
	/declare DPSCondition1 string local
	/echo This is the actual setting for DPSCondition1 : ${Ini[MySettings.ini,DPS,DPSCondition1,NULL,noparse]}
	/varset DPS1Condition ${Ini[MySettings.ini,DPS,DPSCondition1,NULL,noparse]}

	|looping it here so you can see the condition actually changes as the xtarget mobs HP changes and no need 
	|for reading the ini over and over anymore... you're welcome...
:loop
	/echo ${DPSCondition1}
	/delay 1s
	/goto :loop
/return
[/code]

29 Apr 2017 by The Undertaker
- Updated for TEST

25 Apr 2017 by The Undertaker
- Updated for LIVE

24 Apr 2017 by htw
- Added a new TLO ${Range} which returns a pRangeType
  pRangeType has 2 members:
  Between which returns TRUE or FALSE
  and
  Inside which also returns TRUE or FALSE
  Usage Example:
  /echo ${Range.Inside[10,5:9]}
  which will return TRUE since 5 and 9 are both within the 10 range.
  /echo ${Range.Between[85,95:100]}
  which will return FALSE since 85 is not a number between 95 and 100

24 Apr 2017 by The Undertaker
- Maintenance Update

21 Apr 2017 by Derple
- Added new #bind command for macros.
  Short Explaination, this allows you to execute macro sub routines.
  Long Explaination:
  Binds are triggered when a macro runs either:
  /varset or /echo or /call or if a Sub is executed.
#bind allows you to bind an ingame slash command to a macro function.
Before you had to do this with #events and capture text that you sent to yourself for example: 
#event SayMana "#*#SayManaPercent#*#"
Now you can do 
#bind SayMana /saymana
Instead of sending yourself the keyword you can just type /saymana and it will execute the function called "Sub Bind_SayMana"
Example:
[code]
| Old Way
| #event StartCoh "#*#COH --GRP--#*#"
| New Way you can now just type /coh or /bcaa //coh or /bct mage //coh
#bind StartCoh /coh

Sub CastSpell(string spellToCast)
    /declare delayTime int local 0
    /echo Casting: ${Target.Name} with ${spellToCast}
    /casting "${spellToCast}" -maxtries|5
    /call WaitCastFinish
/return

Sub Event_StartCoh
    /if ( ${Bool[${Me.Book["Call of the Hero"]}]} == FALSE ) {
        /echo I don't have COH - Bailing...
        /return
    }
 
    /declare i int local 0
    /declare GroupCount int local ${Group.Members}
    /for i 1 to ${GroupCount}
        /doevents
        /if ( ${Group.Member[${i}].Distance} > 50 ) {
            /target id ${Group.Member[${i}].ID}
            /call CastSpell "Call of the Hero"
        }
        /call WaitCastReady "Call of the Hero"
    /next i
/return

Sub Bind_StartCoh
    /call Event_StartCoh
/return

Sub Main
    :Loop
    /doevents
    /delay 1s
    /goto :Loo
/return
[/code]

21 Apr 2017 by The Undertaker
- Updated for TEST
- Fixed a couple offsets that where wrong for LIVE.

19 Apr 2017 by Dr. Sneerstell
- Updated for LIVE
- ${Skill[someskill].Auto} returns true or false if the skill is set to use /autoskill on/off
- ${Me.AutoSkill[1]} returns a pSkillType
- ${Me.AutoSkill[2]} returns a pSkillType
- Example usage:
- ${Me.AutoSkill[1].Name} returns the name of whatever skill is set as the first autoskill.
- ${Me.AutoSkill[2].ID} returns the ID of whatever skill is set as the second autoskill.
- Fixed /items crash
- The previous change to the GROUNDITEM Struct member "ID", the renaming of it to "ItemPtr",
  caused a crash, and has been reverted.
- Reorganized skills a bit. NUM_SKILLS is now 0x64 (it always was) so change plugins if needed.

15 Apr 2017 by eqmule
- Fix for /ranged crash in the TEST build.
- The GROUNDITEM Struct member "ID" has been renamed to "ItemPtr". (just accept it)
  Added some missing members to that struct as well.

14 Apr 2017 by eqmule
- Fix for /doability crash in the TEST build.

13 Apr 2017 by eqmule
- Updated for TEST

08 Apr 2017 by eqmule
- Changed max npc level to 125
  this fixes spawnsearch etc where npc's higher than level 115 would not show up.

19 Mar 2017 by eqmule
- Updated for TEST

15 Mar 2017 by eqmule
- Updated for LIVE
- Stuff

10 Mar 2017 by eqmule
- Updated for TEST
- Stuff

23 Feb 2017 by eqmule
- Added the offline trader acceptance to mq2autologin.

22 Feb 2017 by eqmule
- Tip for macro authors:
- Added FloorZ to the Spawn TLO it returns a float.
  FloorZ usage: ok so... eh, spawns are sometimes (always?) "planted" a few inches below or above the floor...
  This member represent where the floor is ACTUALLY at.
  So if you for example do a /echo ${Target.Z} and it returns 219
  and then you do a ${Target.FloorZ} it will return like 216 or something...
  Why is this important, well for brainiacs new mq2nav, I discovered that
  sometimes, when a spawns z location is outside of the geometry... (above or below)
  you cannot just do a /nav target or a /nav locxyz ${Target.X} ${Target.Y} ${Target.Z}
  BUT doing a /nav locxyz ${Target.X} ${Target.Y} ${Target.FloorZ} works.
  So... this is how you get /nav working correctly with problematic spawns which have their feet outside of the geometry.

15 Feb 2017 by eqmule
- Updated for LIVE
- XTARGETDATA has been renamed to XTARGETSLOT
- New include added SharedClasses.h
- the XTARGETSLOT struct has been moved to SharedClasses.h
- Unknown0x4 in the XTARGETSLOT struct has been renamed to XTargetSlotStatus, change plugins accordingly.
- XTarget stuff has gone through a make over, this will break plugins.
  Here are ONE example of how to fix this:
  MQ2Melee.cpp:
  change:
  [code]case XTaggro:
		{
			Dest.DWord = true;
			Dest.Type = pBoolType;
			if (PCHARINFO pChar = GetCharInfo()) {
				if (PXTARGETMGR xtm = pChar->pXTargetMgr) {
					if (PXTARGETARRAY xta = xtm->pXTargetArray) {
						DWORD x = 0;
						for (DWORD n = 0; n < xtm->TargetSlots; n++)
						{
							if (xta->pXTargetData[n].xTargetType == XTARGET_AUTO_HATER && xta->pXTargetData[n].Unknown0x4)
							{
								x++;
							}
						}
						if (x>1) {
							if (pAggroInfo) {
								for (DWORD i = 0; i<xtm->TargetSlots; i++) {
									if (DWORD spID = xta->pXTargetData[i].SpawnID) {
										if (PSPAWNINFO pSpawn = (PSPAWNINFO)GetSpawnByID(spID)) {
											if (pTarget && ((PSPAWNINFO)pTarget)->SpawnID == pSpawn->SpawnID)
												continue;
											if (pSpawn->Type == SPAWN_NPC && xta->pXTargetData[i].xTargetType == XTARGET_AUTO_HATER) {
												DWORD agropct = pAggroInfo->aggroData[AD_xTarget1 + i].AggroPct;
												//WriteChatf("Checking aggro on %s its %d",xta->pXTargetData[i].Name,agropct);
												if (agropct<100) {
													Dest.DWord = false;
													break;
												}
											}
										}
									}
								}
							}
						}
					}
				}
			}[/code]
			to
			[code]case XTaggro:
				{
					Dest.DWord = true;
					Dest.Type = pBoolType;
					if (PCHARINFO pChar = GetCharInfo()) {
						if (ExtendedTargetList *xtm = pChar->pXTargetMgr) {
							DWORD x = 0;
							for (int n = 0; n < xtm->XTargetSlots.Count; n++)
							{
								XTARGETSLOT xts = xtm->XTargetSlots[n];
								if (xts.xTargetType == XTARGET_AUTO_HATER && xts.XTargetSlotStatus)
								{
									x++;
								}
							}
							if (x > 1) {
								if (pAggroInfo) {
									for (int i = 0; i < xtm->XTargetSlots.Count; i++) {
										XTARGETSLOT xts = xtm->XTargetSlots[i];
										if (DWORD spID = xts.SpawnID) {
											if (PSPAWNINFO pSpawn = (PSPAWNINFO)GetSpawnByID(spID)) {
												if (pTarget && ((PSPAWNINFO)pTarget)->SpawnID == pSpawn->SpawnID)
													continue;
												if (pSpawn->Type == SPAWN_NPC && xts.xTargetType == XTARGET_AUTO_HATER) {
													DWORD agropct = pAggroInfo->aggroData[AD_xTarget1 + i].AggroPct;
													//WriteChatf("Checking aggro on %s its %d",xta->pXTargetData[i].Name,agropct);
													if (agropct < 100) {
														Dest.DWord = false;
														break;
													}
												}
											}
										}
									}
								}
							}
						}
					}
				}[/code]
- Good Luck.

13 Feb 2017 by derple
- Fixed ${Target.Buff[x].Caster} so it takes multiple casters of the same spell into account.
  Before this fix, only the first caster of a spell would be returned.
- Added ${Target.MyBuff[x]} it returns a pSpellType
  Example Usage:
  [code]holyshit0=/if (!${Debuff.Silenced} && ${Me.PctMana} > 10 && ${Target.MyBuff[Envenomed Breath].ID} == NULL && ${Target.CurrentHPs}<95) /casting "Envenomed Breath"[/code]
- Added ${Target.MyBuffCount} it returns a int of all buffs YOU have casted on the target.

08 Feb 2017 by eqmule
- Fixed a few places which would use pInvSlotMgr without NULL checking it
- Added .TimeBeenDead to the spawn tlo You can use it to figure out how long a corpse has been dead.
  NOTE: The timer is dependant on if you where in the zone when the corpse spawned.
  If you enter a zone and check this tlo member it will display the time of the death 
  as the time you entered the zone.
- Fixed a potential stack corruption in EndMacro
- Updated for TEST
- Made some changes to MacroQuest2.exe to deal with it not detecting eqgame version correctly sometimes.

03 Feb 2017 by eqmule
- Updated for TEST, yes there was a new patch.
- Fixed a issue that would hang the client and sometimes even crash it.
  this should fix the problem with using Untamed Rage on a berserker
  as well as other buff stacking check problems.

03 Feb 2017 by eqmule
- Updated for latest LIVE and TEST patches

01 Feb 2017 by eqmule
- Crash handling is now somewhat configurable
  See the MQ2CrashCallBack function and GetCrashDialogMessage

30 Jan 2017 by eqmule
- Added ${MacroQuest.Build} it returns an int where LIVE = 1 TEST = 2 BETA = 3 and EMU = 4
- Added Start EQBC Server to the tray icon menu.

29 Jan 2017 by eqmule
- I finally had time to sit down and look at the crash reporting
  it has been given a major overhaul
  you will know what I mean next time you crash.
  Please READ the crash message carefully.
  Do what it says. Or not.

24 Jan 2017 by eqmule
- Fix for ${Me.HaveExpansion[Empires of Kunark]} crash - cred maskoi
- A few changes to mq2chatwnd to deal with potential memleaks - cred Derple

21 Jan 2017 by eqmule
- Updated for TEST

20 Jan 2017 by eqmule
- Fixed a bug in the EQINVSLOTWND struct where slots where WORD instead of short
  this will take care of any remaining problems with /itemnotify
- stuff in progress, nothing to see here yet...
- Fixed a buffer overflow in the UPCNotificationFlush_Detour -Thanks Maskoi

19 Jan 2017 by SwiftyMUSE
- Fixed BuffStackTest to correctly test spells with triggering spas.

18 Jan 2017 by eqmule
- Updated for LIVE
- Bunch of other stuff, thanks Brainiac for the arrayclass mod
- Exp has been changed to a __int64, because, well it is, and has been for a few years...

14 Jan 2017 by SwiftyMUSE
- Corrected potential crashes in the following routines: GetAdjustedSkill, GetBaseSkill, GetModCap, 
  GetCastingTimeModifier, GetFocusCastingTimeModifier, GetFocusRangeModifier, HasSkill, MakeMeVisible.
- Corrected a bug in BuffStackTest when checking triggering spas.

13 Jan 2017 by SwiftyMUSE
- Added SkillBase to character. This will give you the static base maximum for your skills.
- Updated Skill and SkillCap to handle the new TS aas allowing for above the cap values.

13 jan 2017 by eqmule
- Added ${Macro.MemUse} it returns a pIntType letting u know how much memory your macro is using.
  its useful if you suspect you have a leak.
- Ok so here is a NEW FEATURE which was brought to us by Brainiac, Thanks Brainiac!
  It allows us to extend any existing TLO's in our own plugins.
  Example:
  You want to add a new member to for example the character TLO
  named .CursorKrono which tells you how many Krono you have on your cursor
  you could then do /echo ${Me.CursorKrono}

  Below is a plugin example for how you would do this: (tags added for forum post to show up correctly)
[CODE]
// MQ2ExtensionTest.cpp : Defines the entry point for the DLL application.
//

// PLUGIN_API is only to be used for callbacks.  All existing callbacks at this time
// are shown below. Remove the ones your plugin does not use.  Always use Initialize
// and Shutdown for setup and cleanup, do NOT do it in DllMain.


#include "../MQ2Plugin.h"

PreSetup("MQ2ExtensionTest");

//----------------------------------------------------------------------------
// test the mq2 datatype extension code

class MQ2CharacterExtensionType* pCharExtType = nullptr;

class MQ2CharacterExtensionType : public MQ2Type
{
public:
	enum ExtensionMembers {
		CursorKrono = 1,
	};
	MQ2CharacterExtensionType() : MQ2Type("MQ2TestCharacterExtension")
	{
		TypeMember(CursorKrono);
	}
	bool GETMEMBER()
	{
		PMQ2TYPEMEMBER pMember = FindMember(Member);
		if (!pMember)
			return false;
		switch (pMember->ID)
		{
			case CursorKrono:
			{
				if(PCHARINFO pCharInf = GetCharInfo()) {
					Dest.DWord = pCharInf->CursorKrono;
					Dest.Type = pIntType;
					return true;
				}
			}
		}
		return false;
	}
	bool ToString(MQ2VARPTR VarPtr, PCHAR Destination)
	{
		return false;
	}
	bool FromData(MQ2VARPTR& VarPtr, MQ2TYPEVAR& Source)
	{
		if (Source.Type != pCharExtType)
			return false;
		VarPtr.Ptr = Source.Ptr;
		return true;
	}
	bool FromString(MQ2VARPTR& VarPtr, PCHAR Source)
	{
		return false;
	}
};
PLUGIN_API VOID InitializePlugin(VOID)
{
	pCharExtType = new MQ2CharacterExtensionType;
	// This is where you add it to an existing TLO
	// in this case the one named "character" aka our ${Me} tlo...
	AddMQ2TypeExtension("character", pCharExtType);
}
PLUGIN_API VOID ShutdownPlugin(VOID)
{
	//dont forget to remove it on plugin shutdown...(aka plugin unload)
	RemoveMQ2TypeExtension("character", pCharExtType);
	delete pCharExtType;
}[/CODE]

12 Jan 2017 by eqmule
- Updated for TEST
- ZonePoint in the DOORS struct has been renamed to SpellID

06 Jan 2017 by SwiftyMUSE
- Updated spell effects display
- Updated buff stacking testing

06 Jan 2017 by eqmule
- Fixed the _EQCASTSPELLGEM struct, thanks JimBob
  this should make features that relies on the spellicon and spellstate members of that struct work again.
- Updated the TEST build so its synced with LIVE.
- Added some new Spawn TLO members: (DISCLAIMER:  I reserve the right to remove/alter and or depreciate any of these as I'm still testing this stuff.)
	IsBerserk (pBoolType), pTouchingSwitch (pIntType), bShowHelm (pBoolType), CorpseDragCount (pIntType), bBetaBuffed (pBoolType), CombatSkillTicks[x] 0-1 (pIntType), 
	FD (pIntType), InPvPArea (pBoolType), bAlwaysShowAura (pBoolType), GMRank (pIntType), WarCry (pIntType), IsPassenger (pBoolType), 
	LastCastTime (pIntType), DragNames[x] 0-1 (pStringType), DraggingPlayer (pStringType), bStationary (pBoolType), BearingToTarget (pFloatType), bTempPet (pBoolType), 
	HoldingAnimation (pIntType), Blind (pIntType), LastCastNum (pIntType), CollisionCounter (pIntType), CeilingHeightAtCurrLocation (pFloatType), AssistName (pStringType), 
	SeeInvis[x] 0-2 (pIntType), SpawnStatus[x] 0-5 (pIntType), bWaitingForPort (pBoolType)

- SolventNeeded in the iteminfo struct has been renamed to SolventItemID 
- Added some new members to the iteminfo struct and cleaned it up a little.
- Added MQ2AugType TLO, it has these members: Slot (pIntType), Type (pIntType), Visible (pBoolType), Infusable (pBoolType), Empty (pBoolType), Name (pStringType), Item (pItemType)
- New Member: AugSlot added to the item TLO 
  it returns a pAugType
  Usage: (Items can have MAX 6 slots for augs so... [x] can ONLY be 0-5)
        /echo ${Cursor.AugSlot[0].Type}
        /echo ${Cursor.AugSlot[1].Visible}
        /echo ${Cursor.AugSlot[2].Infusable}
        /echo ${Cursor.AugSlot[3].Empty}
        /echo ${Cursor.AugSlot[4].Name}
        /echo ${Cursor.AugSlot[5].Item.Purity}
- Added 2 new commands: /removeaug and /insertaug to the mq2itemdisplay plugin
  type /removeaug or /insertaug for help
  /removeaug will pop a dialog if a perfect augmentation distiller needs to be used...
  I would be extremely careful with these 2 commands unless you understand
  how they work... if you augment the wrong item or remove an augment from the wrong item or whatever... its not my fault.
- Added the MQ2WorldLocationType TLO it has the following members: ID (pIntType),Y (pFloatType), X (pFloatType), Z (pFloatType),Heading (pFloatType), Zone (pZoneType),
- Added BoundLocation to the Charatcer TLO its size is 0-4 for up to 5 bind points.
  Usage:
		 /echo ${Me.BoundLocation[0].ID} returns the zone id of your first bind point
		 /echo ${Me.BoundLocation[1].ID} returns the zone id of your second bind point
- Changed pChar2->ZoneBoundX it's now pChar2->BoundLocations[0].ZoneBoundX; 
          as well as all the other ->ZoneBo****** members.

20 Dec 2016 by eqmule
- Updated for TEST

18 Dec 2016 by eqmule
- OK ILL PUT THIS FIRST SO YOU DON'T MISS IT:
- I have changed ALL instances of GuildID to __int64 (cause DBG did)
  PLEASE! be aware of this change as it WILL break some plugins.
  NOW, as for macros: IF your macros uses ${Me.GuildID} NOTE that it returns a pInt64Type
  from now on.
  This is the reason I have added 2 new members to the pInt64Type TLO
  Namely: .LowPart and .HighPart
  SO: IF you have a macro that relies on GuildID being 4 bytes...
  Then you NEED to change it from: ${Me.GuildID} to ${Me.GuildID.LowPart}
  mkay...
- Now onto the fixes:
- FIX: /pet attack <id>
- FIX: barter and trader "tells" no longer trigger beepontells
- FIX: /mqclear no longer crashes
- FIX: /itemnotify "name of item" lefmouseup can pick up
  items from top level slots once again.
- For completeness sake I also added .LowPart and .HighPart to the pIntType TLO

15 Dec 2016 by eqmule
- Fix: double timestamps in the eqlog is no longer happening so you can turn on /timestamp again.
- Fixed a bug in FindItem and its derivatives where it needed signed parameters.
- Fixed the EQINVSLOTWND struct, it was off by a few bytes.
  Yes that means .InvSlot will once again "work" (dont effing use it. in your macros, use ItemSlot and ItemSlot2)

14 Dec 2016 by eqmule
- GuildID in SPAWNINFO is a __int64 now... not by my design, it just is
  I have tried to make it backwards compaible with the spawn guild tlo which is still a DWORD
  report any bugs related to this change on the forum. Plugins are gonna have to be updated accodingly.
- Fix Errors like this for example: error C2660: 'GetGuildByID': function does not take 1 arguments
  char  *pGuild = GetGuildByID( GetCharInfo()->GuildID ); becomes
  LARGE_INTEGER guildlarge = {0};
  guildlarge.QuadPart = GetCharInfo()->GuildID;
  char  *pGuild = GetGuildByID( guildlarge.LowPart,guildlarge.HighPart );

- I started correcting the iteminfo struct it's a work in progress so expect more changes to fully implement this.
- Initially the Augment members has gotten a review (and a fix since they where broken)
- So... AugSlot1 etc is now part of its own class
- therefor:
- pitem->AugSlot1 is now pitem->AugData.Sockets[0].Type
- and so on...
- pitem->AugSlot1_Visible is now pitem->AugData.Sockets[0].bVisible
- and so on...
- CListWnd no longer inherits CSidlScreenWnd BUT it has access to the CXWnd class members.
- CComboWnd no longer inherits CSidlScreenWnd BUT it has access to the CXWnd class members.
  Fix Errors like these:
  list->Items becomes list->ItemsArray.Count
  CListWnd*pListWnd = (CListWnd*)pCombo->Items becomes CListWnd*pListWnd = pCombo->pListWnd (it was kinda confusing before, but less so after this change)

13 Dec 2016 by SwiftyMUSE
- Updated GetClassesFromMask to display "ALL" or "ALL EXCEPT:" when appropriate based on the class
  mask.

08 Dec 2016 by eqmule
- Updated for TEST
- Fixed a bug where FindItem and all its derivatives wouldn't look deeper than 20 slots into a bag.
  Now it doesn't matter how many slots a bag has, it is dynamic.
- I #pragma pack(8) where I need it now, dont change them.
- In preparation for automatic updating of the CONTENTS struct
-  I HAD to reorganise it.
-  Therefor:
-	NumOfSlots1 has been renamed to ContentSize Ths also effects macros that use the NumOfSlots1 member.
-	NumOfSlots2 has been renamed to Size

-	MOST of these changes affect core only, I dont think there will be many plugins that needs updating
-	BUT here are some examples of how to fix errors that I have seen:
-	change:
-	pItem->ItemSlot TO pItem->GlobalIndex.Index.Slot1
-	cSlot->pContentsArray TO cSlot->Contents.ContainedItems.pItems
-	cSlot->pContentsArray->Contents[iPack] to cSlot->GetContent(iPack)
-	pInvSlot->pContentsArray TO pInvSlot->Contents.ContainedItems.pItems
-	pInvSlot->pContentsArray->Contents[ucPack] TO EITHER:
-	pInvSlot->Contents.ContainedItems.pItems->Item[ucPack] OR SIMPLY JUST
-	pInvSlot->GetContent(ucPack) BOTH return the exact same thing.

06 Dec 2016 by SwiftyMUSE
- Fixed up the new SPA descriptions in spell display

28 Nov 2016 by eqmule
- Fixed ${Me.ManaRegen}
- CButtonWnd now inherits CXWnd (cause it does).
- GetItemTimerValue has been renamed to GetItemRecastTimer
- Removed ManaGained, HealthGained, EnduranceGained from Pulse() and the exports.
  Use GetEnduranceRegen(), GetHPRegen() and GetManaRegen() instead.
  This change should make Pulse() a bit faster since we dont check that stuff constantly.

20 Nov 2016 by SwiftyMUSE
- Fixed bug waiting for familiars keyring to load

19 Nov 2016 by SwiftyMUSE/eqmule
- Updated for TEST
- Added GuildID and ExpansionFlags to MQ2CharacterType
- Added support for familiars keyring in /cast and /useitem

17 Nov 2016 by eqmule
- Added ${Me.Vitality} ${Me.PctVitality} ${Me.AAVitality} ${Me.AAVitality}
- Fixed CampfireDuration
- Fixed the Task tlo
- Fixed ${Me.Exp} and ${Me.PctExp}
  Thanks to william12 for reporting these bugs.

16 Nov 2016 by eqmule
- Updated for LIVE
- Reorganized SPAWNINFO to reflect how its laid out in memory.
- Feet in Spawninfo has been renamed to FloorHeight
- AvatarHeight2 in Spawninfo has been renamed to Width
- HoldingType in Spawninfo has been renamed to HoldingAnimation
- InnateETA in Spawninfo is now part of SpellGemETA as its LAST member because... well it should be.
- GetMeleeRangeVar2 has been renamed to MeleeRadius
- Class in the spawninfo struct has been moved to its correct location which is inside ActorClient.
  Therefor: (and I know people will post even though the answer is right here)
  ITS NOT pSpawn->Class anymore, its now pSpawn->mActorClient.Class
  same thing goes for Race.
  pSpawn->mPlayerPhysicsClient.Levitate instead of pSpawn->Levitate
  pSpawn->mPlayerPhysicsClient.pSpawn instead of  pSpawn->pSpawn

- mkay...

14 Nov 2016 by eqmule
- Updated for BETA
- GetSpellEffectNameByID fixed to not return a temp buffer - cred HTW
- ReadWindowINI in MQ2AdvPath correctly read the ini but never set the window value
  this has been corrected - cred Brainiac
  a zip which has the corrected version in it is located here : http://www.macroquest2.com/phpBB3/viewtopic.php?f=29&t=11451&p=172713#p172713

- Corrected the zoneinfo struct 
  What we previously had been refering to as "ZoneType" was not in fact it, so it has been renamed to FOgOnOff which is what its for.
  This means that ${Zone.Type} has changed a bit...
  it now returns 0-5 see the EOutDoor enum for more info. And whoever wants to update the wiki should refer to that.
  in short: 0=Indoor Dungeon 1=Outdoor 2=Outdoor City 3=Dungeon City 4=Indoor City 5=Outdoor Dungeon

13 Nov 2016 by eqmule
- Added some missing members to the test cxwnd struct
- Fixed the 4Byte error.

12 Nov 2016 by eqmule
- Updated for TEST

12 Nov 2016 by SwiftyMUSE
- Updated spell effects display

11 Nov 2016 by eqmule
- Updated for BETA

10 Nov 2016 by eqmule
- Updated for BETA
- In preparation for the expansion on the 16th and for future faster patching,
  THE FOLLOWING STUFF has undergone some serious changes:
  You have 5 days to adjust your personal builds and plugins.

- BGColor is now a COLORREF change plugins accordingly.
  and no, it CANNOT be changed back to a ARGBCOLOR since that contains a union with bytes and that screws up the 4 aligned padding.
- UnknownCW has been renamed to CRNormal change plugins accordingly.
- Locked is now a bool
- TimeMouseOver has been renamed to FadeDelay
- dShow is now a bool
- We are using 4 byte alignemnt from now on, set ur plugins to 4 byte alignment.
- ONE MORE TIME, WE ARE NOT USING 1 byte ALIGNMENT ANYMORE.
- the CXWnd struct grew somewhat to make patching of it easier for me.
- Fixed a bug in MQ2EQBC that would crash u on /unload
- The following plugins has had changes made to them:
	MQ2AvdPath.cpp
	MQ2DPSAdv.cpp
	MQ2EQBC.cpp
	MQ2Melee.cpp
	MQ2MoveUtils.cpp
	MQ2Spawns.cpp
- They are located in this post: http://www.macroquest2.com/phpBB3/viewtopic.php?f=29&t=11451&p=172713#p172713

10 Nov 2016 by SwiftyMUSE
- Updated RankName to find an exact match for name. The results from Spell.ID and Spell.RankName will now be
  from the same spell (if it exists in the spellbook).

09 Nov 2016 by eqmule
- Updated for BETA

08 Nov 2016 by eqmule
- Updated for TEST
- Updated for BETA

04 Nov 2016 by eqmule
- Updated for BETA

03 Nov 2016 by eqmule
- Updated for BETA

02 Nov 2016 by eqmule
- Updated for BETA

01 Nov 2016 by eqmule
- Updated for BETA

31 Oct 2016 by eqmule
- Updated for BETA

30 Oct 2016
- Updated for BETA -eqmule
- ChatWindow will again allow itself to be hidden behind other windows when ingame. -SwiftyMUSE

29 Oct 2016 by eqmule
- Updated for BETA

28 Oct 2016 by eqmule
- Updated for BETA
- ChatWindow is now top dog at charselect and will no longer go awol there.
- ChatWindow will no longer crash at charselect when it's children are clicked.
- Made some changes to MQ2DInput.cpp in preparation for going full scale c++
  since CINTERFACE is going bye bye in a future update.

27 Oct 2016 by eqmule
- Updated for BETA

25 Oct 2016 by eqmule
- Updated for BETA

24 Oct 2016 by eqmule
- Updated for BETA

22 Oct 2016 by eqmule
- Updated for BETA

21 Oct 2016 by eqmule
- Updated for BETA

19 Oct 2016 by eqmule
- Updated for LIVE
- Updated for BETA

18 Oct 2016 by eqmule
- Updated for BETA

15 Oct 2016 by eqmule
- Updated for BETA

13 Oct 2016 by eqmule
- Updated for BETA
- Updated for TEST

12 Oct 2016 by eqmule
- Updated for BETA
- Added CharSelectList to the EverQuest TLO, it only has 1 member for now: ZoneID
  it returns the zoneid the character is currently in.
  Usage: /echo Im at charsselect and ${Window[CharacterListWnd].Child[CLW_Character_List].List[1,3]} is in ${EverQuest.CharSelectList[1].ZoneID}
  Output:  (if a char named Eqmule is the first in your charlist) Im at charselect and Eqmule is in 202
  OR:
  /echo Im at charsselect and Eqmule is in ${EverQuest.CharSelectList[Eqmule].ZoneID}
  Output: same as above.

11 Oct 2016 by eqmule
- Updated for BETA
- I had a lot to do and it was difficult to get this working, so it's not tested properly.
  I basically wanted to get it out before they patch again.

01 Oct 2016 by eqmule
- some new stuff added to the map by JudgeD
	/mapactivelayer
	/maploc
	/clearloc
	see this post for more info: http://www.macroquest2.com/phpBB3/viewtopic.php?f=17&t=19987

29 Sep 2016 by eqmule
- Added fellowship to the spawnsearch tlo - Idea Cred: mwilliam
  Example usage:
   /if ${SpawnCount[fellowship loc ${Me.X} ${Me.Y} radius 50]} >= 3) {
		/echo its ok to place a campfire now.
   } else {
		/echo not enough fellowship members here to place a campfire right now
   }
- RemoveBuff now accepts buffnames that are quoted "some buff"
- pinstCSystemInfoDialogBox HAS BEEN RENAMED TO pinstCLargeDialogWnd cause thats what it is.
- /loginchar server:charname will now launch eq and log the char in.
  NOTE: if you run this command and server:char is already running, you will kill his game and
  he will be logged in again, this command ALWAYS launches a new client.
  this is for advanced users only, I use it personally to launch and get back into a game when 
  one of my clients has crashed. (easily detected with the ${Group.Member[soandso].Offline} tlo member... or lets say I havent seen the guy for 15 minutes)
  NOTE2: this command only works if you are using the mq2 login system and have a profile for the character.
  Example: /loginchar tunare:eqmule
  will search all mq2 profile sets for the tunare server and the char eqmule
  if it finds it, it will launch eq and log in that character.
- The ~ key should now be able to cycle full screen windows and in order - SwiftyMUSE

21 Sep 2016 by eqmule
- Updated for LIVE

18 Sep 2016 by eqmule
Sunday is funday... so here is some fluff:
- Added a "Boss Mode" hotkey, alt+~, (alt+tilde) if u click that all your eq windows will be instantly hidden. It's a toggle.
  the hotkey can be changed in the [MacroQuest] section, the value is called BossMode=
  setting BossMode=0 disables it.
- You can now "cycle" eq windows now with the '~' key.... (also known as tilde)
  its not obvious but you CAN change it by editing the macroquest.ini
  in the [MacroQuest] section add a CycleNextWindow=somekey
  Example: (and this is what it defaults to when this entry does not exist)
           CycleNextWindow=shift+`
  u can do alt+ and ctrl+ as well but thats it.
  you cannot combine alt+shift+, i didnt want to make this to complex.
  you CAN however drop the prefixes altogether and just specify it as
  CycleNextWindow=b
  that would make the lettere "b" on your keyboard cycle the windows... (not recommended unless u plan on never using the letter b for any other reason...)
  Setting CycleNextWindow=0 will disable it completely.
----- fluff end -----
- /loadspells no longer "loads them" even when a load technically isn't needed. -code cred: Vyco Dynn
- Fixed a bug related to keyring locations.

16 Sep 2016 by eqmule
- Fixed a crash bug in listwnd::addstring for the test build -report cred: fry
- ISXEQ once again compiles... sorry about the long wait.
  BIG NOTE: it now includes ISXDK 35, this means you should use VS 2015 with toolset 140 to build it.
  one thing though... mq2ic doesnt load for some reason for it
  I have contacted Lax and hope we can figure out a workaround.
  Bottomline... yeah... you CAN build isxeq now...
  but its not protected by mq2ic, so run at your own risk.
  I really didnt want to wait any longer to get something out.
  but if you are the paranoid type, id hold off a couple more days
  until we can figure out a way to load it...

15 Sep 2016 by eqmule
- Updated for TEST
- The Loader now detects if a profile is loaded or not and reloads if needed if clicked,
  prior to this update sessions that u did /unload in game for had their profile name set
  as character (Loaded) and if you clicked such a profile, it would not reload.
- Fixed a bug in GetItemContentsByName
- Fixed a bug in GetItemLink -cred demonstar55 and SwiftyMUSE
- Added a new parameter to FindItemBySlot so we can specify which locations to search.
- NEW FEATIRE: The EverQuest TLO has a new member .LastMouseOver
  it returns a windowtype of the last window the mouse was hovering.
  Want to know the name of a window or its children? Tired of doing /windows and look through a list of a million windows?
  Well now it's easy:
  Example: Place the mouse over a window and do a /echo ${EverQuest.LastMouseOver.Name}
  Example2: /echo ${EverQuest.LastMouseOver.Tooltip}
- NEW FEATURE: Added .MouseOver to the Group TLO
  Usage1: /echo Im hovering my mouse over ${Group.MouseOver.Name} which has ths spawnid: ${Group.MouseOver.ID}
  Usage2: /bct ${Group.MouseOver.Name} hi there I dont want to change my target just to tell u: please heal ${Me.Mame}
  Usage3: /bct eqmule //casting "Complete Heal" -targetid|${Group.MouseOver.ID}
  Usage4: /bct ${Group.MouseOver.CleanName} //setprio 2
  Final Note: YOU CAN hover over your own name in the player window where u see your hp and it will return you.
  There are many more usages for this im sure...
- Fixed GetItemLink
- Fixed AltAbilityReady to only return true for active abilities - cred desgn
- Fixed multiple buffer overflows all over the place in core.
- Note to self:
  The following plugins has had some kind of modification made to them to work with this release:
  MQ2Twist, MQ2SpawnMaster, MQ2LinkDB, MQ2EQBC I should post them on the forum.
  NavigationType.cpp MQ2Netheal.cpp MQ2SpawnMaster.cpp MQ2Twist.cpp


02 Sep 2016 by eqmule
- Reverted a "fix" to the /while command that instead of fixing it made it worse
  im not happy with this command, im gonna have to spend more time on it.

01 Sep 2016 by eqmule
- Misc Fixes to improve stability.
- The Launcher can now launch single sessions without logging u in, i basically just "launches clean"
  rightclick the "Launch Clean" menu item to toggle starting eqgame in suspended mode (for power users)
- The Launcher can now export and import login profiles.
- Added some missing itemtypes.
- The ALTABILITY struct has gotten an overhaul
  CurrentRank is now GroupLevel
  RequirementCount is now RequiredGroups
  RequiresAbility is now RequiredGroupLevels
  grant_only is now QuestOnly
  next_id is now NextGroupAbilityId
  last_id is now PreviousGroupAbilityId
  PointsSpent is now TotalPoints
- PLUGIN AUTHORS: GetAAById has a second parameter, its level, use it or it will default to -1 this is only important when you try to find a aa by name.
	example:
	int level = -1;
	if (PSPAWNINFO pMe = (PSPAWNINFO)pLocalPlayer) {
		level = pMe->Level;
	}
	if (PALTABILITY pAbility = pAltAdvManager->GetAAById(index, level)) {
- I added a wrapper for GetAAById so we can build emu builds.
  its called GetAAByIdWrapper and is exported.

- CTargetWnd__UpdateBuffs is now CTargetWnd__RefreshTargetBuffs (cause it is)
- Bunch of other stuff

17 Aug 2016 by eqmule
- Updated for LIVE
- TRUEBOX nerfed.

15 Aug 2016 by SwiftyMUSE
- Updated to include CreateHtmlWnd in base code. You can now load MQ2Web and MQ2NoNag in the same session.

12 Aug 2016 by eqmule
- Updated for TEST
- EzDetour is now EzDetourwName all EzDetour( calls should be replaced to use the new EzDetourwName
  I did this because debugging /unload crashes is much easier now.
  EzDetour is still in the compile for awhile to give everyone time for the transition but expect it to be gone in due time.
- Misc updates, fixed a bug in macroquest2.exe which would prevent loading profiles that where not checked.
  made edit and delete work on (Loaded) profiles
- Fixed a bug in mq2autologin which would prevent it from working correctly if eqmain was already loaded on its initialization.
- TRUEBOX will not load mq2eqbc, mq2cast, mq2moveutils or mq2melee anymore. It proved to be to much of an nuisance to me and other players.
  And frankly too much negative attention is bad for mq2 as well. I'll take full responsibility for what went down, and I dont want that again.
  We didn't create mq2 to get people banned, we created it to add utility.
  TRUEBOX is likely to be scrapped altogether on the 17th although i might resurrect it in another form in the future.
  BUT IF we ever go down this path again, expect only utility like audio triggers and maybe a dpsparser, think GINA and gamparse etc.

9 Aug 2016
- Added .LayoutCopyInProgress to the EverQuest TLO
  it returns TRUE if a layoutcopy is in progress and FALSE if not.
- Fixed a couple buffer overflow bugs.
- Misc stuff.

8 Aug 2016 by eqmule
- The integrity checker is now 714% faster (or something).
- Updated mq2autologin, its not going to crash you ever again (well in theory at least)
  So, look, mq2autologin has been overhauled, and I also figured out where the serverids
  are being stored, this means that from now on you can place server shortnames in the mq2autologin.ini
  and as long as they have a server LONGNAME that matches what you see in the server select list it will be able to log you in.
  This is particularly useful on emulator login servers that assign dynamic IDs.
  NOTE2: for live servers, like tunare and drinal for example, those really ARE the real shortnames so I use those.
         BUT for emu servers, I have no idea what their shortanmes are, sometimes they dont even use a "short name", but instead, they use like a really long one with
		 spaces in it and so on, so I HIGHLY recommend you stick to a short name with no spaces in it, especially IF you are using the new MQ2 login feature on
		 the tray icon because eqgame only accepts 30 character commandlines so having a really long "shortname" will definaltely break that type of login for you...
		 bottomline, the mq2 login feature doesn't really care if the shortname is fake or real, it will use whatever is in your profile when it look them up in the ini.
  NOTE3: for live and test servers, obviously the static id of those servers is still valid, and mq2autologin will still be able to look those up internally
  like it always have, this new ini setting is mainly for emu servers, but you can of course add any server u like, even live ones.
  so without further ado here is an:
    Example of a [Servers] section in mq2autologin.ini (note that I have no idea if these servers even allow mq2, this is just an example)
	[Servers]
	tunare=Tunare - The Seventh Hammer
	drinal=Drinal - Maelin Starpyre
	firiona=Firiona Vie (Roleplaying Preferred)
	peqtgc=[] [PEQ]The Grand Creation [legit-god]
	ezserv=[] EZ Server - Custom Zones, Vendors, Quests, Items, etc
	stormhav=[] Storm Haven - High-Quality Custom Content
	alkabor=[] The Al'Kabor Project [www.takproject.net]

25 Jul 2016 by eqmule
- THE BIG #pragma warnings SHOULD DIE patch...
- I have removed the #pragma warnings for depreciated string functions.
- This will absolutely break ALL your plugins.
- I am available on skype to help you fix every single one. eq.mule
- This is NOT going to be easy, but I have posted updated plugins
  on macroquest2.com in every thread that I had plugin source for.
- When you get WARNINGS while buidling this version, IT MEANS, you need a fix.
- DO NOT I REPEAT DO NOT ADD A PRAGMA TO FIX IT
- I'm seriously going to go ballistic if i see any more #pragma warnings
  If a #pragam warning is needed we are doing it wrong.

- So... the whambulance will be comming for sure when you update to this version.
  Sorry about that, but it was needed because I'm sick of all the buffer overflows
  that are crashing us randomly and I can never get a good call stack in order to fix them.
  This fix is years overdue, and I consider it crucial in order to move forward
  towards a 100% stable mq2.

- Anyway... I made a whole bunch of stuff stringsafe
  too much to list, if u have plugins that wont build
  post about it or message me and ill help u fix them.
  Here is a link to a post that has all my personal versions of the plugins I use, that I have fixed for this release:
- http://www.macroquest2.com/phpBB3/viewtopic.php?f=50&t=20053
- pMQ2Blech is no longer an export, create your own Blechs, cause hooking into that one is no longer an option.
  (this means mq2moveutils need to be updated see above link for updated plugins.)

13 Jul 2016
- Updated for LIVE
- Updated for TRUEBOX
  Yes... you can probably bypass my code thats in place to make a TRUEBOX version that
  has all the stuff the LIVE one has, but I am appealing to your decency now.
  Please dont. We have a good thing going with dbg now and I hate to see that ruined by someone
  for their own personal gain. -eqmule
- 
- To build a TRUEBOX version of mq2, uncomment //TRUEBOX in mq2main.
- If I find out that people are abusing this newfound power, I WILL have no other choice than
  moving more stuff into mq2ic, please dont make me do that. I like to keep mq2 as open
  as possible.

12 Jul 2016
- Updated for TEST
- winter is comming.

06 Jul 2016
- Updated for LIVE
- You can now enable/disable MQ2login from the tasktray menu.

02 Jul 2016
- Added a check for "You have a character logged into a world server as an OFFLINE TRADER from this account" to mq2autologin
- Added a check for "failed login attempts on your account since the last time you logged in."  to mq2autologin
- Added a check for "This login requires that the account be activated.  Please make sure your account is active in order to login"  to mq2autologin
- Added a check for "Error - A timeout occurred"  to mq2autologin

- Added a setting for the "Trade when you have something on the cursor and click on the name of the target in the target window" feature
  its in macroquest.ini as UseTradeOnTarget. default is 1. (on)

01 Jul 2016
- Updated for TEST
- The Create new Profile window no longer closes after u create a profile.
  you can close it on the [X] when you are done adding profiles, this was a requested feature.
- To celebrate that it looks like we are getting all our accounts back, I decided to comply with some users requests
  so I:
- Added a popupmenu to the Profilemenu on the trayicon
  you can now rightclick the profile and you will see Edit, Delete and Check/Uncheck
  The browse button is active now as well.
  Happy Boxing!, this should make it easier.

30 Jun 2016
- Updated for TEST
- Updated MQ2AutoLogin.cpp - cred: derple.
- Updated Blech - cred derple
  change was done to fix a crash in blech.
- Fixed Spell Dmg in MQ2ItemDisplay - cred: dewey2461
- Misc Stuff to improve stability.
- Changed the way Profile for Login works, you will need to recreate your profiles. -cred: dewey2461
  Im really sorry about that, but its better we get this done now than in 6 months
  when it will affect more people.
  This is new feature to me as well, and im doing my best to make it work the way people want it,
  based on the feedback I get.
  The good news is, next version will have a browse to path button (that works)
  an edit and a delete option for the profiles, this change lays the groundwork for that.

28 Jun 2016
- MQ2AutoLogin is now part of the core zip
- NEW FEATURE: Profiled Logins:
	Basically it's a new menu on the task icon called Profiles.
	The first time you click it you will see a Create New... menu item.
	You click it and a small window asking for 5 things will pop up.
	Server, login, pass, character name and path to eqgame.exe
	Once you have that filled in you click an OK button and your profile will be encrypted and saved in mq2autologin.ini
	You can save as many profiles as you want and they will sort per server on the menu.
	Each server profile has a Load/Unload All option so once you have added all your accounts for a server you just click the Load All and away it goes,
	it will login all of the characters under that server. (Well all that are check marked)

- Check marks: each character can be marked for loading by simply right clicking the character name to toggle it marked on or off.

- Loading individual accounts:
	You just left click on a character name and if it is check marked, it will load and the name will be changed to <Charname> (Loaded)

- Unloading individual accounts:
	If a char is loaded and has the text (Loaded) behind it you just left click it to unload.
	I kept this as simple as I possibly could so its a Toggle.

- I can add window positioning and stuff I guess but for now it's just a easy way to login a box team on a server.

- Batch Files and hotkeys:
	If you currently use batch files or hotkeys or whatever, those should still be usable if you don't want to click the menu.
	Example: (this example assumes you HAVE profiles created with "Create New..." in mq2autologin.ini)
	Batch file can launch your accounts by sending the server_charname to the eqgame client like this: <path to eqgame.exe> patchme /login:drinal_eqmule
	And that's really all there is to it... You would of course change the server and Charname to your server and your char (drinal and eqmule)

- Encryption:
	I strongly recommend getting this setup though, because it encrypts your password in a way that in "theory" makes it only decryptable on YOUR computer,
	this means that even if you accidently post your mq2autologin.ini somewhere, or someone gets hold of it, the information inside it will be useless to them.
-	Finally, no, you don't "HAVE" to use this feature, mq2autologin is backwards compatible to handle any old way you feel more comfortable with.


22 Jun 2016
- Updated for LIVE
- Updated for TEST
- BeepOnTells and FlashOnTells fixed to not beep and flash on pet tells.
- Added .ScreenMode to the EverQuest TLO, it returns the ScreenMode as a integer.
- Added a new command: /screenmode which sets the screenmode.
  Usage: /screenmode <#> Where 2 is Normal and 3 is No Windows
  This is experimental, I noticed you can decrease the memory footprint by setting it to 3 and then back to 2
  in 3 only the main window is drawn and I suspect memory gets freed then.

17 Jun 2016
- Added .PPriority to the EverQuest TLO, it returns the Process Priority as a string.
- Added a new command: /setprio which sets process priority (like in Task Manager)
  Usage: /setprio <1-6>
  Where 1 is Low 2 is below Normal 3 is Normal 4 is Above Normal 5 is High and 6 is RealTime
  Example: You need to build something quick in Visual Studio
  just do a /bcga //setprio 2 and it will zoom by real fast.
- Added .Corrupted and .Cursed to the Me. and Target. TLO's

16 Jun 2016
- Fixed the ISXEQ build errors.
- Fixed a few arrays related bugs:
- ${Me.Book[0]} will now return NULL again instead of assuming the macro author meant ${Me.Book[1]}.
  This fix should make macros and some plugins that relied on NULL returns for invalid tlo member usage work again.
  (hint: there is no such thing as ${Me.Book[0]} all macro arrays start at 1... but whatever...)
- Fixed a /unload crash in mq2autologin
  it has been posted here: http://www.macroquest2.com/phpBB3/viewtopic.php?f=50&t=16427

15 Jun 2016
- Updated for LIVE
- Added xtarhater to the spawnsearch tlo - Idea Cred: Maskoi
  Example usage:
   /if (${SpawnCount[npc xtarhater loc ${Target.X} ${Target.Y} radius ${Spell[Deadening Wave Rk. II].AERange}]} >= ${SpawnCount[npc loc ${Target.X} ${Target.Y} radius ${Spell[Deadening Wave Rk. II].AERange}]}) {
		/echo its ok to cast the aemez it wont aggro more mobs than whats on xtarget.
		/casting "Deadening Wave Rk. II"
   } else {
		/echo if you cast your aemez now, you will agro more mobs than are on your xtarget, which would be stupid.
		/casting "Bewilder Rk. II"
   }
- Fixed a bug in .RankName which would cause it to return the wrong spell.

10 Jun 2016
- .MyCastTime in the spell TLO is now a timestamptype (cause it is)
  OK FINE... LOOK THESE THINGS WILL BREAK "SOME" MACROS:
  Since I changed all these recast and cast timers and so on in the last few days
  A LOT of macros will break...
  Sorry about that but these timers should never have been floats in the first place
  and we better get this done now or it will cause problems down the road for us, when we add new stuff.
  TO DEAL WITH THIS I have Added .Raw to the timestamp TLO it will just output total milliseconds
  And IF you really need the old Float output I also added .Float
  this will allow you to still see things as floats if that's what you prefered.
  Example: /echo ${Me.Book[1].MyCastTime.Float}
  Output: 1.50

09 Jun 2016
- Updated for TEST (yes really)
- Added .DurationValue1 to the Spell TLO
- Changed the way /unload and re/inject works, those things are now part of the Processgame detour
  that should prevent some crashes related to us interfering with the window drawing.
  In fact direct calls to eqgame functions from mq2start or any other thread is asking for trouble.
  This change should minimize that behaviour.
- .CastTime in the spell TLO is now a timestamptype (cause it is)
- .RecoveryTime in the spell TLO is now a timestamptype (cause it is)
- .FizzleTime in the spell TLO is now a timestamptype (cause it is)

  See yesterdays changes for an example of usage using .RecastTime

09 Jun 2016 by SwiftyMUSE
- Additional updates for spell effects

08 Jun 2016
- Sorry TEST players this update is NOT for todays TEST patch. Expect one tomorrow.
- Added .IsSkill to the spell tlo
- Fixed a crash in Me.CombatAbility when doing ${Me.CombatAbility[0]}
- Fixed some potential crashes that could occur because of signed/unsigned integer misuse.
- Added .DoOpen and .DoClose Methods to the Window TLO
  Usage: /echo ${Window[somewindow].Child[somechild].DoOpen}
  Expected Result: it will echo TRUE and open it.
- Addded .NumGems to the character TLO it returns the number of spellgems you currently have.
  Usage: /echo ${Me.NumGems}
  Expected output for a level 1 character: 8
  Expected output for a level 105 character which has Mnemonic Retention AA at rank 4: 12
- .RecastTime in the spell TLO is now a timestamptype (cause it is)
  Usage: /echo ${Spell[Steadfast Stance Rk. II].RecastTime.TotalSeconds}
  Expected Output: 150

01 Jun 2016
- fixed a bug that would always return NULL instead of TRUE or FALSE
when doing ${AdvLoot.SList[x].AlwaysGreed} - cred hoosierbilly

25 May 2016
- Updated for TEST

24 May 2016
- Updated for TEST

23 May 2016
- Updated for TEST

22 May 2016
- Updated for TEST

18 May 2016
- Fixed a crash in MQ2itemDisplay
- Fixed a crash in merchinfo (/mac scribe)

18 May 2016
- Updated for LIVE
- /echo now accepts colorcodes -cred htw see http://www.macroquest2.com/phpBB3/viewtopic.php?f=47&t=17141&p=152508#p152508
- Fixed a few bugs related to aa indexes.
- Dont make a big thing out of this but:
- /caption now takes a new argument "anon"
  You can use this to anonymize your session.
  It was brought to my attention that there was an interest in recording/streaming video - cred: maskoi
  while at the same time protecting the privacy of the player as well as other players.
  NOTE 1: This is cosmetic and LOCAL only, in other words NOT AN ACTIVE HACK.
  NOTE 2: You are NOT anonymous to other players OR the server.
  NOTE 3: I recommend leaving this option OFF at all times unless you really need to use it, because it WILL use a lot of cpu time.
  NOTE 4: The mq2labels plugin need to be loaded for the "full anonymity effect".
  NOTE 5: Chat is NOT anonymized at all. Although if people want that, we can certainly make it happen in a future update.
  Usage: /caption anon on
- And finally see changes for test in changes below from 13 May 2016, they apply to LIVE now as well.

13 May 2016
- Updated for TEST
- Note that the following Values was removed from the ITEMINFO Struct in the TEST build:
  	.Accuracy
	.StrikeThrough
	.Avoidance
	.DoTShielding
	.SpellShield
	.StunResist
	.CombatEffects
	.Shielding
	.DamageShieldMitigation
	Its unlikely that these will return, but I will know in a few days when I have had more time to investigate this.
	I *MIGHT* create wrapper functions for these values like ((EQ_Item*)pItem)->GetAccuracy();.
	BUT IF YOU HAVE PLUGINS OR MACROS THAT USE THESE VALUES: //Comment them out for now...
	I will know more before this stuff gets pushed to the LIVE client next week...
- Updated for LIVE

12 May 2016 by SwiftyMUSE
- Finally... move the NetStatus indicator on the screen. You are no longer limited to the upper left corner.
  Using NetStatusXPos and NetStatusYPos these will be added the to default (0,0) coordinates to allow placement
  at other areas on the screen.
- Added commands /netstatusxpos, /netstatusypos to update the (x,y) screen coordinates for the NetStatus indicator.

10 May 2016
- Updated for TEST
  This will get u in game, but there are still some stuff that needs fixed, 
  the Caps needs calced for example.
  I just wont spend to much time on it now, since one or more repatches are likely.

08 May 2016
- Maintenance release PART II:
- Added .IsSwarmSpell to the Spell TLO, it return TRUE/FALSE if a spell is a swarmspell or not.
 Usage: /echo ${Spell[Chattering Bones].IsSwarmSpell}
 Output: TRUE
- Fixed the offset for EQ_PC__GetCombatAbilityTimer_x (again)
- Fixed another crash in mq2map.

06 May 2016
- Fixed a crash in mq2map. Thanks to everyone that sent in crash dumps.
- Fixed a /unload crash.

04 May 2016 by SwiftyMUSE
- Added to Zone TLO
  ZoneType, NoBind, Indoor, Outdoor, Dungeon
- Added to Spawn TLO
  EQLoc, MQLoc
- Added to Spell TLO
  Location

02 May 2016
- Maintenance release PART I: I highly recommend everyone update to this release.
- NEW STUFF:
- Added ${Me.ItemReady[xxx]} it returns a bool true or false, it was 10 years overdue, and yes i know we can check it with Item Timer but
  I like the consistency of having SpellReady, AltAbilityReady, CombatAbilityReady and now ItemReady
  it also makes it easier to remember to macro writers. -Idea cred: Maskoi
- Usage: /echo ${Me.ItemReady[=worn totem]}
- will look for an item name that exactly matches "worn totem" and return true if its ready to click/cast/use and false if not.
- Usage: /echo ${Me.ItemReady[drunkard]}
- will look for an item name that has the word "drunkard" in it and return true if its ready to click/cast/use and false if not.
- the item name is not case sensitive.

- CHANGES:
- MacroQuest2.exe should once again be winxp compatible.
- ${Me.AltAbilityTimer[xxxx]} does NOT return a pTickType anymore, its NOW a pTimeStampType, so update your macros.
- Changed the name of __bCommandEnabled_x to g_eqCommandStates_x (cause thats what it is)

- FIXES:
- Created a wrapper for ExecuteCmd cause it has 4 paramters now, and i didnt want to break plugins.
- This should fix multiple crashes as well as the "mash hotkeys too quickly crash". (yes that was likely us)
- Fixed the offset for EQ_PC__GetCombatAbilityTimer_x
- Corrected the _ZONEINFO struct(s)
- Corrected the function declaration for CSidlScreenWnd::GetChildItem note that it takes 2 arguments now.
- Corrected the function declaration for CXWnd::GetChildWndAt note that it takes 3 arguments now.
- Corrected the function declaration for CXWnd::Move (for the CXWnd__Move1_x offset).
- Corrected the function declaration for EQPlayer__DoAttack_x on EMU builds.

26 Apr 2016
- Updated for TEST
- Removed fancy progressbar message for now, it might return or not, dont know yet but im hunting a memory leak so... we'll see.

23 Apr 2016
- Fixed a crash in ${Merchant.Item[x]}

22 Apr 2016
- Updated for LIVE

20 Apr 2016
- Updated for LIVE

15 Apr 2016
- Fixed broken spell stuff for TEST - cred demonstar55
- Added support for specifying buildtype (TEST/LIVE/BETA/EMU) in the preprocessor.
- Updated Macroquest.exe to only inject in the right eqgame.
  Example: you have macroquest loaded in the tasktray from your
  Releast(test) directory it will not try to inject into a live eqgame session.
  if you have live macroquest running and start eqgame for test it will not try
  to inject into the live client.
  This means you can have 2 macroquest.exes running and they will only inject in
  the exe that mq2main.dll is built for. (it knows what dir it was started from).

14 Apr 2016
- Updated for TEST
- Fixed ${Me.AbilityReady[Taunt]} and other abilites not on hotkeys so they work even when not "hotkeyed"
  Thanks mwilliam for the bug report
- Added some more items to actordef.

12 Apr 2016
- Updated for TEST

11 Apr 2016
- Fixed /face to use pCharSpawn instead of pLocalPlayer
  this should make moving work while mounted again... sorry about that...

07 Apr 2016 by SwiftyMUSE
- Updated Charmed, Brells to correctly identify buffs on yourself.

07 Apr 2016
- Updated for TEST

06 Apr 2016
- Updated for TEST

02 Apr 2016
- Updated for TEST
- Added the missing members to the Spell struct. - demonstar55

01 Apr 2016
- Updated for TEST

31 Mar 2016
- Moved the charinfo pIllusionsArray cause it was in the wrong place.
  This prevented FindItem from finding items in the illusion keyring.

30 Mar 2016
- I think I got Advloot under control now, go for it, test it as hard as u can.
- Added a new Member .LootInProgress to the AdvLoot TLO
  use it or face imminent doom!
  Usage Example:
  [code]
  /if (!${AdvLoot.LootInProgress}) {
		/echo its safe to loot
		if (${AdvLoot.SCount}>=1) {
			/echo im going to give 1 ${AdvLoot.SList[1].Name} to myself
			/advloot shared 1 giveto ${Me.Name} 1
		}
  } else {
		/echo do something else, loot is in progress...
  }
  [/code]

29 Mar 2016
- Made some adjustments to make advloot more stable
- Made some adjustments to doors , thanks htw

25 Mar 2016
- Fixed GetFriendlyNameForGroundItem to support instanced zones
- Misc fixes

24 Mar 2016
- Fix for ISXEQ build, it will compile again, report any weirdness on the forum.
- Fix to make /itemtarget select the closest item first
- Update to /items and /doors so they sort by Distance3D
- Updated /doortarget let me know if it fails to target
- Updated /click left door let me know if u find a door it cant open.
- Added a .DoTarget Method to the Ground TLO
  Usage: /if (${Ground[egg].DoTarget.ID}) {
               /echo we just targeted a ${Ground[egg]}
         }
- Added a .DoFace Method to the Ground TLO
  Usage: /echo (${Ground[egg].Doface.Distance3D}) {
  Will face the closest item on the ground which has the word "egg" in it.
  and then echo the distance to it in the mq2 window.
  well if it finds an item with the word "egg" in it on the ground that is, otherwise it will just echo NULL
  .DoFace does NOT target the ground item, it just faces it.

- Changed how /items <filter> work, its now case insensitive and takes any part of a word into account
  Usage: /items egg will display all items on the ground that has the word "egg" in them.
- Changed how /doors <filter> work, its now case insensitive and takes any part of a word into account
  Usage: /doors pok will display all doors in the zone which has the word "pok" in them.


23 Mar 2016
- Updated for LIVE
- WARNING! Task TLO has changed, update your macros.
- Well, I was gonna release the new Task TLO in the next zip
  but then dbg decided to patch so you guys get whatever I could finish
  before I had to release the zip.
  It needs more documantation and definately more testing as well,
  but I can say this much for now:
  /echo Task 1 is ${Task[1]}
  Output: Task 1 is Hatching a Plan
  /echo The task with "hatch" in is name is called: ${Task[hatch]} 
  Output: The task with "hatch" in is name is called: Hatching a Plan
  /echo ${Task[hatch]} is listed as number ${Task[hatch].Index} in the tasklist.
  Output: Hatching a Plan is listed as number 1 in the tasklist.
  /echo The ${Task[hatch]} first objective is to ${Task[hatch].Objective[1].Instruction}
  Output: The Hatching a Plan first objective is to find where the eggs are being incubated
  /echo The ${Task[hatch]} first objective status is ${Task[hatch].Objective[1].Status} 
  Output: The Hatching a Plan first objective status is 0/1
  /echo The ${Task[hatch]} first objective should be completed in ${Task[hatch].Objective[1].Zone}
  Output: The Hatching a Plan first objective should be completed in Hatchery Wing
  /echo I should be working on ${Task[hatch].Step} in ${Task[hatch].Step.Zone}
  Output: I should be working on find where the eggs are being incubated in Hatchery Wing
- Added .Type to the Task TLO: it outputs a string Quest or Shared depending on the task:
  Usage: /echo ${Task[hatch].Type}
  Output: Shared
- The Task TLO also has a .Select "Method" (see below for an explaination of TLO methods.)
  .Select can select list items and combobox items.
  .Select returns TRUE if a selection was made and FALSE if not.
  Usage: /if (${Task[hatch].Select}) {
			/echo I just Selected a task that has the name "hatch" in it...
		} else {
			/echo I did not find a task that has the word "hatch" in it, so nothing was selected.
		}

- Fixed a racecondition crash in mq2bzsrch.
- Fixed a plugin unload/load crash
- Made some changes to mutex locks.
- Fixed the loot and the trade struct for the test build.
- Added a new command /invoke to invoke TLO Methods...
  Basically we have had TypeMethods in the source for years, but it was never finished.
  Consider these methods beta for now.
  So from the command line or hotbuttons you can do stuff like: /invoke ${Spawn[eqmule].DoTarget}
  and it will execute the DoTarget method of the Spawn TLO... (and /target eqmule IF it finds that spawn)
  In macros it should make things more simple but at the same time add more power
  because now you can do stuff that saves a few lines, like:
  /if (${Spawn[eqmule].DoTarget.ID}) {
		/echo i just targeted ${Target}
  }
  or
  /if (${Spawn[eqmule].DoFace.ID}) {
		/echo i just faced eqmule
  }
  the following Methods are available for use and testing as of this patch:
  For the Task TLO:
	.Select
  For the Spawn[]. TLO:
	.DoTarget
	.DoFace
	.DoAssist
	.LeftClick
	.RightClick
  For the Me. TLO:
	.Stand
	.Sit
	.Dismount
	.StopCast
  For the Me.Buff TLO Member:
	.Remove
  For the Switch TLO:
	.Toggle
  For the Ground TLO:
	.Grab
  For the Window TLO:
	.LeftMouseDown
	.LeftMouseUp
	.LeftMouseHeld
	.LeftMouseHeldUp
	.RightMouseDown
	.RightMouseUp
	.RightMouseHeld
	.RightMouseHeldUp
	.Select

- And finally, there seem to be some problem with /click left door
  I will have a look at that tomorrow.

17 Mar 2016
- Fixed a crash in the ${Merchant} TLO
- Fixed a crash in the ${Task} TLO

16 Mar 2016
- Updated for LIVE
- Added a new TLO: GroundItemCount
  usage: /echo There are ${GroundItemCount[apple]} Apples on the ground
  Output: There are 5 Apples on the ground
- usage: /echo There are ${GroundItemCount} items on the ground in this zone.
  Output: There are 12 items on the ground in this zone.
- Extended the Ground TLO to accept searches
  usage: /echo The closest ${Ground[brew].DisplayName} is ${Ground[brew].Distance3D} away from you.
  output: The closest Brew Barrel is 26.4 away from you.
  Note that both of the searchfunctions are case insensitive and are sorted by distance colosest to you.
  The only acceptale parameter in the search filter is by name or partial name.

- Added .Distance3D and .DisplayName to the Ground tlo
  DisplayName will display the actual name of the ground item, .Name will still display the actorname...
  ${Ground} now defaults to ${Ground.DisplayName} instead of ${Ground.ID}
- Doortargets as well as GroundTargets are now cleared when you do a /target clear

15 Mar 2016
- Maintenance Release, bunch of cleanups and stuff that should improve overall stability.

-Updated all vcxproj files and solutions to use build.props for easier administration - Cred: brainiac

- Fixed Me.Dar, Me.Counters, Buff Dar and Buff Counters - Cred: Demonstar55
- Community can provide input if we should separate them into their elements.
- For now they return combined, which might be useless.

- FRIENDLY DEV TIP OF THE DAY:
- Some people has been asking me how to run VS as admin by default in windows 8-10:
- There is a simple trick to it, and I recommend that everyone do this, but
- especially if you are going to debug MQ2 OR build ISXEQ because it needs
- to copy files to your InnerSpace directory and that is usually located
- under Program Files (which requires admin privs).
- Anyway... to do this, paste the following link in your browser:
- http://lmgtfy.com/?q=make+visual+studio+always+run+as+administrator
- When you have followed those steps, navigate to this directory:
- C:\Program Files (x86)\Common Files\Microsoft Shared\MSEnv
- Now locate the VSLauncher.exe in that dir, rightclick it, select properties
- Go to the compatability tab, and check the "Run this proram as an administrator" box.
- Click ok. That's it. From that point on, your VS will always start itself as admin.

12 Mar 2016
- Updated for TEST

09 Mar 2016
- Updated for TEST
- New SPA's added
- IsBodyType has been renamed to HasProperty (cause thats what it is)
- Bunch of changes to mq2windows, lets see if it works as intended.

- Added a new TLO Member to ${Me} .AssistComplete
. You can check it after you do a /assist. It will be true when the assist request has been completed.
.  Usage Example: /assist Eqmule
.                 /delay 5s ${Me.AssistComplete}==TRUE
.				  /if (${Target.ID}) {
.				      /echo EqMule wants me to help fighting ${Target}
.				  }
- Turned on Exception Handling (/EHsc) for all projects except mq2main
- when we move to the v140xp toolset we can use the noexcept keyword to turn it on for mq2main as well...

- --------------------> VERY IMPORTANT STUFF BEGIN <-------------------
- It's time to upgrade to Visual Studio 2013 Community or newer.
- From this version and onward we will not support older compilers.
- There just isn't any good reason now that Microsoft has free Community Editions
- which can build mq2 just fine.
- Therefor:
- All vcxproj files has been updated to use the vs2013 toolset (v120xp) (thanks Brainiac)
- We want to move to 2015, but we will have to wait until ISXDK supports that version.
- If you use 2015, just install the vs 2013 community edition if you want to build ISXEQ
- For mq2 it doesn't really matter, you can build it with 2015 toolset (v140 or v140xp)
- just let it upgrade if it asks for it.

- Older solution files has been removed:
- For building MQ2 use MacroQuest2.sln
- --------------------> VERY IMPORTANT STUFF END <---------------------

- If you have no interest in building ISXEQ you can stop reading now.

- For building ISXEQ use ISXEQ.sln PLEASE NOTE: --------------->
- The red headed stepchild ISXEQ has gotten some love this week.
- You might have noticed that the zip grew a bit in size this release
- the reason is that it now includes all files needed to build ISXEQ.
- So...
- This means that from now on, you can just open ISXEQ.sln and build it.
- DO NOT LET IT UPGRADE THE TOOLSET! it only works with the v120xp toolset.
- Having said that, No more additional downloads, googling for libs, headers, updating paths
- patching files, reading pages and pages of forum threads, and all that extra
- shiz that we all love to spend time on...
- In other words we made it easier to build ISXEQ "out of the box" (aka the zip)

24 Feb 2016
- Updated for TEST
- Changed how GroupAssistTarget and RaidAssistTarget works
  before this change you could get a return that was invalid when no mainassist was assigned.
  since I make sure there actually is a mainassist in the group or raid
  this is no longer possible.
- Fixed /pickzone so picks above 9 can be picked - cred: derple

19 feb 2016
- Added .BuffsPoplulated to ${Target}
-  Usage example:
-  /target pet
-  /delay 5s ${Target.ID}==${Pet.ID} && ${Target.BuffsPopulated}==TRUE
-  /echo ${Target} has ${Target.BuffCount} buffs on him.

- Trampoline following - cred: brainiac

18 Feb 2016 by SwiftyMUSE
- Updated to make GetNumSpellEffects inline.
- Updated MQ2Map to use layer 2 again.
- Updated more groundspawn names.

17 feb 2016
- Updated for LIVE
- I refer you all to the change message from 12 feb 2016
  the changes described in it, now applies for LIVE build as well.
- Fixed SpellReady so it's 111% reliable now.

14 feb 2016 HAPPY VALENTINES DAY!
- Removed most of the holes I punched in the source with #if defined(TEST) in the last version cred: brainiac
- Updated some stacking code cred: demonstar55
- Fixed SpellReady so it's 110% reliable now.
- minor fixes

12 feb 2016
- Fixed SpellReady so it's 100% reliable now.
- Other stuff
- Updated for TEST
- BELOW THIS LINE ARE TEST RELATED CHANGES, BUT LIVE BUILDERS SHOULD READ IT AS WELL (cause it is comming your way)

- Added CalcIndex to ${Spell} (on TEST)
- Added NumEffects to ${Spell} (on TEST)
-  Both of them SHOULD be used in macros that enumurate Base, Base2, Calc,Attrib and Max
-  Example: lets say your macro does this:
-		/for i 1 to 12
-			/echo Base ${i} is : ${Spell[Augmentation].Base[${i}]}
-		/next i
-	FROM NOW ON: IT SHOULD LOOK LIKE THIS: (or you will get errors running it)
-		/varcalc count ${Spell[Augmentation].NumEffects} + 1
-		/for i 1 to ${count}
-			/echo Base ${i} is : ${Spell[Augmentation].Base[${i}]}
-		/next i
-							

- Ok, listen PEOPLE WHO BUILD MQ2 FOR -> TEST <- : this is IMPORTANT!:
-  This patch punched a bunch of holes in mq2, and Im telling you folks right now:
-  IF YOU DONT UPDATE YOUR PLUGINS THEY WILL Fail to build.
-  ok and here is how to update them:
-  Search EVERY single plugin you have for references to ->Base[, ->Base2[, ->Calc[, ->Attrib[ and ->Max[
-  Replace EVERY result with a proper call to the corrosponding new APIs:
-	LONG GetSpellAttrib(PSPELL pSpell, int index);
-	LONG GetSpellBase(PSPELL pSpell, int index);
-	LONG GetSpellBase2(PSPELL pSpell, int index);
-	LONG GetSpellMax(PSPELL pSpell, int index);
-	LONG GetSpellCalc(PSPELL pSpell, int index);
-	Let me give and example: You do the search and you find this code:
-	for (int a = 0; a < 12; a++) {
-		switch (spell->Attrib[a])
-	YOU MUST replace that code... with this:
-	if (PSPELL spell = GetSpellByID(SpellID)) {
-		for (int a = 0; a < GetSpellNumEffects(spell); a++) {
-			switch (GetSpellAttrib(spell, a))

-	Notice what I did there? you CANNOT and SHOULD NOT use hardcoded "12" anymore
-	It just isn't how spell effects are stored anymore, they only store
-	the ACTUAL number of effects in memory, not all 12 slots...
-	So... the new Spell member function GetSpellNumEffects(x) SHOULD ALWAYS be used from now on.

-	Mkay? questions?, come talk to us on irc/skype/email whatever...
-	And finally, for the LIVE people... this is comming your way within a week or so when
-	they patch for LIVE, so get ready, cause I'm not going to repeat this info again.
-  This message will self destruct in 3...2...1...

28 Jan 2016
- The changes to the Task TLO from the Jan 14 patch has been reverted, they where not ready for production yet.
- Me.Pet has been fixed for TEST along with a bunch of other spawninfo offsets that where all off.
- Me.Trader has been fixed for LIVE
- Me.Buyer has been fixed for LIVE
- Added Poisoned and Diseased to ${Target}
- Added Poisoned and Diseased to ${Me}
- RewriteMQ2Plugins has been removed, it was a dangerous function that could set all plugins to 0 if you crashed while doing /plugin someunstableplugin unload
- RewriteMQ2Plugins has been replaced with SaveMQ2PluginLoadStatus
- Added Krono to ${Me}
- Added XTargetSlots to ${Me}
- Misc other fixes.
- Stuff

22 Jan 2016
- Updated for TEST
- Updated for LIVE

20 Jan 2016 by MacroQuest2.com Devs
- Updated for LIVE
- Fixes to the task tlo by dewey2461 see: http://www.macroquest2.com/phpBB3/viewtopic.php?f=30&t=19912
- New feature map highlights see http://www.macroquest2.com/phpBB3/viewtopic.php?f=17&t=19895
  code cred: JudgeD

17 Jan 2015 by MacroQuest2.com Devs
-Added CursorPlatinum,CursorGold,CursorSilver and CursorCopper to the ${Me} tlo

16 Jan 2016 by MacroQuest2.com Devs
- Fixed Open in the CONTENTS struct
- Added .Open to the itemtype, it works for containers. its a boolean.

14 Jan 2016 by MacroQuest2.com Devs
- Updated for TEST
- Added a new feature. cred: dewey2461
- Description: Extends the Task TLO with the TaskElementList's Objective[ ]

- The TaskElementList is a row,column address where column 0 is the text, 1 is the status, etc.

- Examples: 

- /echo ${Task.Objective} The first objective
- /echo ${Task.Objective[0]} The first objective
- /echo ${Task.Objective[0,1]} The first objective's status
- /echo ${Task.Objective[0,2]} The first objective's zone
- /echo ${Task.Objective[1]} The second objective

16 Dec 2015 by MacroQuest2.com Devs
- Updated for LIVE
- Change: LoreGroup and LinkDBValue in the CONTENTS struct has been renamed
  to GroupID and OrnamentationIcon (cause thats what they are)
  Make changes to your plugins if you use them.
- switches got some love - thanks brainiac.

14 Dec 2015 by SwiftyMUSE
- Added Slowed, Rooted, Mezzed, Crippled, Maloed, Tashed, Snared, Hasted, Aego,
	Skin, Focus, Regen, Symbol, Clarity, Pred, Strength, Brells, SV, SE,
	HybridHP, Growth, Shining, Beneficial, DSed, RevDSed, Charmed to ${Target}
- Added Aego, Skin, Focus, Regen, Symbol, Clarity, Pred, Strength, Brells, SV, SE,
	HybridHP, Growth, Shining, Beneficial, DSed, RevDSed, Charmed to ${Me}
- Updated MQ2Linkdb code to generate links for most all items (98.04% of lucy items)
- Added new groundspawns for MQ2Map

12 Dec 2015 by Eqmule
- Please don't use MQ2 for unattended gameplay (afk botting)
- Updated for TEST

09 Dec 2015 by Eqmule
- Please don't use MQ2 for unattended gameplay (afk botting)
- Updated for LIVE
- Dont try to use mq2 or any other third party tool on the Phinigel server.
  Consider this a friendly warning.

08 Dec 2015 by Eqmule
- Please don't use MQ2 for unattended gameplay (afk botting)
- Updated for TEST
- Misc Buffer Overflow fixes.

07 Dec 2015 by Eqmule
- Please don't use MQ2 for unattended gameplay (afk botting)
- Updated for TEST

05 Dec 2015 by Eqmule
- Please don't use MQ2 for unattended gameplay (afk botting)
- Updated for TEST

03 Dec 2015 by Devs
- Please don't use MQ2 for unattended gameplay (afk botting)
- Updated for TEST
- Updated mq2ic for isxeq, copy it to your extensions folder and isxeq will load it for you.

02 Dec 2015 by Devs
- Well... This is probably the most important update to MQ2 in years.
  Recent changes to the client released with the new Broken Mirror expansion
  added a new type of MQ2 detection which is meant to prevent mq2 usage on the new Phinigel server.
  We fully support the NO MQ2 policy on Phinigel, and we want to continue
  supporting that policy and backup DBG any way we can that’s within reason.
  We have therefor decided to add a new type of integrity checker to MQ2.
  We have placed the code in a MQ2 plugin that has been named MQ2Ic.dll. (MQ2 Integrity checker)
  We feel strongly that MQ2 is in a symbiosis with Everquest, and it’s important to us
  that all MQ2 users feel safe while they use MQ2.
  MQ2 users are an important part of the Everquest community and we wish to keep it that way.
  In short, we recommend you keep MQ2Ic.dll loaded while you are playing Everquest.
  It will protect your integrity on all servers EXCEPT Phinigel.
  It will be included in every zip from now on, and will be maintained by active mq2 devs.
  Its usage is optional though, and you can unload and load it like any other plugin, but it comes loaded by default.
  This plugin will also fix some recent plugin issues and crashes as well as improve the fps performance.
  All questions about this plugin should be directed to eqmule@hotmail.com

26 Nov 2015 by EqMule and Braniac
- HAPPY THANKSGIVING EDITION!
- Please don't use MQ2 for unattended gameplay (afk botting)
- Updated for TEST
- Fixed a few annoying issues with mq2 message wrapping multiple lines in tools like DebugView. -Brainiac
- Updated ITEMINFO. AugRestrictions was in the wrong place.
- Added code to ${Target.AggroHolder} so it returns yourself as well as other now.

23 Nov 2015 by EqMule
- Please don't use MQ2 for unattended gameplay (afk botting)
- Fixed some ISXEQ stuff
- The following commands now work in ISXEQ:
  - /beepontells
  - /flashontells
  - /timestamp
  - /click left door (remember to do /doortarget before u do that though)
  - /click left item (remember to do /itemtarget before u do that though)
  - /click left target
  - /click right target
  - /useitem "some item" (or partial name) or without the quotes... this one works for items in keyrings as well (illusions, mounts)

22 Nov 2015 by EqMule and Demonstar55
- Please don't use MQ2 for unattended gameplay (afk botting)
- Added .Index to the AltAbility TLO.
- Added .NextIndex to the AltAbility TLO.
- Added .CanTrain to the AltAbility TLO.
  Usage: /if (${AltAbility[Companion's Aegis].CanTrain}) /alt buy ${AltAbility[Companion's Aegis].NextIndex}  
- Added a few new APIs:
- AltAdvManager::CanSeeAbility
- AltAdvManager::CanTrainAbility
- PcZoneClient::HasAlternateAbility
- Added the /pick # command to the ISXEQ build.

20 Nov 2015 by EqMule
- Please don't use MQ2 for unattended gameplay (afk botting)
- Updated for TEST
- Updated for LIVE

19 Nov 2015 by EqMule
- Please don't use MQ2 for unattended gameplay (afk botting)
- Fixed the /ranged crash

18 Nov 2015 by EqMule
- Please don't use MQ2 for unattended gameplay (afk botting)
- Updated for LIVE
- Updated for TEST
- Change the MQ2MountType TLO has been renamed to MQ2KeyRingType
  it works exactly like the mount tlo would, but it also take illusions now
  so u can do:
  Usage: /echo ${Mount[1].Name}
  Outputs: [MQ2] Whirligig Flyer Control Device
  Usage: /echo ${Illusion[2].Name}
  Outputs: [MQ2] Polymorph Wand: Steam Suit
  Usage: /echo ${Illusion[Polymorph Wand: Steam Suit].Index}
  Outputs: [MQ2] 2
- New Feature: you can now use /useitem on illusion items even if they are in the keyring
  usage: /useitem Polymorph Wand: Steam Suit
- Change: there used to be a value in the itemstruct called CastTime
  I noticed it was actully FoodDuration, so it has been renamed.
  If you have any plugins that used "someitem->CastTime" from that struct,
  you need to change that to whatever you intend it to do, cause for whatever
  reason you have been using it up til this point, you have gotten FoodDuration back...
  Im guessing that was a bug, and you really wanted someitem->Clicky.CastTime instead...
  so adjust accordingly.

11 Nov 2015 by EqMule and Demonstar55
- Please don't use MQ2 for unattended gameplay (afk botting)
- BIG NEWS!
- After a really long time, messing with this on and off
  I'm proud to present support for splash spells in the cast command.
  You can now cast any splash spell as long as you have a target.
  If you dont have a target it will just cast it at your own location.
  There is no need for window in focus, or full screen or any of that stuff
  you dont even have to be facing the target.
  Basically the only requirement is that its in lineofsight and in range.
  The splash feature was brought to you as a joined effort
  with Demonstar55 as the main contributor, his tireless dissasembling
  and reverse engineering as well as updates on the progress on skype, irc etc
  was a major help in bringing this to you all, so give him a shoutout!
  I need to mention ctaylor22 as well for pushing me to work on it at all.
  Anyway... enjoy.
- Added a new member to the Spawn TLO: CanSplashLand, it returns true or false
  usage: /echo ${Target.CanSplashLand}
  I suggest you use this tlo member in your macros BEFORE you try to cast a splashspell
  there is no point in casting it if it wont land due to a line of sight problem.
  NOTE! This check is ONLY for line of sight to the targetindicator (red/green circle)
  its NOT a range check, you need to check range yourself like for every other spell
  before you cast it...
  
01 Nov 2015 by EqMule
- Please don't use MQ2 for unattended gameplay (afk botting)
- Updated for BETA

31 Oct 2015 by EqMule
- Please don't use MQ2 for unattended gameplay (afk botting)
- Updated for BETA

30 Oct 2015 by EqMule
- Please don't use MQ2 for unattended gameplay (afk botting)
- Updated for BETA
- Misc other stuff

29 Oct 2015 by EqMule
- Please don't use MQ2 for unattended gameplay (afk botting)
- Updated for BETA
- Fixed some ISXEQ code

 28 Oct 2015 by EqMule
- Please don't use MQ2 for unattended gameplay (afk botting)
- Updated for TEST
- Updated for BETA

26 Oct 2015 by EqMule
- Please don't use MQ2 for unattended gameplay (afk botting)
- Updated for LIVE
- Updated for BETA
- Misc other stuff

25 Oct 2015 by EqMule
- Please don't use MQ2 for unattended gameplay (afk botting)
- Updated for BETA
- Misc other stuff

24 Oct 2015 by EqMule
- Please don't use MQ2 for unattended gameplay (afk botting)
- Updated for TEST
- Updated for BETA
- Corrected address of AugRestrictions in the iteminfo struct

23 Oct 2015 by EqMule
- Please don't use MQ2 for unattended gameplay (afk botting)
- note that /useitem <some mount> doesnt work in the beta client yet, ill see what i can do...
- Added .SkillModMax to the ItemType TLO
- Fixed a crash in mq2map when doing /loadskin

21 Oct 2015 by EqMule
- Please don't use MQ2 for unattended gameplay (afk botting)
- Updated for LIVE
- Fixed and cleaned a bunch of small stuff but it is possible I broke some stuff as well,
 report if u find something that worked in last zip and not in this one.
- ${DisplayItem} now takes an index as an option parameter index can be 0-5
  you can still just do ${DsiplayItem} and it will just pick whatever you inspected last.
  Example: /echo ${DisplayItem[5]}
- Added a few new members to the DisplayItem TLO:
		Info = 1,
		WindowTitle = 2,
		AdvancedLore = 3,
		MadeBy = 4,
		Information = 5,
		DisplayIndex = 6
  There is a difference between .Info and .Information .Info contains for example:
  .Info can return text like; this item is placable in yards, guild yards blah blah , This item can be used in tradeskills
  .Information can return text like Item Information: Placing this augment into blah blah, this armor can only be used in blah blah

17 Oct 2015 by EqMule
- Please don't use MQ2 for unattended gameplay (afk botting)
- Updated for TEST
- Fixed a few VS 2015 compile warnings.

07 Oct 2015 by EqMule
- Please don't use MQ2 for unattended gameplay (afk botting)
- Added some stuff to the ALTABILITY struct, cred demonstar55
- Renamed AARankRequired to CurrentRank in the ALTABILITY struct
- Added .PointsSpent to the altbility TLO it returns points you spent on an AA
- Added .Rank to the altbility TLO it returns current rank of an AA
- Reminder: .MaxRank in the altbility TLO it returns max rank of an AA
- I'm sorry (not really) but in my ongoing efforts to clean up the API
  I had to rename a couple functions, so take notice and go over your plugins:
  mq2cast and mq2melee calls these for example. See below:
- Renamed GetAltAbility to GetAAById (cause thats what it is)
- Renamed GetAltAbilityIndex to GetAlternateAbilityId (cause thats what it is)

01 Oct 2015 by EqMule
- Please don't use MQ2 for unattended gameplay (afk botting)
- Fixed a bunch of POSIX stuff
- Made sure Target.Buff and Target.BuffDuration now works on spells without having to specify Rank
  example: /echo ${Target.BuffDuration[Pyromancy]} would FAIL prior to todays patch
  now it wont.
  example 2: /echo ${Target.Buff[Pyromancy]} would return NULL prior to todays patch
  now it returns the correct name including its rank: so Pyromancy XV for example...

30 Sep 2015 by EqMule (ALERTS AND MORE ALERTS AND STUFF)
- THIS IS A MACROBREAKING PATCH! (so read these notes)
- Please don't use MQ2 for unattended gameplay (afk botting)
- Fixed .Mercenary in the spawnstruct for TEST -cred demonstar55
- GetGuildIDByName now returns 0xFFFFFFFF and not 0x0000FFFF if a guild is NOT found, so if you use this function in a plugin adjust acordingly.
- Fixed a problem with searching through spawns for guild members
  This might break you macros so pay attention!:
  Prior to THIS patch there was a difference in CASE with guild/GUILD in spawn searches:
  IF you wanted to search for a spawn like this:
  /echo ${Spawn[radius 75 pc guild noalert 6]}
  THAT WOULD MAKE MQ2 THINK the guild you where looking for was called "noalert" 
  now if that was not your intention, you should have used UPPERCASE GUILD instead
  and it would just search for people in YOUR guild.
  In order to not use this confusing method of searching through spawns
  I have decided to rename lowercase guild to guildname
  so from this point and onward, you CAN specify guild OR GUILD and it will just pick your own guild
  in order to search for players of a specific guild use "guildname" and note that if there are spaces in the guildname you need encase with "".
  Example: ${Spawn[radius 75 pc guildname "Some Cool Guild" noalert 6]}
- Added a new TLO: ${Alert}
  it has 2 members: List which returns a AlertListType and Size which returns a IntType
  Usage Example 1: /alert add 1 ${Me.Name}
		 /echo ${Alert[1].List[0].Name}
		 Outputs: eqmule
		 /echo ${Alert[1].List[0].Spawn.Race}
		 Outputs: Dark Elf (or whatever my Class is)
  Usage Example 2: /alert add 1 id ${Me.ID}
         /echo ${Alert[1].List[0].SpawnID}
		 Output: 12345 (or whatever my spawnid is)
         /echo ${Alert[1].Size}
		 Output: 2 (or whatever size your alert list for 1 is)
  Usage Example 3: /alert remove 1 id ${Me.ID}
         removes the list entry from alert 1 that matches: id ${Me.ID}
- Added a new TLO Type: MQ2AlertListType which has the following members:
  well it has a crapload of members look at the source to list them but basically
  it has all the members SEARCHSPAWN has plus one extra that I call Spawn
  Spawn inherits the spawntype see the example above...
  Note that: .Spawn will only work if your alert has either .Name or .SpawnID set.
- Bunch of other stuff fixed/added/fightclub/updated/rewritten etc.
- ${Spell[some spell]} now looks through your aa list as well if it cant find a spell
  I did that to take the new ranks into account for example prior to this patch
  /echo ${Spell[Boastful Bellow].Range} would fail because the Boastful Bellow spell
  has been renamed to Boastful Bellow I
  anyway the fix is now in and it also means .RankName will return ranks for these kinds
  of alt abilities.

25 Sep 2015 by EqMule
- Please don't use MQ2 for unattended gameplay (afk botting)
- Updated for TEST again... (cmon man are u trying to kill me?!!, scowls at hludwolf ready to attack ;)
- So... when they patch at 8.30pm I have 2 choices:
  1. wait until the morning and go over it manually.
  2. run a quickpatch, cross fingers and release without proper testing.
  Well, I did 2. and went to bed, I guess it didnt work as intended
  uhm, so the structs has been corrected, castready and so on
  should be working again...

24 Sep 2015 #2 by EqMule
- Please don't use MQ2 for unattended gameplay (afk botting)
- Updated for LIVE

24 Sep 2015 by EqMule
- Please don't use MQ2 for unattended gameplay (afk botting)
- Updated for TEST
- Corrected the wwsCrashReportCheckForUploader_x offset and detour. :cred SwiftyMUSE

23 Sep 2015 by EqMule
- Please don't use MQ2 for unattended gameplay (afk botting)
- Updated for LIVE

19 Sep 2015 by EqMule
- Please don't use MQ2 for unattended gameplay (afk botting)
- Updated for TEST
- fixed a compile error in CustomPopup when building isxeq. 

19 Sep 2015 by SwiftyMUSE
- Updated autorun to allow for all toons instead of having to specify them individually.
  I did not change the /autorun command which is used to set the autorun value for the current
  toon.
  Eg., add ALL=<command> under [Autorun]
- Modified ground spawn detection to allow the value based on the actual zone.
- Updated pluginhandler to fix a timing issue with running zoned.cfg.

17 Sep 2015 by EqMule
- Please don't use MQ2 for unattended gameplay (afk botting)
- Updated for TEST
- DmgBonusType in the itemstruct has been renamed to ElementalFlag (because thats what it is)
- DmgBonusVal in the itemstruct has been renamed to ElementalDamage (because thats what it is)
  if you have plugins that refer to these make sure u rename as well.
- the size of the _AGGROINFO struct changed. Cred: demonstar55
- Added .Icon to the MQ2ItemType TLO
- Added Scroll to the mouseinfo struct. Thanks Brainiac,
- Fixed a crash in /windowstate that could happen when using a (bad) Custom UI. Thanks demonstar55
- since GetCombatAbilityTimer now accepts -1 as a timer, I have removed that check
  this means you should remove it from mq2melee as well for example:
  this line: if (EFFECT->ReuseTimerIndex && TYPE != AA && EFFECT->ReuseTimerIndex != -1)
  becomes this: if (EFFECT->ReuseTimerIndex!=0 && TYPE != AA)

26 Aug 2015 by EqMule
- Please don't use MQ2 for unattended gameplay (afk botting)
- Updated for TEST
- New feature: you can now search spawns by if they are aggresive or not
  for more info see this post by demonstar55 http://www.macroquest2.com/phpBB3/viewtopic.php?f=30&t=19813
- Added new command: /removepetbuff
  it will remove a pet buff by name or partial name.
  Usage: /removepetbuff Spirit of Wolf
  Feature requested by: standred
- New Commands: /popcustom and /popupecho
  for more info on these 2 commands see this post: http://www.macroquest2.com/phpBB3/viewtopic.php?f=30&t=15800&p=142608#p142608
  Cred: PMS
- Added new TLO member for the Character TLO: SpellInCooldown
  it returns TRUE if you have a spell in cooldown and FALSE when not.
  Cred:demonstar55 see this topic for more info: http://www.macroquest2.com/phpBB3/viewtopic.php?f=47&t=19689

21 Aug 2015 by EqMule
- Please don't use MQ2 for unattended gameplay (afk botting)
- Updated for TEST
- Updated for LIVE
- Made a few changes to how the zoned.cfg is processed
  hopefully that should fix a crash I have gotten reports about.
  *crossing fingers*

19 Aug 2015 by EqMule
- Please don't use MQ2 for unattended gameplay (afk botting)
- Updated for LIVE
- This is a heads up:
  In the near future I will restrict /target to a radius of 360
  I do this because its unreasonable to target stuff across zones.
  There is absolutely no scenario where you have a reason to target a mob
  until its within that range. So change your macros now if they do this.
  If you have line of sight to a mob there will be no radius restriction.

14 Aug 2015 by EqMule
- Please don't use MQ2 for unattended gameplay (afk botting)
- Updated for TEST

08 Aug 2015 by EqMule
- Please don't use MQ2 for unattended gameplay (afk botting)
- Updated for ninjapatch.
- Updated mkplugin.exe mkplugin.cpp and ISXEQ\PostBuild.bat with changes by D2U
  See http://www.macroquest2.com/phpBB3/viewtopic.php?f=30&t=19790
- Updated TelnetServer.cpp with changes by rmaxm
  See http://www.macroquest2.com/phpBB3/viewtopic.php?f=28&t=19793
- Updated the _LOOTITEM struct with addition by dewey2461
- Bugfix: ${Me.Inventory[someslot].Augs} now returns correct number of augslots the item has.
  example: /echo My gloves has ${Me.Inventory[Hands].Augs} augslots.
  NOTE: I dont know how this worked in the past, but this only counts how
  many augslots an item has, it doesnt check if there is actually an augment
  in the slot...
  Cred: Nytemyst for the report.
- Updated MQ2ItemDisplay.cpp with changes by dewey2461
  Added ${GearScore.UpgradeName}
  Added ${GearScore.UpgradeSlot}
  See http://www.macroquest2.com/phpBB3/viewtopic.php?f=30&t=19792

03 Aug 2015 by EqMule
- Please don't use MQ2 for unattended gameplay (afk botting)
- Fixed a 10 year old bug where GetSpellDuration would use pCharSpawn (which can be a level 30 mount)
  instad of the correct pLocalPlayer (which is actually your characters spawn with correct level)
  the impact of this would be that spells that scale their duration by the level of the caster
  would return a shorter duartion when on a mount...
  example: doing /echo ${Spell[Enticer's Command].Duration.Minutes} on a level 105 enc would return 4 when on a mount and 7 when not
  bug report: Maskoi

24 Jul 2015 by EqMule
- Please don't use MQ2 for unattended gameplay (afk botting)
- Updated for todays TEST ninja patch
- Fixed a struct that would crash eq if mq2hud was used.
- same struct messed up keypresses as well...
- /mouseto is back... and thats all I have to say about that at 
   this point, more on this some other time.

23 Jul 2015 by EqMule
- Please don't use MQ2 for unattended gameplay (afk botting)
- Updated for todays LIVE ninja patch

2 Jul 2015 by EqMule
- Please don't use MQ2 for unattended gameplay (afk botting)
- Updated for todays LIVE client

21 Jul 2015 by EqMule
- Please don't use MQ2 for unattended gameplay (afk botting)
- Updated for the TEST client
- Fixed a bug with finding items in bags for the test build.

16 Jul 2015 by EqMule
- Please don't use MQ2 for unattended gameplay (afk botting)
- Updated for TEST build.
- Removed SetForegroundWindow from the FlashOnTells feature.
  (it was not working as intended when using ISBoxer)
  It will still flash the window.

15 Jul 2015 by EqMule
- Please don't use MQ2 for unattended gameplay (afk botting)
- New Command: /flashontells
  You can use it to turn flashing of the eq window on or off when you recieve a tell.
  Usage:
  You either do /flashontells [on|off] or just /flashontells for a toggle.
  Or just set it in MacroQuest.ini to FlashOnTells=1 in the [MacroQuest] section.
  NOTE: You have to have tell windows enabled in options for this to work.
- TimeStampChat, BeepOnTells and FlashOnTells are now default ON if no setting is found in MacroQuest.ini.

14 Jul 2015 by EqMule
- Please don't use MQ2 for unattended gameplay (afk botting)
- Fixed a problem with combat abilities (thanks to William12 for the report)
  Before this change you could buy a rank 1 combatability, lets say Rest
  Then you bought Rest Rk. II
  At that point BOTH are saved in your combatabilities array...
  (I think thats a eq bug cause it sure isn't needed)
  Anyway... doing something like ${Spell[Rest].RankName}
  would then fail cause it would find "Rest" first...
  The fix is basically calling pCombatSkillsSelectWnd->ShouldDisplayThisSkill
   in every place NUM_COMBAT_ABILITIES is used...

06 Jul 2015 by SwiftyMUSE
- Updated to include new currencies (Fists of Bayle, Arx Energy Crystals, Pieces of Eight)
- Fixed ${Me.AltCurrency} to be able to use Medals of Heroism not Marks of Heroism

01 Jul 2015 by EqMule
- Please don't use MQ2 for unattended gameplay (afk botting)
- Updated for the LIVE Client
- Updated for the TEST Client
- Fixed ${Me.Drunk}
- Fixed ${Me.Trader}
- Fixed ${Me.Buyer}

25 Jun 2015 by EqMule
- Please don't use MQ2 for unattended gameplay (afk botting)
- Updated for the TEST Client

18 Jun 2015 by EqMule
- Please don't use MQ2 for unattended gameplay (afk botting)
- Fixed ${Me.UseAdvancedLooting} thanks to william12 for reporting it as broken.

17 Jun 2015 by EqMule
- Please don't use MQ2 for unattended gameplay (afk botting)
- Updated for today's LIVE patch
- GetCombatAbilityTimer for the LIVE build now takes 2 arguments pSpell->ReuseTimerIndex and pSpell->SpellGroup
  do a search for GetCombatAbilityTimer in your plugins and change accordingly.

11 Jun 2015 by EqMule
- Updated for the TEST build
- GetCombatAbilityTimer for the TEST build now takes 2 arguments pSpell->ReuseTimerIndex and pSpell->SpellGroup
  do a search for GetCombatAbilityTimer in your plugins and change accordingly.
  GetCombatAbilityTimer for the LIVE build has not changed. (but it will next patch.)
- Clicking on the name of someone in the targetwindow will now open a trade if you have coin (or an item) on the cursor.

08 Jun 2015 by EqMule
- Please don't use MQ2 for unattended gameplay (afk botting)
- Fixed /pickzone you can now do /pick 5 or whatever and it WILL send you to the 5 instance (if it exist)
  /pick 0 will just pick MAIN instance.

28 May 2015 by EqMule
- Please don't use MQ2 for unattended gameplay (afk botting)
- Updated LIVE build.
- Comming in next zip: /pickzone will take a instance number as an argument
  Usage: /pickzone 3 will pick instance 3 and zone you in (provided its valid)
  /pickzone 0 will select the main instance
  this might be buggy its a work in progress.
  NOTE: You should only use this in zones where /pickzone can be used.

23 May 2015 by EqMule
- Fixed ${Me.DSed} and ${Me.RevDSed} crashes thanks to klaarg for the bug report
- consolidated some other stuff and event related things

19 May 2015 by EqMule
- Updated for today's LIVE and BETA patches.

18 May 2015 by EqMule
- Added .NoDrop to the advlootitemtype tlo it returns TRUE if an item is NoDrop and FALSE if not.
  Usage: /echo ${AdvLoot.PList[1].NoDrop}
- Updated BETA build.

16 May 2015 by EqMule
- Updated TEST and BETA builds.
- Fixed an issue with the TEST build which prevented it from building correctly.
- Fixed a ctd in ${DisplayItem} if used after a /unload and reload but no item displayed. reporter: SwiftyMUSE
- Added ItemLink to the Item TLO it just prints the actual hexlink for an item (not clickable)
  this is useful for when creating hotbuttons with links in them manually...
  Usage: /echo ${Cursor.ItemLink}

15 May 2015 by SwiftyMUSE
- Updated GetItemLink to return a clickable or non-clickable link based on a parameter.

13 May 2015 by EqMule
- Added .IconID to the AdvlootItemType TLO it returns an int - cred randyleo
  usage: /echo ${AdvLoot.PList[1].IconID}
- Added .UseAdvancedLooting to the character TLO it returns TRUE if advanced looting is turned on otherwise FALSE -cred maskoi
  Usage: /echo ${Me.UseAdvancedLooting}

12 May 2015 by SwiftyMUSE
- Corrected GetSpellByID to return NULL when the spell is not found. (necessary to fix mq2cast, where it tries to cast
  an item that is not a clicky item and causes a CTD).

07 May 2015 by EqMule & demonstar55
- AltTimer in the _SKILL struct has been renamed to (the correct name) SkillCombatType (whatever that is...)
- Added .Stuck to the SpawnType TLO, i never seen it return TRUE, so more testing is needed...
- Added .PlayerState to the SpawnType TLO, it returns a mask as an inttype which has the following meaning:
  0=Idle 1=Open 2=WeaponSheathed 4=Aggressive 8=ForcedAggressive 0x10=InstrumentEquipped 0x20=Stunned
  0x40=PrimaryWeaponEquipped 0x80=SecondaryWeaponEquipped
  This too needs more testing.
- Added .Stunned to the spawntype TLO it returns TRUE or FALSE if a mob is stunned or not
  NOTE: .Stunned DID exist in the spawntype TLO before, but it only returned your character's Stunstate
  THIS MEANS IF YOU RELY ON THIS IN YOUR MACROS, use ${Me.Stunned} in your macros from now on instead
  when you need YOUR stunstate and the below examples when you need a SPAWNS stunstate, you have been warned...
  Usage: /echo ${Target.Stunned} or ${Spawn[npc somespawnname].Stunned}
- Added .Aggressive to the spawntype TLO it returns TRUE or FALSE if a mob is aggressive or not
- Cred .PlayerState and .Stuck: demonstar55
- Couple additions to /advloot
- /advloot shared # now accepts leave and giveto as arguments
  Usage:
  /advloot shared <#(index) or "item name"> giveto <name> <opt:qty> (qty is optional, if you leave it out it will give full stack)
  /advloot shared <#(index) or "item name"> leave
  Examples:
  Lets say there is a stack of 4 spiderling silks in the first list item of the shared lootwindow
  /advloot shared 1 giveto eqmule 1
  /advloot shared 1 giveto SwiftyMUSE
  Will give 1 spiderling silks to eqmule
  Will give the remaining 3 spiderling silk to SwiftyMUSE (we didnt specify qty, so it just gave the rest)
  /advloot shared "spiderling silk" leave
  Will just leave the first "spiderling silk" it finds in the shared list on the corpse...
  or /advloot shared 1 leave
  Will just leave whatever is in list index 1 in the shared list on the corpse... (in our example spiderling silk)

05 May 2015 by SwiftyMUSE
- Fixed bug with Me.AltAbility where it would not identify alt abilities that were granted but have
  no cost associated.
- Updated ItemDB.txt with new summoned items.

02 May 2015 by SwiftyMUSE
- Added .TankMercCount, .HealerMercCount, .MeleeMercCount, CasterMercCount to the Group TLO

30 Apr 2015 by SwiftyMUSE
- Fixed crash in MQ2Map when zoning with a custom filter

29 Apr 2015 by eqmule
- Updated for the latest LIVE client
- Fixed /bzsrch command
  this means it works again...
  Usage Example: see this post: http://www.macroquest2.com/phpBB3/viewtopic.php?f=17&t=19699&p=169467#p169467
- Fixed a crash that would happen if you logged all the way into the game
  then all the way out to server select, and back in again
  and at that point tried to call GetSpellByName or any
  of the TLO's that calls it.
- Added a few more members to the AdvLoot TLO: all return TRUE or FALSE if checkbox is checked
  .AutoRoll .Need .Greed .No .AlwaysNeed .AlwaysGreed .Never
  Usage Example: /if (${AdvLoot.SList[1].Need}==TRUE) item 1 in the shared list has Need checked. 
- Added PWantCount and SWantCount which counts the number of items in each list that has a checkmark
  in any of the need and greed boxes.
  Usage Example: /echo /if (${AdvLoot.SCount} && ${AdvLoot.SWantCount}) /advloot shared set ${Me.Name}

24 Apr 2015 by SwiftyMUSE
- Allow any case of NULL, TRUE, FALSE to be accurately calculated by our evaluation used in math.calc (and therefore
  in any IF condition.

23 Apr 2015 by SwiftyMUSE
- Fixed missing ground spawn names on the map

23 Apr 2015 by eqmule
- Updated for the LIVE client dated Apr 22 2015 15:38:04

22 Apr 2015 by SwiftyMUSE
- Added .MercenaryCount to the Group TLO

22 Apr 2015 by eqmule
- Updated for the latest LIVE client

21 Apr 2015 by SwiftyMUSE
- Removed unnecessary CleanName useage, as DisplayedName already has the cleaned up name
- Added LocYXZ to spawntype TLO

18 Apr 2015 by eqmule
- /itemnotify "${FindItem[${spellname}].Name}" rightmouseup
  will now actually mem spells...

17 Apr 2015 by eqmule
- Fixed GroupNumber in the raid TLO
  This means : /echo ${Raid.Member[xxxx].Group} will work again.
- Added MasterLooter as a member to the Raid TLO
  Usage: /echo ${Raid.MasterLooter}

16 Apr 2015 by eqmule
- Updated for latest TEST Client
- /notify now takes address as an argument (useful when a window have nested children and you cant find it by name...)
  Usage: /notify ${Window[SomeWindow].FirstChild.FirstChild.Next.Address} leftmouseup
  Usage: /notify ${Window[SomeWindow].Next.Child[Alist].Address} listselect 2

15 Apr 2015 by eqmule
- Added a new TLO for AdvLoot, this is a first draft, test it, report bugs, and so on to me.
  I need a volunteer to update the wiki with this new TLO and its usage/members
  It has a few members SList,PList,SCount and PCount
  /echo ${AdvLoot.PList[1].Name}
  Output: [MQ2] Bone Chips
  /echo there are ${AdvLoot.PCount} items in the personal loot list
  Output: [MQ2] there are 3 items in the personal lootlist
  /echo the item in index 1 has a StackSize of ${AdvLoot.PList[1].StackSize}
  Output: [MQ2] the item in index 1 has a StackSize of 2
  Alright at this point we know the item in index one is a stack of 2 bone chips
  Now we can decide to do something about it:
  /advloot personal/shared 1 leave
  That will click the leave button...
  /advloot personal/shared 1 ag
  That will click the ag checkbox
  And so on...
  Finally you can do
  /advloot shared set Eqmule 
  Or whatever other group member or Never or Leave on corpse or 
  any of all the other choices in the combobox for shared loot and it will set it...
- Added Support for the 6th Augslot in all TLO's dealing with Augs
  Thanks to demonstar55 for reminding me.
- Fixed multiple bugs where CleanName was used to clean names directly on pointers we werent supposed to modify.
  Thanks to Ceedopey for reporting the bug.

31 Mar 2015 by eqmule
- Updated for the latest TEST client
- Updated for the latest LIVE client

30 Mar 2015 by eqmule
- Fixed CSidlScreenWnd__CalculateVSBRange_x offset

28 Mar 2015 by eqmule
- Updated for the latest TEST client
- Updated for the latest LIVE client

27 Mar 2015 by eqmule
- Updated for the latest TEST client
- Updated for the latest LIVE client
- Spell.Dar is back in its full glory (Dar means DamageAbsorbRemaining) -cred demonstar55
  This is useful.
- Spell.Counter is back in its full glory -cred demonstar55
  This is useful for getting for example poisioncounters.

25 Mar 2015 by eqmule
- Updated for the latest LIVE client patch
- Added MarkNpc and MasterLooter to the groupmember TLO
- Fixed a potential crash in case FreeInventory: - cred htw

25 Mar 2015 by SwiftyMUSE
- Fix to /multiline command that would potentially cause incorrect parsing of the commands.

24 Mar 2015 by eqmule
- Fixed NewVardata cred: ctaylor22 
- Added a catch section to GetSpellByName to not try so hard to crash your eqgame(s)
- SwiftyMUSE added a fix from the future.

22 Mar 2015 by eqmule
- Updated for the latest TEST Client patch

19 Mar 2015 by eqmule
- Updated for the latest TEST Client patch
- Fixed Group.MainTank and the other roles

16 Mar 2015 by EqMule
- Added a sanitycheck for GetSpellByName - cred htw
- Misc Fixes
- HAPPY 16th EQ!

12 Mar 2015 by SwiftyMUSE
- Updated ${If[]} to allow one of two user-defined delimiters. The default delimiters are ',' and '~'.
  In the MacroQuest.ini file, you can change the delimiters using IfDelimiter and IfAltDelimiter values.

11 Mar 2015 by eqmule
- Updated for the latest TEST Client patch
- Updated for the latest LIVE Client patch
- Misc Fixes

07 Mar 2015 by eqmule
- Updated for the latest TEST Client patch
- the Alias TLO has been updated to be compatible with ISXEQ

04 Mar 2015 by eqmule & SwiftyMUSE
- made a few changes to how GetSpellByName works
  from now on I placed all of the spelldb in a map.
  the main reason for this is so we can pick spells that best matches our class
  and if it doesnt , at least pick a spell that is class usable.
  if both of those selections fails, we will just revert to old pick, which is to select whichever spell comes first
  in the db...
  Using this map has made spell lookup between 20-200 times faster than before.
  If you are interested in testing this, add a QueryPerformanceCounter before and after
  the call and you will see this for yourself.
- this also fixes problems with getting correct spells for .RankName
- Misc Fixes & Code cleanup
- ${Zone[xxxxx] if xxxxx is larger than MAX_ZONES no longer crashes the client.
- .RankName now returns the input spell if there is no rank found or if the character you do the query on doesnt have the spell.

27 Feb 2015 by eqmule
- Updated for the latest TEST Client patch

25 Feb 2015 by eqmule
- Updated for the latest LIVE Client patch

23 Feb 2015 by eqmule
- Added .Instance to the character TLO
  Usage: /echo ${Me.Instance} will return a int representing the instance ID
- ${Zone.ID} should now return the correct zone id even for instances and neighborhoods.
  as well as campfire zone id's and so on...
- Misc Fixes
- Fixed GROUPMEMBER struct for the test build
  This should fix a crash reported by dogstar, thanks for the reports buddy!


20 Feb 2015 by eqmule
- Updated for test client patch
- Changed all qsort calls to std::sort -Cred demonstar55
- Fixed /who sort guild (has it ever worked?)
  it will display all non guilded players first then sort the rest by guild.
- Fixed a bug where unloading mq2 while the ProcessGameEvents detour was in use would crash the game...
  This means using /unload should be safer than ever now.
- Misc fixes -Cred Htw and uploaders of minidumps.

13 Feb 2015 by eqmule
- Updated for the Test Client patch.

10 Feb 2015 by eqmule
- Updated for the Live Client patch.

07 Feb 2015 by eqmule
- Updated for the Test Client patch.

06 Feb 2015 by eqmule
- Fixed Task.Timer , it can now be trusted even when the task window is closed.
  ALSO TAKE NOTE: it returns a TimeStampType from now on. (used to be a TicksType)

03 Feb 2015 by eqmule
- Added new TLO Alias - Code by Cr4zyb4rd
  see this post for more info: http://www.macroquest2.com/phpBB3/viewtopic.php?f=30&t=19240&p=167005&hilit=alias#p167005
- Added IsActiveAA to the Spell TLO
  Usage: /echo ${Spell[Origin].IsActiveAA}
  returns: TRUE since Origin is a "Active" AltAbility as opposite to a Passive ability.
- Fixed the EQMisc__GetActiveFavorCost_x offset how long has it been broken?
- Added some stuff to make ISXEQ compile

02 Feb 2015 by eqmule
 - Added .Expansion to the Me.AltAbillity TLO it returns a inttype
 - Added .Flags to the Me.AltAbillity TLO it returns a inttype
 - Added .Passive to the Me.AltAbillity TLO it returns a booltype TRUE if its a passive ability and false if its an active.
 - Added a check for plugin unloading to not try to unload plugins that has already been unloaded...
   not exactly sure if it will help, but im trying to mitigate a crash i have seen when doing /unload
   time will tell.
- Added pcpet and npcpet to searchspawn
  This means you can do stuff like /who pcpet and see a list of all pets that belong to players
  OR /who npcpet and you only see a list of pets that belong to NPCs
  OR /echo ${SpawnCount[npcpet]} to get a count of all npc pets in a zone...
  just specifying pet works as it always have and returns all pets... npc and pc owned...
  Idea: Nytemyst
- Added /mercswitch functionality it will now accept Healer, Damage Caster, Melee Damage and Tank as arguments
  usage: /mercswitch Damage Caster
  and it will switch your merc to the Damage Caster (if you have one and its not already active
  which brings us to:
- Added Mercenary.Index which returns your mercenary's Current list index
- Added Me.MercListInfo which is used in the following ways:
  usage1: /echo ${Me.MercListInfo[1]} returns whatever mercenary type is in Index 1 (there are max 7) as a string and it can be : Healer, Damage Caster, Melee Damage or Tank
  usage2: /echo ${Me.MercListInfo[Healer]} returns the index to the first Healer it finds... as a IntType or 0 if not found.
  This is new code, so there might be some changes to it in the future depending on feedback.

29 Jan 2015 by eqmule
- Updated for test client
- New Command (Idea Cred:brihua) /removeaura
  Usage: /removeaura someaura
  It will take partial auranames as well.
- Added ${Macro.CurLine} Idea:Maskoi
  It will tell you what line you are on in your macro
  usage: /if (${something}) /echo blah blah something happened on Line ${Macro.CurLine}
- Updated Instructions: .Equipment[x].ID doesnt exist, see example below:
  .Equipment in the Spawn TLO returns a inttype, it takes numbers 0-8 or names: head chest arms wrists hands legs feet primary offhand
  Usage: /if (${Pet.Equipment[primary]}==12507) /echo my pet is holding a Frightforged Ragesword in his primary hand
  Usage: /if (${Group.Member[mymagesname].Pet.Equipment[primary]}==12507) /echo my mages pet is holding a Frightforged Ragesword in his primary hand

24 Jan 2015 by SwiftyMUSE
- Modified .RankName to handle spells and potions with the same name

23 Jan 2015 by eqmule
- Updated for today's live client patch

22 Jan 2015 by eqmule
- Removed a MacroError from the ini TLO (sigh)
- I need a vacation...

22 Jan 2015 by eqmule
- Fixed ${Ini (which I broke yesterday)
  It now reads sections and keys correctly again.
  Thanks for the reports.
- Fixed /alert clear #

21 Jan 2015 by eqmule
- Updated for live patch
- Made a change to the Ini TLO (Requester: TreeHuginDruid)
  it should be able to read Section names with commas in them now
  Let me know if this breaks any macros.

19 Jan 2015 by eqmule
- Updated for test server

18 Jan 2015 by eqmule
- Added a workaround for a wineq2 crash.
- Added CCustomMenu so we can create custom menus...
  This is still a work in progress and Ill have more
  to say about it in a later release.
- Stackchecks have been slightly modified to try to take higher level version override into account. -SwiftyMUSE
  Report any issues with this on the forum.

15 Jan 2015 by SwiftyMUSE
- added /break and /continue for /for loops.

14 Jan 2015 by eqmule
- Updated for test patch
- This is a pretty extensive patch, please do a FULL Rebuild.
- New Feature see: http://www.macroquest2.com/phpBB3/viewtopic.php?f=17&t=19610
  you can now have your pet attack a mob without having to target the mob first.
  Usage: /pet attack/qattack # where # is the spawnid of the mob u want the pet to attack
  Example: /pet attack ${Spawn[npc targetable los radius 200 range 1 20].ID}
- Changed the way crashreports are handled.
  You will get an option to break into debugger now.
  I also added some info to the crash detected messagebox
  that lets you know where you can find a copy of the crashdump.
  Not every crash is related to mq2, but if you have a call stack
  where you see mq2main.dll, mail the .dmp to me.
- Added .InInstance to the character TLO
  it returns true if you are in an instance.
  Credit: PeteSampras
- Added a line of code to prevent a ctd in chatwindow
- Added .Offline to the Group.Member TLO
  Usage: /echo ${Group.Member[x].Offline}
  will return a Bool TRUE if offline and FALSE if online
- Added .OtherZone to the Group.Member TLO
  Usage: /echo ${Group.Member[x].OtherZone}
  will return a Bool TRUE if online but in another zone and FALSE if online and in same zone as you.
- Added .AnyoneMissing to the Group TLO
  Usage: /echo ${Group.AnyoneMissing}
  returns TRUE if someone is missing in group, offline, in other zone or simply just dead...
- Rewrote /Alerts again, I wasn't happy with the last version
  lets see if this one is better.

31 Dec 2014 Happy New Year Edition by eqmule
- New Feature see: http://www.macroquest2.com/phpBB3/viewtopic.php?f=17&t=19608
  if you have an item on your cursor and click the name on the targetwindow
  a trade will be initiated and the tradewindow will open.
  Good for tradeing stuff quickly in crowded places like raids or guildhall
- Added a new argument to the /Alerts command [remove]
  it just removes an alert from a list
  Example: /Alert remove 1 npc los
  will remove a previously added alert from list 1 that has is alert on npc and los
  Also alerts are now in a std::list, let me know if there are any problems with this.
  I really hope this wont break any macros, cause code seems to execute a bit faster...

31 Dec 2014 by SwiftyMUSE
- Updated spell stacking (stacks, stackspet, stackswith, willstack)
  Allow stacking of spells that have a greater effect over a lesser one. Used with damage absorption, spell haste, aggro multiplier.
  The change should not break anything existing as I have just put the triggered effects override in the stackswith/willstack code.
  Only updated the stackswith code, willstack is using the old code for comparison purposes. Once we determine the fix doesn't break
  anything, the willstack code will be converted to the new code.
- Added .Hour12 to Time TLO
  returns a string of the format ## AM/PM.
- Change: included "told you," in chat events.

29 Dec 2014 by eqmule
- Botauthors, you can stop summoning pet weapons when its not needed:
- Added .Primary and .Secondary to the Spawn TLO
  both return a inttype which is the idfile id for whatever the spawn is holding in his primary or secondary slot.
- Added .Equipment to the Spawn TLO
  it returns a inttype, it takes numbers 0-8 or names: head chest arms wrists hands legs feet primary offhand
  Usage: /if (${Pet.Equipment[primary]}==12507) /echo my pet is holding a Frightforged Ragesword in his primary hand
  Usage: /if (${Group.Member[mymagesname].Pet.Equipment[primary]}==12507) /echo my mages pet is holding a Frightforged Ragesword in his primary hand
- Change: spawn tlo member .Holding is now a booltype.
  it will return 0 of spawn is not holding anything and 1 if it is.
- BugFix: InitializeMQ2Commands is now called before InitializeMQ2Pulse so we wont end up with a race condition in HideDoCommand...
  the only reason this has worked mostly? fine the last 10 years or whenever it was added in this order
  is cause computers where slower back in the day...
  Anyway if the gCommandCS Critical Section is not initialized when used in HideDoCommand ( CAutoLock DoCommandLock(&gCommandCS);)
  we will hang... (Also changed EnterCriticalSection to a TryEnterCriticalSection, cause there is no reason to get stuck if its the same thread calling it, or is there?
  I'm prepared to revisit this topic if any weird problems arises, let me know...)
- Fix/New Feature: /notify QuantityWnd QTYW_slider newvalue # works now/again (did it ever?) Thanks to nytemyst for the report.
- /windows open now only returns actual open and visible windows.
  I dont know if we need to make an adjustment to this, lets see what people who use that command think.

27 Dec 2014 by SwiftyMUSE
- Fix for /sellitem, the offset was wrong.

24 Dec 2014 Christmas Edition by Santa
- I finally managed to bring perfect LineOfSight to MQ2
  This means no more false positives... Ever...
  Now, poeple ask me, why did it take you 10 years to fix this when it was
  such a simple fix? Well, I actually had to write 1000 lines of code to know which 999 to throw away...
  Anyway Enjoy it, Please see:
  http://www.macroquest2.com/phpBB3/viewtopic.php?f=35&t=19601

  -Usage ${Target.LineOfSight} or ${LineOfSight[${Me.Y},${Me.X},${Me.Z}:${Target.Y},${Target.X},${Target.Z}]}
   Example: /echo there are ${SpawnCount[npc los radius 200 range 100 110]} mobs within a radius of 200 that i can see between level 100 and 110
   Ouptut there are 3 mobs within a radius of 200 that i can see between level 100 and 110

- Splitted ${Target.Maloed} and ${Target.Tashed}
  Maloed only returns a spelltype if the mob actually has a resist debuff casted by a mage or a shaman
  and Tashed only returns a spelltype if the mob actually has a resist debuff casted by a enchanter.

11 Dec 2014 by eqmule
- Updated for patch
- /useitem now works for mounts in the mount key ring.
  Please see change message from the 09 Dec 2014
  for more info on this.

09 Dec 2014 by eqmule
- Added Feature:
  /useitem now works for mounts in the mount key ring.
  /useitem now accepts both quoted and unquoted arguments.
  /useitem now accepts partial arguments.
  Example: /useitem 1 0 or /useitem "Abyssal Steed" or /useitem Abyssal Steed or /useitem Abyssal
  NOTE: if you enclose the argument with quotes, it WILL expect that whats inside the quotes is
  an exact name, so /useitem "Abyssal" wont work, but /useitem Abyssal will...
  also, its not case sensitive, so /useitem abyssal will work as well.
- Added Feature:
  ${FindItem[blah blah]} now finds mounts that are in the mount keyring as well.
- Added MQ2MountType TLO for now it only have 2 members, Index and Name
  Usage: /echo ${Mount[1].Name}
  Outputs: [MQ2] Whirligig Flyer Control Device
  Usage: /echo ${Mount[2].Name}
  Outputs: [MQ2] Abyssal Steed
  Usage: /echo ${Mount[Abyssal Steed].Index}
  Outputs: [MQ2] 2

03 Dec 2014 by eqmule
- Updated for Test patch
- Fixed a problem with /setwintitle
  it wasnt checking for windowclass which would result in
  title not being set for the correct window at all times.

22 Nov 2014 by eqmule
- Added a fix (to a eqbug) which affects Target.Beneficial.
  the player buffs "leak" and shows up briefly in the target buff window
  you can see this if you make target buff window large enough.
  Of course the best fix would be if the eqdevs just made sure player buffs
  dont show up in the targetbuff window, but I dont know if they
  see this a bug or a feature, or even if they are aware.

19 Nov 2014 by eqmule
-Updated for patch
- Added Me.DSed and Me.RevDSed, both return a spelltype
  Usage:
  /if (${Bool[${Me.DSed.ID}]}==TRUE) {
		/echo I have a Damage Shield on its: ${Me.DSed}.
  }
  /if (${Bool[${Me.RevDSed.ID}]}==TRUE) {
		/echo I have a Reverse Damage Shield on its: ${Me.RevDSed}.
  }
- Changes since last zip where made to the following file(s):
	EQData.h
	eqgame.h
	EQUIStructs.h
	MQ2DataTypes.cpp
	MQ2DataTypes.h
	MQ2Utilities.h

13 Nov 2014 by eqmule
- Fixed QuestItem in the Iteminfo struct, it was off by four bytes.
- Added .Quest and .Expendable to the Item TLO.
  both return a pBoolType
  Usage:
  /echo ${FindItem[Drachnid Carapace].Quest}
  Outputs: [MQ2] TRUE
- Changes since last zip where made to the following file(s):
	EQData.h
	MQ2DataTypes.cpp
	MQ2DataTypes.h

12 Nov 2014 by eqmule
- Added Target.Beneficial, Target.DSed and Target.RevDSed
  they all return spelltype
  Usage:
  /if (${Bool[${Target.Beneficial.ID}]}==TRUE) {
		/echo need to debuff cause the target has ${Target.Beneficial} on.
  }
  /if (${Bool[${Target.DSed.ID}]}==TRUE) {
		/echo the target has a Damage Shield on its: ${Target.DSed}.
  }
  /if (${Bool[${Target.RevDSed.ID}]}==TRUE) {
		/echo the target has a Reverse Damage Shield on its: ${Target.RevDSed}.
  }
- Added Spell[somespell].Beneficial
  Usage:
  /echo ${Spell[Skin Like Wood].Beneficial}
  Outputs: TRUE
- Changes since last zip where made to the following file(s):
	MQ2DataTypes.cpp
	MQ2DataTypes.h
	MQ2Utilities.cpp

07 Nov 2014 by eqmule
- Fixed a few Buffer Overflow bugs in our somethingsomething(char* szFormat, ...) functions...
  was long overdue...
- Fixed /buyitem and /sellitem
- Changes since last zip where made to the following file(s):
	eqgame.h
	MQ2Commands.cpp
	MQ2DataVars.cpp
	MQ2PluginHandler.cpp
	MQ2Utilities.cpp

06 Nov 2014 by eqmule
- Changed NUM_BOOK_SLOTS to 0x320 (yes really this time)
  this will fix any problems with the charinfo2 struct...
- Changes since last zip where made to the following file(s):
	EQData.h

04 Nov 2014 by eqmule
- Changed NUM_BOOK_SLOTS to 0x320
  Thanks to woobs for reporting this bug
  This should also fix .RankName
  Thanks to Gnits for reporting that bug.

31 October 2014 by eqmule
- Added Heirloom, Collectible and NoDestroy to the Item TLO.
  They all return pBoolType.
  Been on my todo list forever, so it was long overdue.
- Changes since last zip where made to the following file(s):
	EQData.h
	EQUIStructs.h
	MQ2DataTypes.cpp
	MQ2DataTypes.h

30 October 2014 by eqmule
- Updated for the patch
- Changes since last zip where made to the following file(s):
	eqgame.h

29 October 2014 by eqmule
- Fixed an ISXEQ bug thanks to Kannkor for reporting it.
- Fixed Me.Shrouded thanks to dewey2461 for reporting it.
- Fixed Merchant.Item thanks to Fry for reporting it.
- Added Support for Test Server compile
- Changes since last zip where made to the following file(s):
	EQData.h
	EQUIStructs.h
	MQ2DataTypes.cpp
	MQ2DataTypes.h
	MQ2Main.h
	zipit.lst

28 October 2014 by eqmule
- Updated for the patch
- Fixed offset for __ProcessGameEvents_x
  I dont think there is much of a difference but it was
  pointing to __ProcessMouseEvent_x before this change
  I have no idea if that was intentional or not...
- Changes since last zip where made to the following file(s):
	EQData.h
	eqgame.h
	EQUIStructs.h
	MQ2Main.cpp
	MQ2Main.h
	MQ2DataTypes.cpp
	MQ2DataTypes.h
	MQ2Internal.h
	MQ2Benchmarks.cpp

15 October 2014 by eqmule
- Change: struct _MQBENCH Count member is now a ULONGLONG

01 October 2014 by eqmule
- Added .Endurance to the Item TLO it returns IntType
- Added .PctMana to the Spawn TLO it returns IntType
- Added .Zoning to the Character TLO it returns BoolType TRUE if Zoning FALSE if not.

27 September 2014 by eqmule
-Added support for beta server compile

26 September 2014 by eqmule
- Added a new member to the MQ2FloatType TLO: .Raw it returns a pIntType
  Usage: /echo My heading is: ${Me.Heading.Degrees.Raw.Hex} (${Me.Heading.Degrees})
  Outputs: [MQ2] My heading is: 0x43334C00 (179.30)
- The format for all .Hex members are now "0x%X" instead of "%x"
  Let me know if this has any adverse effects on your MQ2 usage.

19 September 2014 by eqmule
- Updated for the patch for the patch for the patch.
- Fixed a couple ISXEQ bugs, see post:
  http://www.macroquest2.com/phpBB3/viewtopic.php?f=48&t=19538
- Changes where made to the following file(s):
	EQData.h
	eqgame.h
	EQUIStructs.h
	MQ2ChatHook.cpp
	MQ2Template\ISXEQTemplate.cpp

17 September 2014 by eqmule
- Updated for the patch for the patch
- Changes where made to the following file(s):
	eqgame.h

17 September 2014 by eqmule
- Updated for the patch
- Support for the new alt currency "Noble" is hereby announced.
  (it was added on the 12th of Sep)
- Changes where made to the following file(s):
	EQData.h
	eqgame.h
	EQUIStructs.h

13 September 2014 by eqmule
- Fixed ${Me.Fellowship.CampfireZone.ShortName}
- Added BuffDuration to the Pet TLO, it returns a pTimeStampType
  Usage: /echo My pets haste will fade in ${Pet.BuffDuration[Hastening of Sviir Rk. II].TotalSeconds} seconds.
  Outputs: [MQ2] My pets haste will fade in 3200 seconds.
- Added support for getting Duration on Songs.
  See notes (below) from 12 September 2014 updates.

12 September 2014 by eqmule
- WARNING!!! MACRO BREAKING CHANGES!
- I have continued my effort to get a higher resolution on timers in MQ2...
  I just can't do them all at once cause it will
  wreak to much havoc in your macros...
- I have updated the following TLOs:
  MQ2TargetBuffType and MQ2BuffType
  The BuffDuration and Duration members.
  They NO longer return a pTicksType.
  Both return a pTimeStampType now.
  This means you can get a higher resolution since default return is milliseconds.
  BUT IT ALSO MEANS ALL MACROS THAT EXPECT TICKS WILL BREAK...
  So go through all you macros and search for ".Duration"
  and ".BuffDuration" and make sure they are working.
  Usage examples:
  /echo ${Target.Hasted.Duration.TotalSeconds}
  returns: 3668
  /echo ${Target.BuffDuration[Hastening of Sviir Rk. II].TotalSeconds}
  returns: 3537
  /echo ${Me.Buff[Hastening of Sviir Rk. II].Duration.TotalSeconds}
  returns: 3432
- Changes where made to the following file(s):
	EQData.h
	EQUIStructs.h
	MQ2DataTypes.cpp
	MQ2DataTypes.h
	MQ2Main.h
	MQ2Utilities.cpp

08 September 2014 by eqmule
- Added support for clicking Sell in barter window.
  Usage: /notify BarterSearchWnd BuyLineList listselect 2
         /notify BarterSearchWnd Sellbutton leftmouseup
- Added support for clicking Buy in bazaar window.
  Usage: /notify BazaarSearchWnd BZR_ItemList listselect 17
         /notify BazaarSearchWnd BZR_BuyButton leftmouseup
- Changes where made to the following file(s):
	MQ2Windows.cpp

25 August 2014 by eqmule
- Updated for patch.
- Added Maloed and Tashed to the Target TLO
  they both return a pTargetBuffType TLO which has 3 members:
  Address (pIntType), Index (pIntType) and Duration (pTicksType).
  It also inherits pSpellType.
  This means that you can to stuff like:
  /if (${Bool[${Target.Tashed]}==TRUE) /echo ${Target.Tashed.Name} will fade in ${Target.Tashed.Duration.TotalSeconds}s
  [MQ2] Tashania will fade in 114s
 
21 Aug 2014 by eqmule
- Added .Slowed.Rooted.Mezzed.Snared and .Hasted to the Character TLO.
  it returns a pBuffType
	Usage: /echo ${Me.Snared}
	Output: [MQ2] Ensnare
- Changes where made to the following file(s):
	MQ2DataTypes.cpp
	MQ2DataTypes.h
	MQ2KeyBinds.cpp
	MQ2Main.h
	MQ2Utilities.cpp

20 August 2014 by eqmule
- Updated for patch.

05 August 2014 by eqmule
- Updated for patch.

30 July 2014 by eqmule
- Added MercID to the spawn TLO it returns an inttype
  if the spawn is player and has a merc up this is it's spawn ID
  Usage: /echo Eqmule has a merc up, it's a ${Spawn[${Spawn[=Eqmule].MercID}].Class} named ${Spawn[${Spawn[=Eqmule].MercID}].Name}
  Output: [MQ2] Eqmule has a merc up, it's a Cleric named kandrella_012345

- Added ContractorID to the spawn TLO it returns an inttype
  if the spawn is a merc this is its contractor's spawn ID
  Usage: /echo My target (${Target.Name}) is contracted by ${Spawn[${Target.ContractorID}].Name}
  Output: [MQ2] My target (kandrella_012345) is contracted by Eqmule

24 July 2014 by eqmule
- Attempting to fix charselect crashes when macros are running there.
- Changes where made to the following file(s):
	eqgame.h
	MQ2Commands.cpp
	MQ2Globals.cpp
	MQ2Globals.h
	MQ2Mouse.cpp

22 July 2014 by eqmule
- Fixed the CListWnd__Sort_x offset
- Changes where made to the following file(s):
	EQData.h
	eqgame.h
	MQ2DataTypes.cpp
	MQ2DataTypes.h
	MQ2KeyBinds.cpp
	MQ2Main.cpp

21 July 2014 by eqmule
- Added FirstFreeSlot to the Item TLO, it returns an Int.
  Usage:
  /echo ${FindItem[Spell Research Kit].FirstFreeSlot}
  [MQ2] 5
- Added SlotsUsedByItem to the Item TLO, it returns an Int.
  NOTE: it only works for containers and checks only each slot of the container
  this means you CAN have a stack of 100 water flask in slot 1 of the container
  it will still just return 1 cause it counts only how many slots that has "Water Flask"
  in them not the actual stacksize of the item.
  Usage:
  /echo My Spell Research Kit has ${FindItem[Spell Research Kit].SlotsUsedByItem[Water Flask]}} slots that has Water Flask(s) in them.
  [MQ2] My Spell Research Kit has 4 slots that has Water Flask(s) in them.

19 July 2014 by eqmule
- Fix for missing offset

18 July 2014 by eqmule
- Updated for friday night ninja patch...
- Added 2H Piercing to skill definitions.

16 July 2014 by eqmule
- Updated for patch
- NUM_SPELL_SETS is now 30
- /useitem now searches for items by exact name.
  Example: /useitem "Philter of the Wolf V"
  will uee that potion
  /useitem "Philter of the Wolf VI"
  will use that one...
  prior to this patch doing a /useitem "Philter of the Wolf VI"
  would use "Philter of the Wolf V" if it found that one first...

30 June 2014 by eqmule
- Added new command: /removebuff
  it will remove a buff or a song by name or partial name.
  Usage: /removebuff Summon Drogmor
- Added new command: /makemevisible
  it will make you visible.
  Usage: /makemevisible

26 June 2014 by eqmule
- Fixed MercAAExp,MercAAPoints and MercAAPointsSpent
  this means /echo ${Mercenary.AAPoints} works again.
- Added Leader to the Task TLO it returns a pStringType
  Usage: /echo The task leader is ${Task.Leader}
  Outputs: The task leader is eqmule

23 Jun 2014 by SwiftyMUSE
- Corrected several CTD bugs when a character did not have anything in
  their bank and/or shared bank.

21 Jun 2014 by SwiftyMUSE
- Fixed a bug with pMacroQuestType where pEverQuestType members wouldn't
  inherit correctly. All old ${MacroQuest.} members should work correctly
  now again.

20 Jun 2014 by eqmule
- Updated for patch
- Fixed a problem with writing plugins to MacroQuest.ini when ReadOnly.
  Bug Reported by: Xath
  See: http://www.macroquest2.com/phpBB3/viewtopic.php?f=47&t=19458

19 Jun 2014 by eqmule
- Added back Windows XP Support for GetTickCount64()
  Plugins should change all calls from GetTickCount64()
  to GetTickCount642() which detects if its on winxp
  and calls the old function instead of the new one.
  As a sidenote, if you are still using winxp, know that right this
  moment you have already been pwned and with 100% certainty you are part
  of someones botnet. If you are lucky they wont steal you eqlogin
  just use your computer to click ads or something...
- Fixed a bug with .RankName where two different spells
  can belong to same spellgroup.
  The solution was to compare by SpellGroup AND the spellname.
  Bug Reported by: MacQ
  See http://www.macroquest2.com/phpBB3/viewtopic.php?f=48&t=19455

18 Jun 2014 by eqmule
- Updated for patch.
- The Spell TLO member .RankName now works for combatabilities as well
  Example: /echo My version of Rest is: ${Spell[Rest].RankName}
  Outputs: [MQ2] My version of Rest is: Rest Rk. II

17 Jun 2014 by eqmule
- ${Me.PID} ha been moved to the EverQuest TLO
  so it is now ${EverQuest.PID}
- ${Me.WinTitle} has been moved to the EverQuest TLO
  so it is now ${EverQuest.WinTitle}
- New TLO: EverQuest - Cred: Cybertech
  it has basically the same members as the old MacroQuest TLO
  but I think most of them are more fitting under the EverQuest TLO.
  MacroQuest TLO will inherit EverQuest TLO so backward compatibility is maintained
  BUT new macros should use EverQuest instead.
- Added SpellGroup and SubSpellGroup to the Spell TLO
- Added RankName to the Spell TLO - Cred: petesampras,htw,maskoi
  it returns a pSpellType rather than a pStringType, but since default is the .Name
  and I think thats how most people will use it, its called "RankName"
  Usage: /echo I have the ${Spell[Certitude].RankName} version of Certitude its ID is: ${Spell[Certitude].RankName.ID}
  Output:
  [MQ2] I have the Certitude Rk. II version of Ceritude its ID is:
  Second example: Lets say you have Vinespur Rk. II in your spellbook (and memmed)
  then doing a /cast "${Spell[Vinespur].RankName}" in your macro will cast it, since its
  going to be resolved as /cast "Vinespur Rk. II"
  This should decrease the edititing of inifiles everytime you buy a new rank of a spell.

Friday the 13th!! (of June 2014 by eqmule)
- Added Rank to the Spell TLO, it returns a pIntType thats either 1, 2 or 3 for spells
  and 4-30 for clickys and potions. - Cred: petesampras
  This represents the spell rank, i.e a Rk. II Spell will return a 2.
  Usage: /echo ${Spell[Certitude Rk. II].Rank}
  Outputs: [MQ2] 2
- Added 3 new members to the Character TLO: (a while ago, just forgot to mention it.)
    ZoneBoundX, ZoneBoundY, ZoneBoundZ
	they return a pFloatType
- ${Me.Name}, ${Me.Surname} ${Me.Level} ${Me.ID} now works at charselect as well.
  There is no good reason to duplicate them, so from now on they are fetched from
  LocalPlayer instead since that one exist at charselect, but pCharInfo does not.
- Removed the follow since they are no longer in the client:
	TypeMember(GroupLeaderExp);
	TypeMember(RaidLeaderExp);
	TypeMember(GroupLeaderPoints);
	TypeMember(RaidLeaderPoints);
	TypeMember(PctGroupLeaderExp);
	TypeMember(PctRaidLeaderExp);

10 Jun 2014 by eqmule
- Since someone asked me this:
  -Q: Can you make the /setwintitle set it each time u zone?
  -A: Yes, create a file called zoned.cfg into your Release\Configs Folder
  and paste for example: /SetWinTitle EverQuest - ${Me.Name} (${Zone.ShortName})
  into it.
- Fixed a problem with Auras being detected as a Named spawn. Cred Maskoi.
- Fixed a bug in SearchSpawn where it would return Untargetable mobs
  even though the untargetable flag wasnt set.
  This means ${Spawn[npc radius 100]} wont return Arcane Distillect anymore,
  but ${Spawn[npc untargetable radius 100]} will. (if one is in radius)
- IsInGroup and IsInRaid now checks for Player's corpse as well as Player
  (as long as you specify [pccorpse] in the spawnsearch.)
  This means you can now do stuff like:
  /echo ${SpawnCount[pccorpse Group zradius 50 radius 110]}
  /echo ${SpawnCount[pccorpse Raid zradius 50 radius 110]}

09 Jun 2014 by eqmule
- Fixed? /while
  Feel free to test it and report any bugs.
- Added /GetWinTitle and /SetWinTitle Commands
- Added WinTitle to the Character TLO: it returns a pStringType
- Added PID (Process ID) to the Character TLO: it returns a pIntType
  Usage:
  /SetWinTitle [${EverQuest.PID}] EverQuest - ${Me.Name} (Lvl:${Me.Level} ${Me.Class})
  /echo ${EverQuest.WinTitle}
  [MQ2] [2319] EverQuest - Eqmule (Lvl:100 Shadow Knight)

01 Jun 2014 by eqmule
- Added three new MQ2Type(s): MQ2TimeStampType, MQ2Int64Type and MQ2DoubleType
  MQ2TimeStampType has the same submembers as pTicksType
  with the difference being that the default return value is milliseconds.

- MACRO-BREAKING CHANGE! (if your macro uses Me.GemTimer)
  Look, for years we relied on updating stuff every 6 seconds (1 tick)...
  I had to make this change since the client updates more often nowadays.
  Which is why:
  ${Me.GemTimer[x]} now returns a pTimeStamp.
  The default return is milliseconds until gem is refreshed.
  Usage Example: /echo ${Me.GemTimer[5].TotalSeconds}
  Outputs: [MQ2] 25

- All references to GetTickCount() have been replaced with GetTickCount64()
  This will fix problems related to all timers for people who dont do a complete
  shutdown of their computer earlier or on every 49.7th day.
  Plugin authors should replace all references to GetTickCount() in their plugins
  with GetTickCount64() as well.
- ${Macro.Runtime} now returns a pInt64Type to be able to hold the return of GetTickCount64
  if you are using ${Macro.Runtime} in your macro, make sure it works as intended. 

23 May 2014 by eqmule
- Fixed a fix...
  Sorry but I was in the middle of testing stuff yesterday and today they patched so
  in order to get everything out quick for x2 weekend
  I missed a bug in GetSpellByID, its fixed now (again)

23 May 2014 by eqmule
- Updated for patch

22 May 2014 by eqmule
- Secured a few functions that calls GetSpellByID against buffer overflows.

21 May 2014 by eqmule
- Updated for patch

15 May 2014 by eqmule
- Updated for patch

14 May 2014 by eqmule
- Updated for patch

12 May 2014 by eqmule
- Added nogroup to searchspawn - cred htw
  This means you can do stuff like /echo ${Bool[${NearestSpawn[1, nogroup pc radius 300]}]}
  it will return TRUE if there is at least 1 player within 300 radius of you thats NOT in your group.
- Added case Range: to ItemType

08 May 2014 by SwiftyMUSE
- Update of SpellSlotInfo for SPA's 157 to format as a ranged value
- Added MaxBuffSlots, changed FreeBuffSlots to use the new function that gets the max buff slots

29 Apr 2014 by eqmule
- Updated for patch

26 Apr 2014 by eqmule
- If using an old ItemDB.txt you will now see a message asking you to update it.

24 Apr 2014 by SwiftyMUSE
- Fix for reuse timer in spell slot information
- Fix for random CTD on some spell display
- Fix for CTD when item missing in ItemDB
- Added command /SpellSlotInfo [#|"spell name"]. You can use this to see the spell slot
  information for any spell without having to right-click display through the MQ2ItemDisplay plugin.
- Ground spawn updates

18 Apr 2014 by eqmule
- Fixed a bug in GetSpellByID that would make it return "Unknown Spell" when it 
  should just return 0
  This means macros like scribe.mac will work again.

16 Apr 2014 by eqmule
- Fixed the EQRAIDWINDOW struct
  This means caption classcolors for raidmembers will again work as intended.
- Changed how plugins are loaded from MacroQuest.ini
  I don't think this will affect anyone, but from now on
  when a plugin is unloaded the [Plugins] section will not be erased
  The old mq2plugin=mq2plugin is still valid, but eventually
  you will end up with a list of plugins where the entries
  will look like mq2plugin=1 or mq2plugin=0
  I did this because I'm preparing the loader for being able to unload/load
  plugins directly from its iconmenu.

13 Apr 2014 by SwiftyMUSE
- Added GemIcon, HateGenerated, PvPCalc, Unknown182, Unknown222, Unknown223 to the SPELL struct
- Added HateGenerated to MQ2ItemDisplay output

11 Apr 2014 by SwiftyMUSE
- Merged the MQ2GearScore logic into the base code for MQ2ItemDisplay. This means that MQ2GearScore
  is no longer necessary and MQ2Bzsrch will work correctly for those that want scores.
  In order to use the new functionality, rename your old ini file to MQ2ItemDisplay.ini to get all
  the same values. You can stop using MQ2GearScore and go back to use the base code MQ2ItemDisplay

10 Apr 2014 by SwiftyMUSE
- Update of SpellSlotInfo for SPA's 124/125/132 to format as a ranged percent and specify that SPA 132
  is a # of tick(s)

08 Apr 2014 by SwiftyMUSE
- Rewrite of SpellSlotInfo, uses new function ParseSpellEffect. Pass a pSpell structure, slot number,
  character buffer and it will return a character buffer with the spell effect information
- Fixed issue with MQ2ItemDisplay that would sometimes display the wrong usable classes

08 Apr 2014 by SwiftyMUSE, eqmule
- Corrected datatype refactor to allow for correct type inheritence in MQ2 parser

08 Apr 2014 by eqmule
- Added MaxTargets to the SPELL struct
  This means we can check how many targets a spell will affect, 12 for example.
- Added SpellGroup to the SPELL struct
  This is used to display the spell family for the "Limit: SpellGroup"

06 Apr 2014 by SwiftyMUSE
- Fixed issues with GetSpellNameByID and GetSpellbyID that would cause undefined results or CTD

05 Apr 2014 by eqmule
- Fixed a crash in GetSpellEffectName
- MacroQuest2.exe should work on windows 8.x now

04 Apr 2014 by eqmule
- Update for patch

02 Apr 2014 by SwiftyMUSE
- TEMPORARY fix for C2065 compiler issue on vs2008

02 Apr 2014 by eqmule
- Update for patch
- MacroQuest.ini is now created (from the _default template) if it doesnt exist.
- The item and spelldisplay plugin should display more correct info now
  SwiftyMUSE did most of that grunt work, big props to him for taking it on.
  We will carefully monitor this code and add more fixes as we go to make stacking
  and spell/iteminfo 100% perfect.

30 Mar 2014 by SwiftyMUSE
- Added CreateMQ2NewsWindow for Macroquest.ini file to turn on/off the creation of
  the news window
- Updated stacking checking to ignore bard songs and song window illusions
- Removed the stat change portion of the additional checks for stacking introduced
  on 23 Mar 2014

30 Mar 2014 by eqmule
- Fixed /lootall
- Added Caster to the Spell TLO
  returns a pStringType of the caster of a buff
  Usage: /echo ${Target.Buff[Ancient Flames].Caster}
  [MQ2] eqmule

27 Mar 2014 by CyberTech
- Refactor datatype definitions for MQ2 and ISEQ code
    All datatypes are declared in one file (DataTypeList.h), one time, for both ISXEQ and MQ2.
    Inheritance and Persistence are defined at the same time and location.
    This will avoid the ISXEQ build breaking or falling behind when new datatypes are added to MQ2.
    Additionally, it simplifies the code required for a new MQ2 datatype -- 1 line of code instead of 4

26 Mar 2014 by eqmule
- Fixed Spell[some spell].Description
  it now returns the correct string.
- Added a Slowed,Rooted,Mezzed,Crippled,Snared and Hasted
  to the TargetType TLO.
  they all return a pTargetBuffType TLO which has 3 members:
  Address (pIntType), Index (pIntType) and Duration (pTicksType).
  It also inherits pSpellType.
  This means that you can to stuff like:
  /echo ${Target.Slowed.Name} will fade in ${Target.Slowed.Duration.TotalSeconds}s
  [MQ2] Tepid Deeds will fade in 114s
  /echo ${Target} will break mezz in ${Target.Mezzed.Duration.TotalSeconds}s
  [MQ2] a_pyre_beetle48 will break mezz in 66s

24 Mar 2014 by eqmule
- Added exact match option to spawn searches (Suggested by: petesampras)
 example: /echo ${Spawn[=eqmule]} will find eqmule but not eqmulee.
- Fixed GroupMemberTargeted (this means /target clear works again)
- Added new TLO Member 'Inviter' to the character TLO. (its a pStringType)
 You can check ${Me.Invited} to see if you have a
 group invitation so I figured it would be useful
 to know who actually sent the invite:
 Usage: /echo ${Me.Inviter} just invited me to join their group
 Output: [MQ2] uberplayer00 just invited me to join their group

23 Mar 2014 by SwiftyMUSE
- Corrected itemdisplay to show useable classes for the spell when over level 70
- Corrected to make sure cfg files are executed during refresh injections
- Additional checks for spell stacking.
  (Buffs/Songs will stack (both land) if they are benefical spells and it's some type
  of stat change that was currently causing it to fail)

22 Mar 2014 by SwiftyMUSE
- Corrected useable class name in itemdisplay extension.
- Additional updates for spell effects
- Updates for spell stacking. Added .StacksWith as an alias
  for .WillStack

22 Mar 2014 by eqmule
-NOTE, THIS UPDATE WILL BREAK PLUGINS. (but not that much see below)
 SPELL struct member Level is now ClassLevel
 this was done cause i want you to know which plugins to update.
 ANY place that refers to Level-1 muct be changed to ClassLevel
 do NOT forget to remove the -1
-Updated the launcher.
-Injecting is now faster, it will happen even when eq is not in focus.
 This means injecting will no longer attach to any process it feels like.
 it will only attach to eqgame.exe.
 This is a good thing, (cause it means you wont have to kill the tasktray icon)
 if you need to /unload to do a rebuild for example.
 Also, since mq2main only attaches to eqgame, launchpad will now
 run just fine without dying even when the tasktray icon is up...
 If you /unload you can "reload" from the tasktray icon by selecting
 "Refresh Injections"
 If you start a new session of eqgame.exe mq2main.dll will be autoinjected.
 "Refresh Injections" will only reattach to eqgame.exe(s) that doesn't already
 have a mq2main.dll loaded in its address-space. 
 If one is loaded already it will move on to the next eqgame.exe it finds and try there
 until it has made sure all running eqgame.exe has mq loaded...

18 Mar 2014 by SwiftyMUSE
- Added CountSongs
- Changed .Stacks and .StacksPet to allow the comparison of the songs too
- Added MercType to the list of PlayerClasses
- Added the ability to allow custom offsets for those that need that (See the new privates files, MQ2Globals-private.cpp/.h)
- Added an actordef list to define the names for the various groundspawns.
  (If you find any missing (there are some), please post and they can be added.) Use "/items drop" to see
  the value that needs to be added. I removed the use of weapons.h and grounds.h. They were merged into
  the actordef list.
- Added some missing expansion names
- Added additional spelltype members (thanks PeteSampras)

18 Mar 2014 by eqmule
-IMPORTANT: MacroQuest.ini has been renamed to MacroQuest_default.ini
 I did this because I got tired of that unzipping would overwrite
 mine (which has custom settings in it) everytime there was a new zip.
 New Users that never run MacroQuest2.exe before
 SHOULD remove the _default extension on that file before they start MacroQues2.exe.
 (I want to make MacroQuest2.exe automatically do that at some point if no ini exist,
 but for now its a manual thing)
-Fixed a ctd when you did a /echo ${FindItemBankCount[blah]} with an empty shared bank...
-Fixed EQRAID struct (again)
-Added all known SPAs (458 of them), this means you should not get any more Unknown Spell Effects
 in the Spell Display. (You will get "Please Check" instead but thats for me
 so I know which ones I need to look closer at, dont worry about that for now.
-Added Spell restrictions as well to the spell display info - cred htw

-This is mainly a maintenance release, which means, it has code i am going to finetune later
 as well as some code that is now redundant and will be removed at a later point so we can avoid bloat.
 Hopefully releasing this now, will give those of you that maintain your own versions enough time
 to merge in the new stuff with your own builds before next patch...

-The Readme.chm file is back! (Click ReadMe on the macroquest2 icon...)
 it has compile instructions for VS 2012...

 more can be done to update other sections of it, but we need to start somewhere.
 contact me if you are interested in helping out with that.

16 Mar 2014 by eqmule
-Fixed EQRAIDMEMBER struct
 This means /echo ${Raid.Member[${Me}].Class} (and the likes) will work again.
-Fixed a bug with pRaidType where pSpawnType members wouldn't inherit correctly.
 This means things like /echo ${Raid.Member[${Me}].Race} will work properly (again)... (did it ever work?)

15 Mar 2014 by eqmule
-Fixed the EQRAID struct 
 This means, things like /echo ${Raid.Members} will work again.

13 Mar 2014 by eqmule
-Updated for patch
-Fixed a problem with MQ2Labels showing up as Unknown

12 Mar 2014 by eqmule
-Updated for patch
-The MQ2Type destructor is now virtual Cred: TypePun

09 Mar 2014 by eqmule
-Added Distance3D float member to the Switch TLO
-/click left item is back!! (in all its old days glory...)
 To use: first /itemtarget then /click left item
 Yes you can pick up stuff from the ground without facing it.
 Yes you can open a tradeskill container without facing it.
 BUT make sure you are in range. (20)
 Even though you do not have to be facing the item I still recommend
 you do a /face item (for appearances) before you issue a click left item...
 Please dont abuse this.

01 Mar 2014 by eqmule
-Fixed InvitedToGroup (it was in the wrong place in the struct)

26 Feb 2014 by eqmule
-Made some preparations for future updates related to Custom Help Windows
 Not a critical update unless you are a hardcore plugin author.

23 Feb 2014 by eqmule
-Corrected some offsets that where wrong.
 This should fix a couple ctd's reported on the forum (hopefully)
 Sorry about any downtime this may have caused to your crews...
-CampfireZone wont ctd in neigboirhoods or greater guild halls anymore
 however it wont return anything either until I figure out where that info is located.
-Updated /beepontells and /timestamp to take on AND off as arguments.
 no argument will just toggle, just like before this change.
 This is also saved to macroquest.ini from now on.

21 Feb 2014 by SwiftyMUSE, eqmule
- Updated for patch

20 Feb 2014 by eqmule
-Fixed EQRAID struct 
 This means, things like /echo ${Raid.Members} will again work.

19 Feb 2014 by eqmule
-Updated for patch
-Added LoreGroup and LinkDBValue to CONTENTS struct
 It is used in the linkdb plugin. Cred: SwiftyMUSE

-Added a new TLO Member for Song/Buff, HitCount which will return a pIntType of how many hits a song/buff has left before it fades.
 Usage /echo ${Me.Song[Lich Sting Recourse].HitCount}

-made some adjustments to /itemnotify
 Im not really finished with it, more testing is needed
 but now it can select items when merchantwindow is open.

 and /ctrl /itemnotify should pick up single items as well... *should*
 more to come on this, its complicated... I know the code looks like a complete mess
 but I will clean it up when I know exactly how I want it to work...

05 Feb 2014 by eqmule
-Changed /ini to work in the following way (see below), apperantly there was a bug in my understanding
 of how people wanted it to work.
//	/ini "someini.ini" "the section" "NULL" "NULL"
//	adds a key named NULL and a value named NULL under the [the section]:
//	to remove the key named NULL:
//	/ini "someini.ini" "the section" "NULL" NULL
//	OR /ini "someini.ini" "the section" "NULL"
//	to remove section "the section":
//	/ini "someini.ini" "the section" NULL
//	OR /ini "someini.ini" "the section"
//
//	Basically leaving the third and/or fourth parameter blank will be interpreted as NULL
//	enclosing NULL in quotes will interpret it as an actual string "NULL"

29 Jan 2014 by eqmule
-Fixed a bug in MQ2DataVars.cpp
 itemlinks now works as intended. (again)
-Added some support for ISXEQ and some new commands(/beepoontell,/timestamp) + a lineofsight code change
 cred: Red-One

28 Jan 2014 by eqmule
-Updated for patch

27 Jan 2014 by eqmule
-New Feature: /useitem "item name here"
-New Feature: /itemnotify "item name here" left/rightmouseup
 This means no more need to figure out which slot an item is in, as long as its in our inventory
 it will be "clicked".
 For obvious reasons, rightmouseup only works on clicky items...

-NOTE! MACRO AUTHORS:
Keeping with my modus operandi of "breaking things that are'nt fixed" (properly)
I have made changes to the following:
Macro breaking changes: (please dont panic, its easy to adjust)
1. TLO ${Me.XTarget[x].Type} is now ${Me.XTarget[x].TargetType}
 Reason: XTarget inherits Spawn and since that already contains a .Type member, it was necasary to change it.

2. Ok , so I noticed that everquest sometimes mark chat as SPAM
and in order to do that, they "tag" say,tell, and the rest of the chat if it orignates from another player.
This messes up our eventhandling, and I believe it has for several years.
So, its well overdue for a change, I am sorry about this though, cause this WILL
break some macros (and possibly plugins) that "fixes" this internally...
Here is an example of how a macro would deal with this:

#event healme "#1# says,#*#heal me#*#"

Sub Event_healme(line, Sender)
	/varset Sender ${Sender.Right[-2].Left[-1]}
	/if (${Sender.Equal[eqmule]}) {
		/echo eqmule needs a heal
		/varset healneeded 1
	}
/return

As you can see, unless we "strip" ${Sender} it will never be equal to "eqmule"
cause "eqmule" is actually "\x12\x31eqmule\x12"

Now, the fix for this obviously should be taken care of by core mq, and not your individial macros.
So I have done precicely that.
After building this version of mq, the new event should look like this instead:
Sub Event_tagged(line, Sender)
	/if (${Sender.Equal[eqmule]}) {
		/echo eqmule needs a heal
		/varset healneeded 1
	}
/return

Ok? questions? post on the forum, im releasing this version a month or so before next patch, 
so u should all have plently of time to adjust to this change.

22 Jan 2014 by eqmule
-Updated for patch

21 Jan 2014 by eqmule
-Added two new features
-New Command: /beepontells which is a toggle, can be set in MacroQuest.ini BeepOnTells=1 in the [MacroQuest] section.
 well... thats what it does, u get a tell... it beeps...
-New Command: /timestamp which is a toggle, can be set in MacroQuest.ini TimeStampChat=1 in the [MacroQuest] section.
 Basically it timestamps all chat when its on...
 NOTE: The timestamp takes place AFTER chatevents are handled, so at least in theory
 this should NOT have any adverse effects when turned on.

20 Jan 2014 by eqmule
-pinstCTaskWnd is back, dont know when it got lost...
-Added new TLO "Task" its useful for shared tasks(quests).
 it has the following members:
 -Title returns a pStringType of the shared task.
 -Timer returns a pTicksType of the amount of time left before task expires.
 -Members returns a pIntType of how many members the task has.
 -Member returns a pTaskMemberType
  pTaskMemberType has the following members:
  -Name returns a pStringType
  -Leader returns a pBoolType of TRUE or FALSE if the member is the task leader or not
  -Index returns a pIntType of the members taskindex, i.e where in the list it is... 1-6
Usage:
       /if (${Task.Member[Eqmule].Leader}) {
              /echo I am the leader of ${Task.Title} which expires in ${Task.Timer.TotalMinutes}...
	   }
	   /echo Task Member 2 is ${Task.Member[2]}
Output:
      [MQ2] I am the leader of Hatching a Plan which expires in 243 minutes...
      [MQ2] Task Member 2 is Eluidiaan

-XTarget now inherits pSpawnType
 this means that you can now do stuff like:
 /echo ${Me.XTarget[1].PctHPs}
 [MQ2] 93
 /echo ${Me.XTarget[8].Level}
 [MQ2] 16
 NOTE: max XTarget is 10... I dont think doing /echo ${Me.XTarget[11].Level} will turn out good for anyone...

 Please update ALL macros that targets mobs around you *when fighting* to check their HP to use XTarget[x].PctHPs instead.
 HINT: This is not a suggestion, its a very strong recommendation/borderline order.
 The reason for this is that:
 1. Targeting multiple mobs over and over just to check their HP, SLAMS the eq servers with targetpackets.
 2. It is BAD practice and it slows down YOUR macro, as well as the eq servers.
 3. For your own good, detecting botters are extremely easy by just watching how your character targets.
    no "real" player will target 50 mobs around him in a couple seconds, just to select the one with the lowest HP.

04 Jan 2014 by eqmule
-Added ActiveDisc to the Character TLO, it returns a pSpellType if a discipline is active. (otherwise NULL)

 usage: /if (${Me.ActiveDisc.ID}) {
			/echo Yes I am using a Discipline, and its ${Me.ActiveDisc.Name}, the spell id is ${Me.ActiveDisc.ID}
		}
 
02 Jan 2014 by eqmule

								HAPPY NEW YEAR!!!
We have had a good 2013, I expect to add some exciting new things as well as continue
work on updating and making MQ2 better and better this year.
Stay tuned, and thank you for all of your support!

-This is NOT a critical update (no need to update unless you really need the following:)
-Added GetCurrencyIDByName
-Added new Character TLO Member AltCurrency which returns a pIntType
 usage: /echo ${Me.AltCurrency[Marks of Valor]}
        /echo ${Me.AltCurrency[31]}
 Cred: desgn
-Added ZoneFlags to the pZoneType TLO, it returns a pIntType
-Added Category and Subcategory Members to the Spell TLO, they return pStringType
-Fixed a CTD in ${DisplayItem.StackSize}
-Added delete functionality to the /ini command
 usage: NULL required: http://www.macroquest2.com/phpBB3/viewtopic.php?t=12574&highlight=delete
       no NULL needed: http://www.macroquest2.com/phpBB3/viewtopic.php?f=28&t=18467

 Both approaches are valid and will work for backward compatability.

15 Dec 2013 by eqmule
-This is NOT a critical update (no need to update unless you really need the following:)
 I just added FindItemByID and renamed FindItem to FindItemByName
-Updated ${Mercenary.State} to return "NOMERC" if you dont have a merc.

-There is a /while command in right now (has been for a while -pun intended)
 I just wasnt ready to announce it earlier, look, this is extremely beta.
 IF you are gonna try it, you cannot expect it to work perfectly
 I basically only tried:
 /while (${Target.ID}) {
	/delay 1s <--- IMPORTANT
	/echo Hi there we have a target
 }
 You can NOT do:
 /while (something) /echo hi there
 
 right now it NEEDS the {} enclosure...
 and please unless you want your cpu to freak out... use a "/delay something" within that closure...
 see my example above (the <-- IMPORTANT)

11 Dec 2013 by eqmule
-Updated for patch
-Updated AltAdvManager::GetAltAbility with second parameter, I dont know what it is yet, rank? level?
-Fix for SpawnInfo->Trader and SpawnInfo->Buyer

06 Dec 2013 by eqmule
-Fixed void CTabWnd::SetPage(int,bool,bool);
(this means aapurchase and the likes works again...)
your're welcome...

05 Dec 2013 by eqmule
-Updated for patch

27 Nov 2013 by SwiftyMUSE
-Added AAPointsAssigned to Me TLO

16 Nov 2013 by EqMule
-Fix for ${Target.AggroHolder} it now properly return Pets and Mercenary SpawnTypes as well as Players.
 There is still some work to do on this TLO, for example it wont return
 yourself, this is not intentional, its on my todo list.

-Added support for /itemnotify with bags closed for bank and shared bank as well.

-Fixed a bug where if you sent a /itemnotify in <pack> <slot> leftmouseup 
 and you had the item on a hotbutton, instead of picking it up, it would activate it.
 This means that from now on, if you issue a /itemnotify leftmouseup command... you can be 100% sure
 it WILL pick up the item, not activate it...

14 Nov 2013 by EqMule
-Updated for patch
-"/itemnotify in" changed to work even if bags are closed.
 example: /itemnotify in pack1 1 leftmouseup ( Will pick up the item in pack1 slot 1 even if the bag is closed...)

 Note: that this is pretty much untested right now, let me know of any issues.

10 Nov 2013 by SwiftyMUSE
- added MaxLevel to Spell TLO
  the purpose was to allow autobot to get the max mezz level automatically
  and avoid hardcoding it in the macro itself.

07 Nov 2013 by EqMule
-Fix for Contents.Power
-Added a manifest to MacroQuest2.exe so it will requireAdmin automatically.
-Updated all visual studio vcxproj files to use the v110xp toolset.

its time for you guys to update to vs2012 sp3 or newer if you want to use the vs2012 .sln
For the rest of you, this shouldnt have an impact, just use old MacroQuest2.sln

as for the strcpy_s error, this is intentional, upgrade your visual studio to a version released after 2006.
you cannot use vs 6.0 anymore (unless you change them all back to strcpy)

06 Nov 2013 by EqMule
-Updated for patch
- Changed top #turbo to 80, still defaults to 20
-Brought back an old friend from the dead... /click left door
 You do not *HAVE* to face the door to "click" it but I still recommend that you do, your char doesn't need the attention...
Usage:
Sub OpenDoor
:retrydoortarget
	/doortarget DOOR1
	/delay 1
	/if (!${Switch.ID}) {
		/goto :retrydoortarget
	}
	/face door nolook
	/delay 1
:retryopendoor
	/if (!${Switch.Open}) {
		/click left door
		/delay 1s
		/goto :retryopendoor
	}
/return

29 Oct 2013 by EqMule
-Cast item works on items in bags now if you have VoA or higher expansion.
cred to desgn for code/suggestion

26 Oct 2013 by EqMule
-Added a new member to the Target TLO:
${Target.AggroHolder} it returns a pSpawnType of whoever your target is most angry with and currently attacking, 
i.e they guy that has the most aggro.
This can be used for ANY Target, you dont even have to have aggro yourself or even be in group with them.
You can run by someone fighting, select their target and this will return whoever its most angry with...
/echo ${Target.AggroHolder}
[MQ2] EqMule

***OK THE NEXT FIX "might" break some macros, BUT, this is how it is meant to work for consistency, so... deal with it please.***
-Fixed ${Group.Member[<thename>].PctAggro and ${Group.Member[x].PctAggro
/echo ${Group.Member[eqmule].Index}
[MQ2] 3			<-- im groupmember 3
/echo ${Group.Member[3].Name}
[MQ2] Eqmule	<-- see?
/echo ${Group.Member[3].PctAggro	<-- it works with the number
[MQ2] 54		<-- my aggro
/echo ${Group.Member[Eqmule].PctAggro	<-- as well as the name
[MQ2] 54		<-- my aggro

23 Oct 2013 by EqMule
-NOTE TO: Macroauthors, Macro breaking CHANGE!

 Look, to prepare for a PctAggro fix, I needed to make a change to how ${Group.Member[<TheName>]} works
 This will most likely BREAK some people macros
 BUT it is going to be consistant with how other TLO's work that deal with Names and so on.
 so in the end you will thank me for making this change.
 From Now On: ${Group.Member[<TheName>} returns a pGroupMemberType NOT a pIntType
 SO IF you need the Index of a GroupMember, I have added a new member called: Index
 Example of how it worked BEFORE THIS PATCH:
 /echo ${Group.Member[${Me.Name}]}
 [MQ2] 0
 Example of how it works AFTER THIS PATCH:
 /echo ${Group.Member[${Me.Name}]}
 [MQ2] Soandso
 BECAUSE the new type is a pGroupMemberType, it also inherits pSpawnType which is why you can also do:
 /echo ${Group.Member[${Me.Name}].Class}
 [MQ2] Wizard
 I hope you all can see the benefit of being able to directly access the pSpawnType in this way...
 But, to get back to the index:
 To actually get the index do a:
 /echo ${Group.Member[${Me.Name}].Index}
 [MQ2] 0

 We good?

21 Oct 2013 by EqMule
-Fixed ${Pet.Body.ID} and ${Mercenary.Body.ID} crashes (when no pet/mercenary was up)

20 Oct 2013 by EqMule
-Added Prestige to the Item TLO:
usage: /echo ${Cursor.Prestige} returns a pBoolType TRUE if its a Prestige item otherwise FALSE

19 Oct 2013 by EqMule
-Added Subscription to the Character TLO:
usage: /echo ${Me.Subscription} returns a pStringType "UNKNOWN","FREE","SILVER" or "GOLD"

15 Oct 2013 by EqMule
-Added EnduranceCost to the Spell TLO:
usage: /echo ${Spell[Malarian Mantle].EnduranceCost} returns a pIntType
-Added PctPower to Item TLO:
usage /echo ${Me.Inventory[powersource].PctPower} returns a pFloatType

14 Oct 2013 by EqMule
-Added 2 new Members to the Character TLO:
${Me.PctMercAAExp} which returns a float of the current percent of exp your mercenary has.
and
${Me.MercAAExp} which returns the actual pIntType

13 Oct 2013 by EqMule
-Fix For macros not loading...

13 Oct 2013 by EqMule
-Fix for ${Group.Member[x].Pet}

12 Oct 2013 by EqMule
-Added Support for CustomPlugins.ini
 it only have 2 sections and in the Macroquest Section only DebugSpewToFile is valid
 in the Plugins section you can add as many plugins as u like...
 /plugin unload on a custom plugin will unload it (as it should), but it will NOT write the change to the CustomPlugins.ini.
 That behaviour is by design. If you dont want a plugin to be loaded, you should manually remove it from the list.
 Example of what my CustomPlugins.ini looks like:
 [MacroQuest]
 DebugSpewToFile=1

 [Plugins]
 mq2AutoLogin=mq2AutoLogin

12 Oct 2013 by EqMule
-Fix for a crash in the "Clearing A Path" instance in Dead Hills
 this will most likely fix other instance crashes as well in the new zones.
 however i couldnt log in game to test, so report in bugs forum if u still crash
 when zoning in.

12 Oct 2013 by EqMule
-Fix for ${Me.Pet.Following} and ${Me.Mercenary.Following}
-Todo: Fix ${Me.Inventory[powersource].Power}

11 Oct 2013 by EqMule
-Removed PetTarget and PetCombat
-Added new TLO members for ${Me.Pet}
- Buff		example: /echo ${Me.Pet.Buff[1]} returns a pSpellType
			example: /echo ${Me.Pet.Buff[Spirit of Wolf]} returns a pIntType (The slot the buff is in)
- Combat	example: /echo ${Me.Pet.Combat} returns a pBoolType TRUE or FALSE (on/off)
- GHold		example: /echo ${Me.Pet.GHold} returns a pBoolType TRUE or FALSE (on/off)
- Hold		example: /echo ${Me.Pet.Hold} returns a pBoolType TRUE or FALSE (on/off)
- ReGroup	example: /echo ${Me.Pet.ReGroup} returns a pBoolType TRUE or FALSE (on/off)
- Stance	example: /echo ${Me.Pet.Stance} returns a pStringType "FOLLOW" or "GUARD"
- Stop		example: /echo ${Me.Pet.Stop} returns a pBoolType TRUE or FALSE (on/off)
- Target	example: /echo ${Me.Pet.Target} returns a pSpawnType of the pets current target
- Taunt		example: /echo ${Me.Pet.Taunt} returns a pBoolType TRUE or FALSE (on/off)

10 Oct 2013 by EqMule
-Updated for patch
-Added new TLO ${Mercenary}
It returns a SpawnType so you have access to all spawnmembers.
As well as these four new ones:
${Mercenary.State} (stringtype) which returns strings: "DEAD" "SUSPENDED" "ACTIVE" or "UNKNOWN";
${Mercenary.StateID} (int) which returns the state as a number (mostly good for debugging)
${Mercenary.Stance} (stringtype) which return the Stance as a string
${Mercenary.AAPoints} (int) returns how many unspent mercenary AA you have.
I Plan to add more stuff later if needed. Those are the most useful for now...

09 Oct 2013 by EqMule
-Fix for Bank and SharedBank members in CHARINFO struct
(thanks to Drakhhen for making me aware of this bug)

08 Oct 2013 by EqMule
- Updated for Oct 7-8 2013 patch
- Shared Bank now has 4 slots
- I will add a TLO for the new mercenary AA
 but I need more time to look into it, unless someone beats me to it.
 For now use the UI...
- Added a couple new TLO's
 /echo ${Me.PetTarget}
 will return the spawn your pet has targeted.
 so you can do /echo ${Me.PetTarget.ID} and so on to get more info out... 
- /echo ${Me.PetCombat}
 is the pet attacking something? 
 returns TRUE or FALSE 

Im pretty sure these 2 can use some more work, but should work in most situations I think...

22 Sep 2013 by EqMule
- Added Me.ZoneBound which returns Zone information for the zone you are bound in
  Usage:
	/if (${Zone.ID}==${Me.ZoneBound.ID}) {
		/echo crap im back at bindpoint, did I die?
	}
18 Sep 2013 by EqMule
- Updated for patch
21 Aug 2013 by EqMule
- Updated for patch
18 July 2013 by EqMule
- Added support for /useitem
  Example: /useitem ${FindItem[=worn totem].ItemSlot} ${FindItem[=worn totem].ItemSlot2}
  Note: you need VOA expansion or newer for /useitem to work, its a soe, not an mq2 command
- Fixed listselect *
	Example: /notify MMTW_MerchantWnd SubtypeListBox listselect 10
			 Will select the Tier V Healer listitem in the Mercenary Merchant Window.
	
	*listselect wasnt able to actually "select" items, it only "highlighted" them prior to this fix.
17 July 2013 by EqMule
- Added comboselect*
	Example: /notify MMTW_MerchantWnd TypeComboBox comboselect 2
			 Will select Journeyman Mercenaries in the Mercenary Merchant Window.
	
	*listselect still works when you just need to "set" an item in a combobox
	but when you want it to actually do the "select" use comboselect.

16 July 2013 by EqMule
- Updated for Jul 16 patch
- Added Item.Damage (thanks to nod77)
- Added new TLO GetCurSel (thanks to Dewey2461) see http://www.macroquest2.com/phpBB3/viewtopic.php?f=30&t=18947
- report bugs to me on irc or on the forum

22 June 2013 by ieatacid
- Fixed window.Enabled

20 June 2013 by EqMule, ieatacid
- Updated for Jun 19th patch

2 June 2013 by ieatacid
- MacroQuest.GameState now returns 'PRECHARSELECT' when applicable

17 May 2013 by EqMule, ieatacid
- Updated for May 14th patch

21 April 2013 by ieatacid
- MQ2Map fixed

21 April 2013 by ieatacid, EqMule
- Updated for April 17th patch

21 March 2013 by ieatacid
- Fixed keybind issues (?)

16 March 2013 by ieatacid
- Updated for March 13th/14th patch

16 February 2013 by ieatacid
- Updated for Feb. 13th/14th patch

20 January 2013 by ieatacid
- Fixed _CXWND.pParentWindow crash
- Fixed MQ2ItemDisplay crash

19 January 2013 by ieatacid
- Fixed MQ2ItemDisplay
- Fix corpse crashes
- Fixed a couple inventory struct members that were off -- item.stack and some others should work correctly now
- Fixed Me.Pet

18 January 2013 by ieatacid
- Updated for January 16/17 patch

4 January 2013 by ieatacid
- Fixed _ITEMINFO.Clairvoyance
- Fixed HasExpansion function

24 December 2012 by ieatacid
- MQ2ItemDisplay: fixed duplicate spell data being displayed

13 December 2012 by ieatacid
- Updated for December 12th patch
- FIXED OLD COMPILER WARNINGS

9 December 2012 by ieatacid
- Added ability to check if your account has a specific expansion enabled
... bool character.HaveExpansion[n]: Check if you have an expansion by number
... bool character.HaveExpansion[name]: Check if you have an expansion by name (full name not abbreviation)
... Added function for checking expansion availability. See HasExpansion function in MQ2Utilities.cpp for more info
- Added access to aggro data
... int character.PctAggro: Your aggro percentage
... int character.SecondaryPctAggro: Secondary aggro percentage
... spawn character.SecondaryAggroPlayer: spawninfo for secondary aggro player
... spawn character.AggroLock: spawninfo for aggro lock player
... int target.PctAggro: target's aggro percentage on you (same as character.PctAggro)
... int target.SecondaryPctAggro: target's secondary aggro percent (same as character.SecondaryPctAggro)
... spawn target.SecondaryAggroPlayer: spawninfo for target's secondary aggro player (same as character.SecondaryAggroPlayer)
... int groupmember.PctAggro: group member's aggro percentage
... int xtarget.PctAggro: xtarget's aggro percentage

3 December 2012 by ieatacid
- Fixed MQ2Bzsrch.  bazaaritem.Value has been removed because it's no longer sent with the item data

29 November 2012 by ieatacid
- Fixed alternate ability bug
- Fixed Me.CombatState
- MQ2Bzsrch is still broken, don't load it

28 November 2012 by ieatacid
- Updated for today's patch

23 November 2012 by ieatacid
- Fixed MQ2FPS (it once again stops rendering)

15 November 2012 by ieatacid
- Fixed custom chat channel join/leave messages not firing

12 November 2012 by ieatacid
- Fixed UI crashes

10 November 2012 by ieatacid
- Fixed alt ability bug

9 November 2012 by ieatacid
- Updated for November 7th patch
- Due to the introduction of ASLR into the client, offset names in eqgame.h have been changed as it was the easiest route to take in adapting the code base
- A function has been added to MQ2Inlines.h for plugins that need to adjust their own offsets for ASLR: DWORD FixOffset(DWORD nOffset);
... It takes the offset as a parameter and returns the recalculated offset

18 September 2012 by ieatacid
- Updated for patch on the 16th

25 September 2012 by ieatacid
- Updated for patch

19 September 2012 by ieatacid
- Updated for patch

16 August 2012 by ieatacid
- Updated for patch

19 July 2012 by dkaa, ieatacid
- Updated for patch

27 June 2012 by ieatacid
- Updated for patch

13 April 2012 by ieatacid
- Updated for patch

31a March 2012 by dkaa
-- Fixed DeleteAll, which was crashing MQ2Tracking...

31 March 2012 by dkaa
-- Fixed MyTradeReady, etc
-- Fixed various window crashes
-- Broke all the plugins that create their own window.  While consolidating some code, I ran into the problem that Show is both member data and function.  Do the data member changed to dShow, which means plugins like MQ2BagWnd have to change too.

23 March 2012 by ieatacid, dkaa
- Updated for March 22nd patch
- Added mapfilter TargetPath
... when enabled, right-clicking a spawn on the map will make it your target and draw a path to it on the map and in the world
... off by default

03 February 2012 by dkaa
- Kill launchpad if we are injected.  Launchpad is snooping into all processes.

15 January 2012 by dkaa
- Updated to fix /lootall

17 December 2011 by ieatacid
- Updated for today's patch

15 December 2011 by ieatacid
- Fixed spell manager crash

14 December 2011 by ieatacid
- Updated for today's patch

23 November 2011 by ieatacid
- Fixed _EQINVSLOTWND struct
- Added Me.GemTimer to retrieve the refresh time on spell gems, returns ticks type

18 November 2011 by ieatacid
- Updated for November 15th patch

11 October 2011 by ieatacid
- Fixed Me.TributeTimer

15 September 2011 by ieatacid
- Updated for today's patch

19 August 2011 by ieatacid
- Fixed some campfire stuff

30 June 2011 by ieatacid, dkaa
- Updated for today's patch

28 April 2011 by dkaa
- updated for the patch

20 April 2011 by dkaa
- fix for XTarget -- thanks, drkrain

19 April 2011 by dkaa
- added Me.SkillCap

14 April 2011 by ieatacid
- Updated for April 13th patch

6 April 2011 by ieatacid
- Added Me.MercenaryStance -- returns current active mercenary stance as a string, default is NULL

23 March 2011 by dkaa
- Fixed GetSTMLText -- you need the new eqbcs
- Fixed SetSTMLText -- you need the new eqbcs
- Fixed AppendSTMLText -- you need the new eqbcs
- Added a constant for the chat font offset so the /bcfont will work again
- Added the class CXStr &  CXStr::operator=(class CXStr const &) offset.
- This is all brainiac's fault.

17 March 2011 by dkaa
-  Jaysus, a patch on Paddy's day.

9 March 2011 by ieatacid
- Updated for today's patch

5 March 2011 by dkaa
- Fixed window.Enabled

19 February 2011 by ieatacid
- Me.Aura now returns the effect name as a string instead of a spell type.  If you need access to the spell data, look it up using the Spell TLO

17 February 2011 by ieatacid
- Updated for today's patch

15 February 2011 by dkaa
- fixed NoDrop again

13 February 2011 by ieatacid
- Fixed item.NoDrop
- Me.Aura now returns the name of the effect in the aura window if it can't find the matching spell
- _FELLOWSHIPINFO fix (thanks, Drakhhen)
- Fixed CListWnd::DeleteAll function offset (thanks, brainiac)

12 February 2011 by ieatacid, dkaa
- Updated for February 9th and 11th patches

16 January 2011 by dkaa
- Fixed IsNamed for some of the newer zone.  Thanks, el_nene.

16 January 2011 by ieatacid
- Fixed spawn.Levitate
- Fixed Me.FreeInventory

13 January 2011 by ieatacid
- Updated for today's patch

8 December 2010 by ieatacid
- Updated for today's patch

7 December 2010 by ieatacid
- Fixed "/click left" crash

4 December 2010 by ieatacid
- Added Me.Haste which reports total haste as it appears in the stats tab of the inventory window
- Changed EQ_Character::DoCombatAbility to return bool instead of void, as it is in the client

16 November 2010 by ieatacid
- Fixed for Me.FreeInventory

10 November 2010 by ieatacid
- Updated for today's patch

9 November 2010 by ieatacid
- Fixed /lootall crash

5 November 2010 by dkaa
- Fixed RightClickedOnPlayer
- Fixed item.Stacks, item.FreeStacks, and item.StackCount

1 November 2010 by ieatacid
- Fixed GetFullZone and GetShortZone crashes

29 October 2010 by dkaa
- Fixed SelectedItem and some crashes

26 October 2010 by ieatacid
- Updated for today's patch

23 October 2010 by dkaa
- Fixed the loot window and looting

22 October 2010 by dkaa
- Fixed the VC6 compile issue.
- Fixed some crashes.
- Fixed FindItem so it returns the correct slot.

21 October 2010 by ieatacid, dkaa
- Updated for today's patch
- Bug fixes and code changes for the October 16th patch

16 October 2010 by ieatacid, dkaa
- Updated for October 12th patch

15 September 2010 by ieatacid, dkaa
- Updated for today's patch

8 September 2010 by ieatacid, dkaa
- Updated for today's patch

18 August 2010 by ieatacid
- Updated for today's patch

29 July 2010 by dkaa
- Fixed a problem with Dar.  Thanks, Minymezz

28 July 2010 by ieatacid
- Updated for today's patch
- Adjusted /doability to look for your abilities in a similar way the client does, further eliminating it relying on abilities being mapped to action window buttons

14 July 2010 by ieatacid, dkaa
- Updated for today's patch

9 June 2010 by ieatacid
- Updated for today's patch

13 May 2010 by dkaa
- made the chat window history a constant to promote harmony

13 May 2010 by ieatacid
- Updated for today's patch
- Fixed Me.Dar and Me.Buff.Dar

12 May 2010 by ieatacid
- Updated for today's patch

10 May 2010 by ieatacid
- Fixed the 'listselect' window notification so you no longer need to 'leftmouse' and 'leftmouseup' after. Macros will need to be adjusted accordingly

14 April 2010 by ieatacid
- Updated for today's patch

10 March 2010 by ieatacid
- Updated for today's patch

13 January 2010 by ieatacid
- Updated for today's patch

7 January 2010 by dkaa
- Fixed the buff count to 30, song count to 20

24 December 2009 by ieatacid
- Added Me.XTarget.  See wiki for details: http://www.macroquest2.com/wiki/index.php/DataType:xtarget

18 December 2009 by SwiftyMUSE
- Updated for today's patch

15 December 2009 by SwiftyMUSE
- Updated for today's patch

14 December 2009 by dkaa
- Fix for AltAblity and Underfoot

8 December 2009 by ieatacid, SwiftyMUSE
- Updated for today's patch

19 November 2009 by ieatacid
- Updated for today's patch

18 November 2009 by dkaa
- added npccorpse and pccorpse to the spawn search filters

14 November 2009 by ieatacid
- Fix for EQMERCHWINDOW struct which will fix various things that reference it

14 November 2009 by dkaa
- Fix for labels -- added CLABELWND which is not, in fact, a CSIDLWND

13 November 2009 by dkaa
- Fix for inventory problems (corrected InvSlotWnd)

12 November 2009 by ieatacid, dkaa, SwiftyMUSE
- Updated for November 11th patch

21 October 2009 by ieatacid
- Updated for today's patch

8 October 2009 by ieatacid
- Updated for today's patch

21 September 2009 by ieatacid
- FindItemCount TLO now searches for augs on items

15 September 2009 by SwiftyMUSE
- Updated for today's patch

6 September 2009 by dkaa
- added el_nene's FromData changes

6 September 2009 by ieatacid
- Added spawn.Following which returns the spawn that a player is /following, or your pet's target

31 August 2009 by ieatacid
- Fixed _SPELL struct that changed in July
- Changed GAMESTATE_PRECHARSELECT from '6' to '-1'

19 August 2009 by ieatacid
- Updated offsets for today's patch

17 August 2009 by ieatacid
- Mouse_Aux3, Mouse_Aux4, Mouse_Aux5 added to dikeys.h

16 August 2009 by ieatacid
- Added mouse buttons to dikeys.h (Mouse_Mid, Mouse_Aux1, Mouse_Aux2).  This should let you /bind them now and eliminate associated crashes

14 August 2009 by pms
- fix for shownames
  http://www.macroquest2.com/phpBB2/viewtopic.php?t=16365

14 August 2009 by brainiac, dkaa
- Updated for the 08/12 patch

15 July 2009 by SwiftyMUSE
- Updated for today's patch

14 July 2009 by SwiftyMUSE
- Changed NUM_SPELL_GEMS to reflect the additional 2 added by the devs.

3 July 2009 by ieatacid
- Fixed /loadspells and other functions that rely on the _SPELLFAVORITE struct
- Updated MQ2ItemDisplay -- it now shows our extra item info when the modified/unmodified button is pressed (thanks pms for the idea)

29 June 2009 by ieatacid
- gGameState now gets set correctly when camping to desktop or server-select screen

24 June 2009 by ieatacid
- Reverted changes to CleanUI detour to fix MQ2ChatWnd crash when reloading the UI
- Changed tooltip handling in MQItemdisplay to work more efficiently and fix a bug with the left ear slot

24 June 2009 by SwiftyMUSE
- Updated for today's patch

21 June 2009 by ieatacid
- Fixed suffix display bug in captions (the error was in _SPAWNINFO)

20 June 2009 by SwiftyMUSE
- Backed out bug fix for MQ captions.
- Generate correct gGameState when camping (server/desktop).  This should fix random crashes in plugins when they think they are still "INGAME" but are really at server select screen.

18 June 2009 by SwiftyMUSE, ieatacid
- Updated for today's patch
- Added NUM_BUFF_SLOTS to handle the everchanging number of buffs in the target and pet windows.

17 June 2009 by SwiftyMUSE
- Added the command history functionality to MQ2ChatWnd (thanks PMS)

15 June 2009 by dkaa
- Fixed bug NoDrop on items on FV and other special servers

15 June 2009 by SwiftyMUSE
- Fixed bug with flashing MQ captions.
- Fixed bug with tooltips.  If you had a clicky item equipped in the left ear, the target window (and possibly others) would show tooltips baseed on "item name(ready)" instead of "buff name (time remaining)".
- Added filtering of macro ended messages.
- Added additional functionality to MQ2ChatWnd (thanks PMS)
   The window will redraw right away when you reload your UI in game, rather than waiting for the first text output request to recreate itself. 
   AutoScroll - on by default/normal behavior 
   NoCharSelect - off by default/normal behavior 
   SaveByChar - on by default/normal behavior 

12 June 2009 by SwiftyMUSE
- Updated for today's patch

11 June 2009 by ieatacid
- Fixed /unload crash on Windows 7 (and Vista?)

11 June 2009 by SwiftyMUSE, dkaa
- Fixed target.buff

10 June 2009 by ieatacid, SwiftyMUSE
- Updated for today's patch

21 May 2009 by SwiftyMUSE
- Updated for today's patch

15 May 2009 by ieatacid, dkaa
- Fixed guild struct and related functions
- Fixed pet window struct
- Removed MAX_GUILDS as it is no longer used

14 May 2009 by SwiftyMUSE
- Updated for today's patch

6 May 2009 by ieatacid
- Added spawn.Owner which returns a spawn type for a mercenary's owner

26 April 2009 by ieatacid
- Fixed group role issues

08 April 2009 by ieatacid
- TOTAL_SPELL_COUNT fix

07 April 2009 by SwiftyMUSE, dkaa, ieatacid
- Updated for today's patch

29 March 2009 by ieatacid
- Added Me.Mercenary which returns one of the following: SUSPEND, ACTIVE, NULL, UNKNOWN

21 March 2009 by ieatacid
- Me.CombatAbilityTimer and Me.CombatAbilityReady should now function correctly

19 March 2009 by SwiftyMUSE
- Updated for today's patch

15 March 2009 by ieatacid
- Fix for active leadership abilities
- Fix for GetCombatAbilityTimer crash (dkaa)

12 March 2009 by ieatacid, SwiftyMUSE
- Updated for today's patch

09 March 2009 by SwiftyMUSE
- Fixed aura (by name).  You can determine if an aura is active with Me.Aura[#aura name effect].ID
- Fix for buff stacking issue
- Cleaned up merc names for Group.Member[#]

12 February 2009 by dkaa, ieatacid, SwiftyMUSE
- Fixed pet buff window information/stackspet
- Fixed NPCCorpse mapfilter toggle

12 February 2009 by ieatacid, SwiftyMUSE
- Updated for the patch on the 11th

9 February 2009 by SwiftyMUSE
- Added exact match option to spawn searchs (use a "=" immediately preceeding the name being searched for)
- Updated named mob identification.  Named mobs will not exist in non-combat zones and warders, familiars, etc. have been demoted from their named status.
- Added /mapfilter option for named spawns (will toggle between named/normal npcs when npc filtering is active)
- Updated /mapfilter corpse as a master toggle for PC/NPC corpses.  When active, you can toggle PC/NPC filtering using PCCorpse/NPCCorpse respectively.
- Added Faycites, Chronobines as additional alternate currencies

31 January 2009 by dkaa
- added "targetable" as a spawn search modifier

20 January 2009 by ieatacid, dkaa
- Updated for today's patch

18 January 2009 by ieatacid
- Adjusted spawn types for banners.  The client lists the following races as banners: 500, 553-557, 586

17 January 2009 by ieatacid
- Added "/mqclear" command to MQ2ChatWnd which, you guessed it, clears the MQ2 chat window.  This does it the right way and removes all text from the window, unlike some plugins I've seen that just add 11ty new lines (\n) to the chat window
- Fixed "/setautorun".  It was saving incorrectly so AutoRun ini entries would never be processed (thanks pms)
- The "/dosocial" command should now work properly

11 January 2009 by ieatacid, SwiftyMUSE
- Events will once again trigger on "You have entered <zone name>."
- Completed formatting corrections for using spaces vs. tabs
- Corrected bug with spawnsearch.  Spawn[id 0] WILL NO LONGER return the same values as ${Me}.  You have been warned.
- Corrected spell stacking bug with some new spells (.Stacks/.WillStack)

29 December 2008 by dkaa
- added params to the /exec command (thanks three-p-o)

11 December 2008 by dkaa
- fixed a bug in the pet window with BuffFadeETA
- turned of macro error logging by default because it causes crashes if the log file is unwriteable

11 December 2008 by SwiftyMUSE
- updated for today's patch

10 December 2008 by SwiftyMUSE, ieatacid, dkaa
- updated for today's patch

10 December 2008 by dkaa
- Macro errors are now logged to a file

29 November 2008 by ieatacid
- Removed window manager drawing of the cursor on each pulse while in screen mode 3 (UI hidden) -- not needed since EQ switched to using Windows' cursor

05 November 2008 by ieatacid
- Fixed caption crash that happened on some untargetables
- Added "Flyer" spawn type for spawns that appear in some zones with NaN location data, which will filter them from NPC spawns
- Fixed Me.Aura bug when passing a number to it

03 November 2008 by dkaa
- added Triple Attack to skills.h

29 October 2008 by SwiftyMUSE
- Updated for today's patch

27 October 2008 by ieatacid
- Removed BuffUpdate from the target type. It's no longer cleared when you switch/release targets and, as such, serves no real purpose

22 October 2008 by ieatacid
- Added mercenary as a spawn type and map filter option
- Added bool mercenary to groupmember type
- Me.Aura now can now receive an index to access more than one aura (no index defaults to the first aura)

21 October 2008 by SwiftyMUSE
- Updated for October 21st patch

19 October 2008 by dkaa
- fixed the problem with the first line of macro not being run if /macro 
    was invoke within a macro.

17 October 2008 by SwiftyMUSE
- Added Spawn.Loc and .LocYX.  Loc is a float formatted string, LocYX is an int formatted string.
- Display permanent buff timers as "Perm" not "-0:18"
- Misc source cleanup

12 October 2008 by ieatacid
- Added BuffDuration to target type. It takes the buff name or number as a parameter and returns a ticks type.
- Added to Group TLO: string MainTank, string MainAssist, string Puller
- Added to groupmember type: bool MainTank, bool MainAssist, bool Puller

11 October 2008 by SwiftyMUSE
- Update mappable commands with all correct values, looks like it was not done in initial patch
- Update for Me.State.  If you are on a mount it will return "MOUNT" instead of continuing on and returning "STAND"

11 October 2008 by dkaa
- Fix for mappable commands -- thanks, brainiac
- Fix for class type 71, merc liaison.

10 October 2008 by dkaa
- Fix for VC6 compile problems.

09 October 2008 by ieatacid
- Changed target TLO. It now uses the new TargetType which inherits the spawn type.  The TargetType contains the following members:
   Buff (access to spell type): returns the target's spell by index (${Target.Buff[n]}) or name (${Target.Buff[name]}).  If no index is given (${Target.Buff}) it returns the first spell name or "NULL" if the target has no buffs
   BuffCount: returns the number of buffs on the target
   BuffUpdate: since there's a delay between when you target a spawn and when you get their buff data, this lets you know if the buff data is available
      
09 October 2008 by ieatacid, dkaa, SwiftyMUSE
- Updated for October 7th patch
- Added spawn type members: CurrentMana, MaxMana, Current Endurance, MaxEndurance -- these behave like CurrentHPs (only updated when you target a spawn)

08 September 2008 by ieatacid
- Added Level to groupmember type

07 September 2008 by SwiftyMUSE, ieatacid
- Fixed Group.Member[x].Name and .Leader 

06 September 2008 by SwiftyMUSE
- Fixed Group.Member[x].Name

05 September 2008 by SwiftyMUSE
- Fixes for group CTD issues
- Added Group.GroupSize back in... it's in the html manual but wasn't in the source

05 September 2008 by SwiftyMUSE, dkaa
- Fix for v6 compiles

05 September 2008 by ieatacid, SwiftyMUSE, dkaa
- Updated for today's patch

21 August 2008 by dkaa
- Add Tradeskills to TLO Item courtesy of brainiac

20 August 2008 by ieatacid
- Added Counters to the character type (total number of detrimental counters you have) and Counter to the buff type (counters per buff)

11 August 2008 by ieatacid
- Updated for today's patch

17 July 2008 by ieatacid, SwiftyMUSE
- Updated for today's patch
- Added a bunch of stat bonus stuff to the character type (differentiation).  See this thread for more info: http://macroquest2.com/phpBB2/viewtopic.php?t=15646

14 July 2008 by ieatacid
- Added "PCCorpse" map filter to MQ2Map, "Corpse" filter now just works on NPC corpses. Default color is the same as default NPC corpse color.

14 July 2008 by dkaa
- Fixed the pet info wnd struct

9 July 2008 by ieatacid, SwiftyMUSE
- Updated for today's patch

19 June 2008 by dkaa
- added augs to item TLO -- thanks dewey2461

19 June 2008 by dkaa
- HeroicWIZ is now HeroicWIS -- thanks dewey2461

09 June 2008 by ieatacid
- Added raidmember Raid.MainAssist
- Added function EQPlayer *GetSpawnByName(char *spawnName)
- Changed some stuff that used map::SpawnByName to use GetSpawnByName (should fix other stuff)

29 May 2008 by ieatacid, dkaa, SwiftyMUSE
- Updated for today's patch

23 May 2008 by SwiftyMUSE
- Updated class descriptions (DoN Merchants / Fellowship Registrar)

22 May 2008 by SwiftyMUSE, ieatacid
- Updated for today's patch

22 May 2008 by SwiftyMUSE
- Added dead, stunned, hovering to Spawn TLO
- Fixes to getspellduration

12 May 2008 by dkaa
- Added Friends TLO

7 May 2008 by SwiftyMUSE, ieatacid
- Updated for today's patch

24 April 2008 by SwiftyMUSE, ieatacid
- Updated for today's patch

17 April 2008 by SwiftyMUSE, ieatacid, dkaa
- Updated for today's patch

1 April 2008 by ieatacid, dkaa
- Updated for today's patch

17 March 2008 by ieatacid
- Redid item tooltip timers to just use one hook.  This also allows timers to be displayed when all bag tooltips are displayed (i.e., <alt>+<mouse over> a bag)

10 March 2008 by dkaa
- Fix for #XXXXXX color processing. Thanks QuestionTheAnswers.

7 March 2008 by ieatacid
- "some dev please do a new zip and be sure it contains the new ISXEQ.NET folder, thx (Lax)"

28 February 2008 by SwiftyMUSE, ieatacid
- Updated for today's patch

7 February 2008 by ieatacid
- Fixed /buyitem and /sellitem to work with stacks of up to 100 -- includes a sanity check so you don't request a stack size from the server that's greater than what's allowed for that item (so, theoretically, you can do "/buyitem 100" on everything to always buy the max stack size of the selected item)

6 February 2008 by ieatacid, SwiftyMUSE
- Updated for today's patch

26 January 2008 by ieatacid
- Added ticks type Me.Downtime (the time left on your combat timer)
- Added to the item TLO: EnduranceRegen, HealAmount, Clairvoyance,
  DamageShieldMitigation, SpellDamage, and all the Heroic stats

21 January 2008 by dkaa
- Added a list of actor defs for ground items.

19 January 2008 by SwiftyMUSE
- Fixed /lootall command

18 January 2008 by SwiftyMUSE
- Added Macro.Paused, Spawn.StandState

17 January 2008 by ieatacid, SwiftyMUSE, dkaa
- Updated for latest patch

2 January 2008 by ieatacid
- Changed "/cast item" so that it should now work on all items

24 December 2007 by ieatacid
- Added adjustable HUD font size (off by default)
   To enable it set "UseFontSize=on" in the [MQ2HUD] section
   in MQ2HUD.ini and edit each HUD line to match this format:
      TYPE,SIZE,X,Y,RED,GREEN,BLUE,TEXT
   Example:
      LastTell=3,2,401,0,255,0,LastTell:  ${MacroQuest.LastTell}
   becomes this with a font size of 4:
      LastTell=3,4,2,401,0,255,0,LastTell:  ${MacroQuest.LastTell}
   * Valid sizes are 0-11.

17 December 2007 by dkaa
- Added brainiac's /mqfont fix

12 December 2007 by ieatacid, dkaa
- Updated for today's patch

7 December 2007 by SwiftyMUSE
- added new /lootall command
- removed rk. II/III spell handling... use exact spell names
- fixed /zonehud command and hud zone processing
- added MQ2 crash detection processing back in

5 December 2007 by ieatacid
- Updated for today's patch

25 November 2007 by ieatacid
- "/shift /click right target" will now loot all items on a corpse

20 November 2007 by SwiftyMUSE, ieatacid
- Updated for today's patch

17 November 2007 by dkaa
- fixed SPELLFAVORITE
- fixed the crappy Rk. II/III handling
- fixed a crash on zoning

14 November 2007 by ieatacid, SwiftyMUSE, dkaa
- Updated for November 13th patch

8 November 2007 by SwiftyMUSE, ieatacid
- Updated for today's patch

30 October 2007 by ieatacid, SwiftyMUSE
- Updated for today's patch

08 October 2007 by dkaa
- fixed calc where '...) - <expr>' was treated as negate instead of subtract

27 September 2007 by dkaa
- fixed /next

17 September 2007 by ieatacid
- Added Me.Fellowship
  * fellowship  type members:
      int ID: fellowship ID
      string Leader: leader's name
      string MotD: message of the day
      int Members: number of members in fellowship
      fellowshipmember Member: member info by index (1-9) or name
      ticks CampfireDuration: how much time is left on campfire
      float CampfireY: self explanatory
      float CampfireX: "
      float CampfireZ: "
      zone CampfireZone: zoneinfo for the campfire
      bool Campfire: TRUE if campfire is up, FALSE if not
      to string: TRUE or FALSE
  * fellowshipmember type members:
      zone Zone: zoneinfo for this player
      int Level: this player's level
      class Class: class info for this player
      ticks LastOn: when this player was last online
      to string: player name

7 September 2007 by ieatacid
- Updated for patch

6 September 2007 by ieatacid
- Updated for patch

15 August 2007 by ieatacid, SwiftyMUSE, dkaa
- Updated for patch(es)

25 July 2007 by ieatacid, dkaa
- Updated for today's patch

23 July 2007 by SwiftyMUSE
- Added Campfires to spawn searchs and mapfilters

16 July 2007 by dkaa
- fixed NearestSpawn to work correctly with loc

12 July 2007 by ieatacid
- Updated for Today's patch
- Wrote our own version of EQ's get_melee_range function (thanks Purple for the help with fcomp flags!).
- Added more stuff to item TLO

6 July 2007 by ieatacid, SwiftyMUSE
- Updated for July 5th patch
- Some of the text coloring was removed from MQ2ItemDisplay since EQ now colors the item name green or red if you can or can't use the item (EQ also handles this text differently now).

17 June 2007 by ieatacid
- '/click left <x> <y>' works again.  It's now possible to
  click tradeskill containers and ground spawns.  This only
  works on the actual game play environment.  It does not
  work on UI windows (there are existing commands for that)
  or anything out of the viewport area.
- Added '/click left center' to click the center of the viewport area
- Added the following to the macroquest TLO:
  * ViewportX - left edge of the viewport area
  * ViewportY - top edge of the viewport area
  * ViewportXMax - right edge of the viewport area
  * ViewportYMax - bottom edge of the viewport are
  * ViewportXCenter - center of the viewport area going from left to right
  * ViewportYCenter - center of the viewport area going from top to bottom
  * LClickedObject - successfully clicking a ground spawn, TS container,
    NPC, or PC (using '/click left center|<x> <y>') will set this to TRUE
- Removed the /mouseto command since it no longer did anything

10 June 2007 by SwiftyMUSE, dkaa
- Added clicking links with /notify.  Use /notify ChatWindow CW_ChatOutput link <link structure>
  The link structure consists of 44 characters of the link starting with the 2nd character of the item id (ie, drop the leading 0).

9 June 2007 by ieatacid
- Tell windows will now trigger events and '#chat tell'

6 June 2007 by ieatacid
- Updated for today's patch

28 May 2007 by ieatacid
- Added character TLO members Doubloons, Orux, Phosphenes and Phosphites (alternate currencies)

20 May 2007 by ieatacid
- Added item TLO members Power and MaxPower (both for power sources) and Purity

19 May 2007 by dkaa
- added a bunch more stuff to the item TLO

18 May 2007 by dkaa
- added AC, HP, STR, STA, AGI, DEX, CHA, INT, WIS, Mana for items.  thanks equser2002.

17 May 2007 by dkaa
- Fixed the chat wnd

16 May 2007 by ieatacid
- Updated for today's patch

20 April 2007 by ieatacid
- Updated for today's patch

19 April 2007 by dkaa, ieatacid, eqmule
- fix for opcode detection to restore plugin zoning functions
- outgoing messages via SendEQMessage are disabled.  this means
    /click left item, /bzsrch, and /pricecheck are not functional

18 April 2007 by ieatacid, dkaa
- Updated for today's patch
- Updated MQ2EQBugFix to stop a crash that occurs when going from character select to server select (thanks cronic).  This may only be WinEQ2-related, but it's there should you want to use it.

6 April 2007 by SwiftyMUSE
- Added Banners to spawn searchs and mapfilters
- Spell stacking changes are back...
.. Stacking of spells with themselves will occur again.  For .Stacks and .StacksPet they take
.. a new parameter [###].  This will check the duration left on the spell, if the duration left is
.. less then the parameter value the spell will show it stacks with itself.  To retain old behavior
.. use [0] for the parameter (.Stacks[0] and .StacksPet[0] retain old behavior)
.. example - .Stacks[4] will return TRUE when less then 4 ticks remain on the spell buff in question

5 April 2007 by ieatacid
- Updated for today's patch

15 March 2007 by ieatacid, dkaa
- Updated for March 14th patch

21 February 2007 by ieatacid
- Updated for today's patch

19 February 2007 by SwiftyMUSE
- Fix for campfire objects
- Fix for short buffs
- Fix for label of last target on map

17 February 2007 by ieatacid
- Fixed _SPAWNINFO.Mount

17 February 2007 by ieatacid
- Fixed item Clicky/Proc/Worn/Focus stuff not working
- Added dkaa's _EQLOOTWINDOW fix (${Corpse.Item} stuff should now work correctly)

17 February 2007 by dkaa
- changed the EQ_END_ZONE to the correct value
- changed the bag slot numbers to start at 262 from 251.  See: http://www.eqinterface.com/forums/showthread.php?p=94698&highlight=262#post94698

16 February 2007 by ieatacid, dkaa
- Updated for The Buried Sea expansion.  New "Power Source" item slot means slot changes:
 * Slots charm through waist are the same (0-20), "Power Source" is 21, 22 is ammo, 23 - 30 are inventory (bag) slots

17 January 2007 by ieatacid
- Updated for today's patch

14 January 2007 by SwiftyMUSE
- Fix for zone translocate spell information crash displaying items
- Changes to spell stacking (spells will say they stack with themselves)

12 January 2007 by ieatacid
- Fix for Me.Aura for Monk auras (spelling error on SoE's part :o)
- dkaa told me about an AuraMgr struct and how it relates to AuraInfo -.-
- Added charinfo svChromatic, svPrismatic (Charisa)

2 January 2007 by SwiftyMUSE
- Fix for npcs and objects

30 December 2006 by ieatacid
- Added DynamicZone TLO which has the following members
.. string Name
.. int Members
.. int MaxMembers
.. dzmember Member (number or string as a parameter)
.. dzmember Leader
.. to string - same as Name
- Added dzmember type, with members:
.. string Name
.. string Status - returns: Unknown, Online, Offline, In Dynamic Zone (no idea what this
   is, it's in the exe), Link Dead
.. to string - same as Name

23 December 2006 by SwiftyMUSE
- Updates for GetSpellEffectName, ShowSpellSlotInfo (differentiation, pinkfloydx33)
- Updates for Counters in datatypes (pinkfloydx33)

14 December 2006 by ieatacid
- Updated for today's patch

7 December 2006 by dkaa
- Fix for NoDrop & NoRent

6 December 2006 by ieatacid, dkaa
- Fixed for Dec 5th patch

7 November 2006 by ieatacid
- MQ2ChatWnd should now remain visible while in hover state

31 October 2006 by ieatacid
- Fix for Halloween crash

25 October 2006 by ieatacid, SwiftyMUSE
- Updated for today's patch

23 October 2006 by ieatacid
- Added Spell.MyRange.  This is YOUR actual cast range, including extended range from focus effects.

10 October 2006 by ieatacid
- Added "HOVER" for use with Me.State
- Added bool InHoverState() to MQ2Utilities.cpp

4 October 2006 by SwiftyMUSE
- Updated for today's patch

2 October 2006 by ieatacid
- Added "object" to /mapfilter. Objects are things like catapults, tents, practice dummies, etc.

27 September 2006 by ieatacid
- Updated for today's patch

23 September 2006 by dkaa, ieatacid
- fix for gbInZone, Me.FreeBuffSlots, AA-related stuff, MQ2EQIM compile errors

19 September 2006 by ieatacid
- Updated for Serpent's Spine expansion release. Many new changes - the important stuff is listed below
- Skill members SkillCapPre50, SkillCapPre65 and SkillCapPre70 were removed and replaced with int SkillCap.  This returns the skill cap based on your class and current level
- New character members:
    1) string CombatState - returns one of the following: COMBAT, DEBUFFED, COOLDOWN, ACTIVE, RESTING.  The same as the new icon in the player info window
    2) int svCorruption - character's Corruption resist
- Added Prismatic and Corruption to spell ResistType
- MQ2ItemDisplay now shows corruption resist
- "GREY" added to spawn.ConColor
- Plugin authors:
  * Skill stuff has been changed
      Lines like this:
        if(SkillDict[EQADDR_DOABILITYLIST[nSkill]]->AltTimer==2)
      Need to be changed to this:
        if(pSkillMgr->pSkill[EQADDR_DOABILITYLIST[nSkill]]->AltTimer==2)

3 September 2006 by ieatacid
- Changed the way we handle con-colors.  We now use EQ's function rather than calculate it ourselves.

30 Aug 2006 by dkaa
- incorporate change from Ceghkmv and teabag to fix the xml file stuff

28 August 2006 by ieatacid
- Changed spawninfo's pCharInfo member to 'void *pCharInfo_vtable2' since it points to vtable2 in charinfo and made changes where necessary to reflect this.
  Now things like "/itemnotify in bank1 1 leftmouseup" should work properly.
- Added spawn.Buyer

25 Aug 2006 by dkaa
- duel->dual
- aura fix for when you don't have an aura

15 August 2006 by ieatacid
- Added Me.ActiveFavorCost

5 August 2006 by Amadeus
* Added a new member to the 'string' datatype.
  1. Replace[ToReplace,ReplaceWith]
     a. This member will return a string replacing every instance of
        'ToReplace' with 'ReplaceWith'.  It will work for both strings 
        and individual characters.  IT IS CASE SENSITIVE.   
     ~ Example: echo ${Me.Name.Replace["Amadeus","Maestro"]}
                echo ${Me.Name.Replace[",","."]}  
* Added a custom 'label' that you can put in your macros -- ":OnExit".
  Anything included after that label will be called whenever an /endmacro
  command is issued.  To use this feature, the label must be at the end 
  of your 'Sub Main' function and end with a /return.  Please note that 
  this is NOT required of macros, so no macros will have to be altered 
  unless you wish to take advantage of this feature.  (See my posting
  on the messageboards for an example of how to use this.)

25 July 2006 by ieatacid
- Added leadership ability members to character type that return
  the ability level of *active* leader abilities.
  ** LAMarkNPC, LANPCHealth, LADelegateMA, LADelegateMarkNPC,
     LAInspectBuffs, LASpellAwareness, LAOffenseEnhancement,
     LAManaEnhancement, LAHealthEnhancement, LAHealthRegen,
     LAFindPathPC, LAHoTT.

20 July 2006 by dkaa
- Fix for the 7/18 patch
- Fix to the ITEMINFO size 

17 July 2006 by ieatacid
- Added spell Me.Aura (this applies to your self-aura that is shown in the aura window)

13 July 2006 by ieatacid
- Added to item type: Evolving which has the following members
      ExpPct
      ExpOn
      Level
      MaxLevel
    Example: ${FindItem[some evolving item].Evolving.ExpPct} 
- Some UI struct fixes
- /windowstate now works without screwing up the UI state

8 July 2006 by Amadeus
- Updated ISXEQ to compile a bit better with Visual Studio 2005
- Added ISXEQ project/solution file(s) for Visual Studio 2005.
  1. Double-click on "MQ2Auth.exe" (duh)
  2. Open Visual Studio 2005
  3. Click on File->Open->Project/Solution ..and select "ISXEQ-VS2005"
  4. Build All.
  5. The DLL files will be built in a directory in your primary MQ folder 
     called "ISXEQ Release Files".  Simply move all of the DLL files from
     that directory to your /InnerSpace/Extensions directory.
  ** You will get a few warnings; however, if your library/headers are set  
     up correctly and the ISXDK is installed properly, you should be able
     to compile out-of-the-box.
- Updated the VS2003 solution file ("ISXEQ") to include only ISXEQ projects
  and disable compilation of ISXEQLegacy (since it is currently broken).
- Please note that these VS2005 project files are only for ISXEQ.  If you
  still use MQ2, you can ignore this.



5 July 2006 by ieatacid
- added Me.Language (ex. ${Me.Language[1]} returns "Common Tongue"; ${Me.Language[Common Tongue]} returns 1)
- fixed zoned.cfg to load properly after zoning, also .cfg files that use zone short names

29 June 2006 by ieatacid
- added int MacroQuest.ChatChannels (returns number of channels currently joined)
- added MacroQuest.ChatChannel (ex. ${MacroQuest.ChatChannel[MQChat]} returns true if the channel "MQChat" is joined (bool); ${MacroQuest.ChatChannel[1]} returns the name of chat channel 1 (string))

28 June 2006 by SwiftyMUSE, ieatacid
- fix for 6/28 patch
- fix for gbInZone on initial load

27 June 2006 by ieatacid
- added bool Me.AutoFire

16 June 2006 by SwiftyMUSE, dkaa, ieatacid, and others...
- fix for 6/16 patch

10 June 2006 by SwiftyMUSE
- added Aura to spawn searches and mapfilter
- added spellradius to map for a second radius circle on the map

1 May 2006 by dkaa
- fix the previous fix

30 Apr 2006 by SwiftyMUSE
- added Me.TributeTimer, Me.RadiantCrystals, Me.EbonCrystals
- added Me.Shrouded, UseSkill, LoH/HT Ready (ieatacid)

20 Apr 2006 by SwiftyMUSE
- fix for isxeq compile issue

19 Apr 2006 by dkaa, SwiftyMUSE
- updated for 4/19 patch
- added spawn.IsNamed
- added personal tribute and radiant/ebon crystals to CHARINFO

31a Mar 2006 by dkaa
- fixed the VS6 build

31 Mar 2006 by dkaa
- Added stuff to item type
    Classes
    Class
    Races
    Race
    Deities
    Deity
    RequiredLevel
- Added DisplayItem TLO as item type to mq2itemdisplay
- Added /ireset to reset DisplayItem ID 

29 Mar 2006 by dkaa
- Fixed /sellitem

27 Mar 2006 by dkaa
- Fixed the CSidlScreenWnd struct

24 Mar 2006 by dkaa
- Fix the container manager struct

23 Mar 2006 by SwiftyMUSE
- Various cleanup from PoR patch
- Access to the 8 new bank slots

22 Mar 2006 by dkaa
- Added a message box for plugin load failure

16 Mar 2006 by Lax
- Various ISXEQ-related updates
- Blech updated to fix Feed reentrancy issue (not a problem in MQ2 macros, but with
  plugins it would have introduced crashes)

14 Mar 2006 by dkaa
- Added MacroQuest.Ping from ieatacid

04 Mar 2006 by Lax
- Various ISXEQ-related fixes.  Removed the &s from EzDetour to be consistent, and
  added the &s manually where required

03 Mar 2006 by dkaa
- fixed the loading screen captions
- fixed crash on right click on map on ground item

late Feb 2006 by lots of people
- stuff to get up and running after expansion
    
29 Jan 2006 by SwiftyMUSE
- Fix to spawninfo struct from merge

29 Jan 2006 by SwiftyMUSE
- Fix to re-add class based cfg file loading upon entering game
- Added global bool for telling if you are zoning or not (gbInZone)
- Added .GroupSize
- Fix to allow non-stackable items to return counts in .Stacks, .StackCount, .FreeStack
- Added LoS parameter to spawn searches

18 Jan 2006 by SwiftyMUSE
- Updated for 01/18 patch

05 Jan 2006 by dkaa
- Fixed the crash on re-entering the game

20 December 2005 by SwiftyMUSE
- Fixed to compile in VC++ 6.0

19 December 2005 by SwiftyMUSE
- Corrected offset comments in several structures
- Fixed Item.Timer issue for insta-click/instant refresh items
- Added item timers to potion belt window tooltips
- Added Item.StackSize, .Stacks, .StackCount, .FreeStack, .TimerReady
- Added class based cfg file loading upon entering game

16 December 2005 by dkaa
- Fix for Merchant.BuyPrice

15 December 2005 by SwiftyMUSE
- Fix for MaxMana, MaxEndurance

15 December 2005 by SwiftyMUSE, dkaa
- Fix for MaxHPs
- Fix for Item.timer

15 December 2005 by SwiftyMUSE
- Updated for 12/15 patch
- Fixes Item.Timer returning 0 too early
- Added Merchant.Full (thanks cronic)

13 December 2005 by SwiftyMUSE
- Fixed SWho display of primary/offhand for spawns
- Fixed blocking issue in .Stacks for heal conversion type spells
- Located more missing fields from 12/07 patch
- Added MQ2LoadingMsg to macroquest2.ini to allow you to configure 
  the MQ2 evolution in action message to be displayed or not.

12 December 2005 by SwiftyMUSE
- Fixed Me.Levitating

11 December 2005 by SwiftyMUSE
- Corrected offset comments in several structures
- Added /classhud and /zonehud commands. Automatically load [class] or [zonename] huds.
- Added SpeedMultiplier into spawninfo
- Fixed Item.Stack
- Fixed /doors command (_DOORS and _EQSWITCH structures changed). Other switches may have
  been effected and fixed with this also.

10 December 2005 by SwiftyMUSE, dkaa
- Updated for 12/07 patch
- PACTORINFO was removed, _ACTORINFO fields were merged into _SPAWNINFO
- Changed item.timer to a ticks type

5 December 2005 by SwiftyMUSE
- More cleanup of several class function declarations
- Another fix to .Stacks/.WillStack to not fail if the same slot is a blocking slot
- Added endurancecost to SPELL (thanks s0rCieR)
- Added item timer to tooltips (thanks ieatacid)

30 November 2005 by SwiftyMUSE
- Clean up of several class function declarations
- Cleanup of CombatAbilility, CombatAbilityReady and CombatAbilityTimer. They are now using
  the EQ functions. Cleanup of several functions to use EQ function GetAltAbilityIndex
  instead of accessing the charinfo structs directly.
- Fixed Me.State so it recognizes "STUN" correctly
- Fixed GetAAIndexByName, GetAAIndexByID
- Fixed Me.FreeBuffSlots to include the additional slot you get when you get either the
  "Embrace of the Keepers" or "Embrace of the Dark Reign" aa's.
- Fixed bounds issues on RequiresAbility, GetAANameByIndex, GetAAIndexByName, and GetAAIndexByID
- Fixed .Stacks/.WillStack to allow self buffs (with a healing component) to stack correctly
- Added: Spawn.Fleeing
    Currently this works with your target that is engaged in combat. If it turns to flee
    this flag is set for use in macros. It checks to see if the heading of the spawn is
    facing in a direction that is not in an arc of 120 degrees facing you.
- If you are crashing on switching toons at character select,
  you can comment out the autorun (per character) section in
  MQ2Pulse.cpp. This is only needed if you want to automatically
  process commands upon initial entering of world for a
  character. If you don't use the feature commenting it out will
  not cause any lose of functionality for you. Please post any CTD
  crash dumps to assist with locating this bug.

22 November 2005 by SwiftyMUSE
- Added Item.ItemDelay
- Config files can contain comment lines. Use ";" as the first character on the line to make it a comment.
- Updated resistadj location in _SPELL struct

18 November 2005 by SwiftyMUSE
- Fixed resists bug

18 November 2005 by dkaa
- Added TLOs DoorTarget and ItemTarget

17 November 2005 by Lax
- Separated functionality from do_ranged command for use from plugins.  Do this for any case where
  DoCommand has been used, and submit code changes.  This example has been done for you.

17 November 2005 by dkaa
- Added Cr4zyb4rd's hud extensions

16 November 2005 by SwiftyMUSE
- updated offset for 11/16 patch
- updated changes to charinfo struct for 11/16 patch

15 November 2005 by Lax
- Turned MacroQuest into swiss cheese with some more #ifdef blocks to support new ISXEQ functionality
  that allows it to run legacy MQ2 "macros"

11 November 2005 by dkaa
- remove the ability to use "fake" targets (door & items)
- added item timers to itemdisplay

01 November 2005 by dkaa
- updated offset for 11/01 patch
- /caption <list|type <value>|update #|MQCaptions <on|off>>

19 October 2005 by dkaa
- added item timers from ieatacid
- added stacks from pinkfloydx33

4 August 2005 by Lax
- Optimized stristr routine in Blech.h, resulting in a little bit of improved performance from Blech

31 Jul 2005 by Lax
- Nobody reported that Select didnt work until now, but the AddMQ2Data line is now added so it
  will work ;)

16 Jul 2005 by dkaa
- further fixes for else 

12 Jul 2005 by Lax
- Added Top-Level Object:
  * int Select[value,...]
    This replaces ${String[ x y z ].Find[ ${Stuff} ]}, like so: ${Select[${Stuff},x,y,z]}
    The result will be 0 for none, 1 for the first, 2 for the second, ad infinitum (no limit)
 
11 Jul 2005 by dkaa
- fixed the AltAbilityTimer members
- fixed else processing if there is not a "{" on the else line

05 Jul 2005 by dkaa
- fixed the AltAbilityReady and AltAbility members

04 Jul 2005 by dkaa
- prototypes for CListWnd::AddString changed (fixes mq2tracking)
- SwiftyMUSE change to XMLRead

03 Jul 2005 by dkaa
- prototypes for CSidlManager::FindScreenPieceTemplate and CComboWnd::InsertChoice changed

02 Jul 2005 by dkaa
- /aa list all should work now -- fixing AAs in progress
- CCustomWnd actually works with char * param in constructor

02 Jul 2005 by dkaa
- opcodes updated for zoning

02 Jul 2005 by dkaa
- String is still out
- fixed the AA stuff in CHARINFO
- CCustomWnd constructor now takes char * or CXStr *

26 May 2005 by Lax
- Fixed negation math operator, which was rounding the value negated

26 May 2005 by DKAA
- Plugins must have compile time later than mq2main.dll or they won't load

25 May 2005 by Amadeus
- Added Me.CombatAbilityReady and Me.CombatAbilityTimer
- Added:  /doability <combat ability>
- Added Me.Running 
- Added the command "/inote" for those running the ItemDisplay plugin,
  which is most everyone :)
- Currently AltAbilityReady returns TRUE when you inquire about 
  aa's you have not yet purchased. MQ2 now changes that behavior 
  to verify that you own the aa prior to saying its READY. 
- Fixed Me.SpellReady

21 May 2005 by Amadeus
- The MQ command known as '/charinfo' is now known as '/char'.  This allows
  for players to use both the EQ and MQ commands seperately.
- Fixed various structs
- Returned Me.Underwater and Me.FeetWet
  
13 May 2005 by DKAA
- Added optional param to Windows.List[...] to indicate column

11 May 2005 by Amadeus/DKAA
- Updated MQ2 to work with the 5/11/2005 patch
- Fixed Mapwindow structure
- Fixed Spellbuff structure
- Fixed Actorinfo structure
- Lots of other little fixes 

20 April 2005 by Amadeus
- Added some new offsets to eqgame.h including
  * pinstCGuildTributeMasterWnd
  * pinstCVoiceMacroWnd	
  * pinstCLFGuildWnd
  * pinstCGuildBankWnd
  * pinstCBarterWnd	
  * pinstCBarterMerchantWnd	
  * pinstCBarterSearchWnd
  * pinstCTicketWnd	
  * pinstCTicketCommentWnd]
  * pinstLargeDialogWnd	
  * pinstCTaskWnd
  * pinstCTaskSelectWnd	
  * pinstCPointMerchantWnd
  * pinstCPvpLeaderboardWnd	
  * pinstCTitleWnd	
  * pinstCPvpStatsWnd
  * pinstCMailWnd
  * pinstCMailCompositionWnd
  
4 May 2005 by Lax
- Fixed calculation bugs

17 April 2005 by Amadeus
- Added "Suffix" information to structs
- Added ${Me.Suffix} and ${Target.Suffix} 

8 March 2005 by Lax
- Blech 1.6.8 - fixes a crash

23 March 2005 by Lax
- Fixed this group member bug nonsense.  Now uses correct group structure.
- Fixed redundancy in GetSpawnType

11 March 2005 by Lax
- item.Spell fixed for scroll, proc, focus, and worn (previously did only clicky)

10 March 2005 by Lax
- CHARINFO update from htw, fixes the new Group stuff

9 March 2005 by dkaa
- refix the include file issue

8 March 2005 by Lax
- Fixed /itemslots
- Fixed problem with group.Leader when you are the leader and the group has members
- Added ISXEQ client templates to mkplugin

7 March 2005 by Lax
- Fixed the new group data types. Also added To String values:
  groupmember: Same as Name
  group: Same as Members

7 March 2005 by dkaa
- Fixed the Buff and Song ID members

6 March 2005 by Lax
- Added group datatype. members are as follows:
  * groupmember Member[n]: n is 1 to 5 (0 gives self)
  * int Member[name]: Gives the number, as used above
  * int Members: Total group members, excluding self
  * groupmember Leader: The leader of the group
- Added groupmember datatype. inherits spawn. members are as follows:
  * string Name: Name of the group member.  Should work regardless of whether they are in zone
  * spawn Spawn: Direct access to the group member's spawn type
  * bool Leader: Is this the group leader?
- Dropped GroupLeader TLO, now you should use Group.Leader
- Dropped GroupLeaderName TLO, now you should use Group.Leader.Name
- Group TLO now gives group datatype

3 March 2005 by Lax
- Fixed character.CurrentHPS, character.MaxHPS, character.PctHPS to use the "stable" versions..
- Added character members STR, STA, AGI, DEX, WIS, INT, CHA, svMagic, svFire, svCold, svPoison, 
  svDisease, CurrentWeight .. all of them ints
- Fixed buff slot counts

27 February 2005 by Lax
- Fixed INI bug in /mapnames
- Fixed bug in /mapfilter with "help"

26 February 2005 by Lax
- Optimized some stuff with the buff data type

25 February 2005 by Lax
- Removed bmpwad8.s3d file which was no longer being used, but was 33% of the size of the zip
- ISXEQ-related changes not affecting MQ2

23 February 2005 by Lax
- Cleaned up a bunch utility functions from MQ2Commands.cpp, they are now in MQ2Utilities.cpp

22 February 2005 by Lax
- Fix a Blech bug.

18 February 2005 by dkaa
- Update the ground interaction opcode

15 February 2005 by Amadeus
- Adjusted MQ2 to work properly with the new expansion
- Fixed some very small things

12 February 2005 by dkaa
- Fix an issue with /emote

11 February 2005 by Amadeus
- Added/Fixed some more spell slot information (item/spell display)
- Fixed the OnZoning callbacks in the Detour API
- Updated MAX_GUILDS (should fix guild name display problems)
- Updated MAX_ZONES in preparation for next expansion

8 February 2005 by Amadeus
- Fixed MQ2 to work with the latest patch
- Added spell information to the item display plugin
- There is now a file in the /release folder called "Changes-ISXEQ.txt", which will
  contain patch notes for the InnerSpace extension that is now included with MQ2.

31 January 2005 by Amadeus
- Fixed MQ2 to work with the latest patch
- The format of eqgame.h has CHANGED.  Be sure to get this zip. [SwiftyMuse]
- Browsing the wares of an adventure merchant still crashes EQ.  MQ2 is not to blame.

29 January 2005 by dkaa
- Fixed the map crash on /loadskin

29 January 2005 by Lax
- Split MQ2Main.h into a couple extra header files
- Added second project (ISXEQ.vcproj, no .dsp file at this time) to MQ2Main folder for 
  adaptation to Inner Space.  This project builds ISXEQ.dll and does NOT currently link (it
  compiles, then gives linker errors. some things need to be done before it will link)
  ISXEQ project needs separate implementations of each command, datatype, and top-level object.
- Added a lot of "#ifndef ISXEQ" to various files

26-28 January 2005 by Amadeus
- Once over, formatting/syntax check, re-package
- Fixed structs and offsets to be compatable with the new patch
- Fixed a variety of other small things to be compatable with the new patch
- Added a few little things from the boards as well as original work

4 January 2005 by Lax
- Updated copyright notices for 2005
- Updated Blech to 1.6.4, which fixed a tree traversal bug.  The bug prevented some 
  events from firing

31 December 2004 by Amadeus/DKAA 
- Fixed a line that was causing compile problems with VC++ 6.0 

30 December 2004 by Amadeus
-  Lots of little fixes
-  Fixed DOOR struct (which was causing some bugs with door related macro commands)
~  User Submitted Fixes (from message boards)
   * Added 'Me.FreeBuffSlots' to MQ2. [cr4zyb4rd]
   * Fixed Item "Stackable" flag [Valerian]
   * (Changed 'SpellReady' so SpellReady[] returns true when Gems are fading back 
     in from the disabled state. [Brettido]
   * Fixed 'MyCastTime' [cr4zyb4rd]
   * Added 'BuildDate' to the MacroQuest data members. [cr4zyb4rd]

19 December 2004 by Amadeus
- Cr4azyb4rd's code for the new item stuff, outlined in this thread:
  http://www.macroquest2.com/phpBB2/viewtopic.php?t=10270
- The Item Datatype 'Stackable' seems to be broken at the moment.  We will be looking
  into it over the next few days.
- Added "GuildFavor" to the ItemDisplay plugin (Ziggy)
- Added Ziggy's /mapshow patch
- Added Cronic's new Plugin API additions: OnBeginZone() and OnEndZone().  Folks may want
  to bookmark http://www.macroquest2.com/phpBB2/viewtopic.php?t=9959 as an example of how
  to add features to the plugin API.  (Hopefully this thread/example will make it in the 
  manual.)
- Added ${Me.EnduranceRegen} (submitted by Pooz).  It returns returns the amount of 
  endurance gained in the last tick. 

18 December 2004 by Amadeus
- Various structs/offsets taken from the boards to make MQ2 compatable
  with the latest patch
- Fixed keybinds
- Various small things from the boards over the past couple months
- Fixed spawninfo and actorinfo
** Note:  This is an initial zip release to get MQ up and running.  Expect another
          release in the next couple of days to resolve all remaining issues and
          to add code submitted on the boards. **

13 December 2004 by Lax
- Blech updated to version 1.6.3 which solves a new issue

8 December 2004 by Lax
- Blech updated to version 1.6.1 which solves remaining known Blech issues

22 November 2004 by Lax
- Blech updated to version 1.6 which solves parsing problems such as the one
  described here: http://www.macroquest2.com/phpBB2/viewtopic.php?p=75390#75390
- MQ2CustomBinds updated to solve a race condition issue, which also appears in
  older MQ2MoveUtils versions.  The race condition causes a crash when starting
  EQ via WinEQ 2.0
- The MQ2 initialization process now has a short delay to help alleviate the
  race condition issue for people who have not updated MQ2MoveUtils

25 October 2004 by Amadeus
- ${Me.AltAbility[]} is now back!   However, with one change.  Instead of 
  returning the 'rank', it now returns the total number of points you have
  spent in that ability.  Therefore, to determine if a player has bought an
  ability, all you have to do is check if the value is greater than zero.
- Added AALIST struct to eqdata.h and AA information to CHARINFO
- Fixed "/aa list xx" to stop showing multiple versions of the same AAs
- Fixed "/aa list timers" to only show AAs you have bought
- Added some new utility functions to the source (C++, NOT MACRO CODE)
  * bool PlayerHasAAAbility (PCHARINFO pChar, DWORD AAIndex);
  * PCHAR GetAANameByIndex(DWORD AAIndex)
  * DWORD GetAAIndexByName(PCHAR AAName)
  * DWORD GetAAIndexByID(DWORD ID)
~ User Submitted Fixes (from message boards)
  *  Add a "noauto" flag to your '/plugin' command to prevent 
     updating the macroquest.ini when a plugin is loaded/unloaded. 
  *  Added some more USERCOLOR_* definitions to eqdata.h
  *  Small fix to '/loadspells list'
  *  Added more spell information to the spell information display
  *  Added CastOnYou, CastOnAnother, and WearOff to the MQ2SpellType class
  *  Major upgrades to MQ2Irc plugin, see this thread for more information 
     http://www.macroquest2.com/phpBB2/viewtopic.php?p=73390#73390
     
14 October 2004 by Amadeus
- Removed the BuildData datatype for the moment.  The code, as it was originally 
  conceived was causing compile problems on Visual Studio 6.0.  Moreover, it was 
  determined that it was not reliable on all partition types.   It may be added
  again at some point in the future after rigorous testing across different
  partition types and both vs 6.0 and vs.net compilers.

13 October 2004 by Amadeus
- [*LAX*]  New Memcheck0 routine
- [*DKAA*] New Memcheck4 routine (the routine previously known as memcheck4 
           is now memchecks)
- New offsets/structs for latest patch
- Con Colors should be working properly to lvl 70
- spawn.CleanName should now return the name without the '#' symbol
- More work on mq2map ...it's still in heavy testing and needs more work though
- Added 'BuildDate' to the MacroQuest data members.  Returns an int representing
  the date in which the current MQ2Main.dll was built.
- Added a short message to warn you of a running macro when /camping.

23 September 2004 by Amadeus
- Fixed the MacroQuest2.exe to have correct links and added a few new links!
- Offsets fixed for recent patch
- Couple more spell gem 9 fixes

19 September 2004 by Amadeus
- Fixes related to the extra buff slots and extra spell gem for Omens of War.

17 September 2004 by Amadeus
- MQ2Map has issues and is being debugged in house.  I suggest turning it
  off until it officially fixed if you are having problems.
- Added ${xxx.Attuneable} for items ..returns TRUE if item is Attuneable, 
  FALSE if it is not.
- Added some code to MQ2MapApi.cpp in the debugging stage.  Most of it is
  redundant code hoping to cut down on problems.
- Miscellanous fixes throughout the source

14 September 2004 by Amadeus
- All the fixes needed to make MQ2 work with Omens of War
- The way that EQ handles the initial splash screen has changed dramatically.
  MQ's custom SplashScreen is disabled.
- Almost all structs were modified/fixed.
- Removed the offset CEverQuest__GetTitleDesc
- Added Title to spawninfo structure
- Added ${xxx.Title} ..it returns a string that is your title.  Please note that 
  ${xxx.AATitle} will return the same thing.  I'm leaving both in for backwards
  compatability of macros although "Title" should be used in the future since 
  Titles are no longer exclusively AA based.
- updated TOTAL_SPELL_COUNT 
- Added TOTAL_SPELLS_ALLOCATED
- EQ_Character__Max_Mana removed ...it's a virtual function now (This means that 
  the MaxMana and PctMana datatypes are disabled for now)

26 August 2004 by Amadeus 
- Fixed /filter name on/off to work correctly [Efudd]

20 August 2004 by Amadeus
- Removed ${Me.GroupMember[]} and ${Me.GroupLeader} since it is already in as 
  ${Group[n].Name} and ${GroupLeaderName}.  Even though the information is stored in
  two locations, it was causing confusion.
- Tweaked ${Me.Grouped} some more ...I think I have it fixed now.

19 August 2004 by Amadeus
- Fixed ${Me.AltAbilityReady[]}
- Fixed ${Me.AltAbilityTimer[]}
- Added ${AltAbility[].MyReuseTime}  (proper reuse time if you hastened AA abilties)
- Added NEW COMMAND:  /aa
*** Syntax ***
/aa list all            -- lists all of your AA abilities in format [ID : name]
/aa list timers         -- lists just the AA you have that have timers
/aa info [ability name] -- gives information about a particular AA ability
/aa act [ability name]  -- works like "/alt act ##", but takes the name instead of ##
   (note:  You will notice a fraction of a second delay using this method vs.
           the /alt act ## method.)
***
(Note:  Yes, they do not list in any particular order (No, I don't know why).  No, 
I do not know why some abilities are duplicated.  Yes, it may have bugs 
that need testing.)
- Slight tweak to code to make it compile on Vc++ 6.0 cleanly
- Fixed GetSpellDuration (per corrections posted on the messageboard)
- Added an offset to eqgame.h and removed one from eqgame.h (Those that help find
  offsets..please note this change!)

18 August 2004 by Amadeus
- Fixed EQRAIDWINDOW and EQRAID structs
- Some tweaking to attempt to make ${xxx.Grouped} more consistant
- Added:  ${Me.GroupMember[n]}  (1-5) ...returns string
- Added:  ${Me.AmIGroupLeader}  ...return TRUE or FALSE
- Added:  ${Me.GroupList} ..simply returns a string of your group members (excluding you)
- Fixed ${xxx.Lore} for items
- Fixed {AltAbility[ability].xxx} ...all of these are now working
- Fixed All the AltAbility structs
(Note:  ${Me.AltAbilityReady.xxX}, ${Me.AltAbilityTimer.xxx} and ${Me.AltAbility[]} are 
        still BROKEN)
-----------
** SOE Coding Change (technical folks only)**  
EQ no longer stores information for ALL AA abilities in your memory space as it once did.
It allocates the space for all of the abilities;however, if your character is incapable of
using the ability, the pointer location for that ability is now 00000000.
-----------

14 August 2004 by Amadeus
- Fixed offsets to work with 8/13 "emergency" patch
- Updated TOTAL_SPELL_COUNT and MAX_ZONES
- Added dman's ${Target.HeadingToLoc[Y,X]} and ${Me.HeadingToLoc[Y,X].Degrees} routines

12 August 2004 by Amadeus
- Various fixes (including ${Me.Casting}, etc.)

11 Auguest 2004 by Amadeus
- Fixed to work with the 8/11 patch

27 July 2004 by DKAA
- Fixed ${Plugin}

23 July 2004 by Amadeus
- Lots of struct updates from the boards
- Added the following variables:  ${Me.EnduranceBonus}, ${Me.CombatEffectsBonus},
  ${Me.ShieldingBonus}, ${Me.SpellShieldBonus}, ${Me.AvoidanceBonus}, ${Me.AccuracyBonus},
  ${Me.StunResistBonus}, ${Me.StrikeThroughBonus}, ${Me.AttackBonus}, 
  ${Me.HPRegenBonus}, ${Me.ManaRegenBonus}, ${Me.DamageShieldBonus},
  ${Me.AttackSpeed}, ${Me.DoTShieldBonus}
- Added showbonuses.mac to the release/macros directory.  It will display your current
  stat bonuses as added by your gear.
- Added ${Me.LanguageSkill[languagename]} (ie, ${Me.LanguageSkill[Dark Speech]}.  You can
  also use a number (as given with /lang help) in place of the languagename parameter.

21 July 2004 by DKAA
- Fixed the macro not found error message.

18 July 2004 by Lax
- EQPlayNice 1.11+ compatibility

17 July 2004 by Amadeus
- Updated source to be compatable with the July 16 patch
- ${Me.AltAbilityTimer...} and ${Me.AltAbilityReady...} datatypes are broken atm and 
  have been disabled.

12 July 2004 by DKAA
- slot hand is now hands to be consistent
- updated some of the distributed macros

9 July 2004 by Lax:
- Newest version of the readme.chm from Wassup
- Added/changed MQ2Data type members
  int item.Tribute: Tribute value

3 July 2004 by DKAA
- added /who noguild

3 July 2004 by Amadeus:
- Added new command:  /substitute 
  ** Syntax: 
  **        - /substitute list
  **        - /substitute <orig> delete
  **        - /substitute <orig> <substitution>   (see examples below)
  ** This new command allows you to create custom midline substitutions that will work
  ** anywhere in a command.  It works VERY similarly to aliases in some respects, esp.
  ** in how it is saved in the .ini file and how the commandline syntax is structured. 
  ** Substitutes are called from any alias or commandline by using the percent sign (%)
  ** followed by your orig. text.
  **
  ** Examples:  "/substitute mom Mother"
  **            "/substitute omg Oh my god!"
  **            "/substitute k %omg, kill %t before I tell your %mom"
  **
  ** The final example if you typed "/say %k" would produce:  "/say Oh my god!, kill
  ** TARGET before I tell your Mother"
  **
  ** Please note the following rules/reminders:
  ** 
  ** 1.  You don't use the percent signs when creating the substitutions or editing your
  **     config file.
  ** 2.  You can use MQ's subsitutions without spaces around them (unlike EQs!) (ie: 
  **     "/echo %omg%mom" would return "/echo Oh my god!Mother"
  ** 3.  Substitutions do not currently work in macros.
  ** 4.  "/sub" is currently a valid shorthand for "/subsitute"
  ** 5.  You can use EQ's wildcards (ie: %t) within your substitutions; however, you 
  **     have to leave spaces around them (yes, they suck)
  ** 6.  You cannot CURRENTLY replace EQ wildcards with MQ substitutions (ie, you can't
  **     make a replacement for %m (This may be supported in the future.)
  **
- Fixed CONTENTS struct (thanks ieatacid)
- Fixed routines.mac, arrows.mac, and arraytest.mac (Dont_know_at_all)

2 July 2004 by Amadeus:
- Fixed "/who guild <guildname>" on some servers (It seems that on some servers, SOE
  removed guilds but left the entry giving bogus guild entries in the list where the
  'name' was blank, thus ending the search loop prematurely.)
- Added "/who knight"  (returns Paladins and Shadowknights in the zone)
- Added "/who tank"    (returns paladins, shadowknights, and warriors in the zone)
- Added "/who healer"  (returns druids and clerics in the zone)
- Added "/who dps"     (returns wizards, rangers, and rogues in the zone)
- Added "/who slower"  (returns shamans, enchanters, and beastlords in the zone)

30 June 2004 by Amadeus:
- Refined "/who npc named" to work a bit better
- Added "/who npc merchant"
- Added "/who npc tribute" (returns tribute masters)
- Added "/who npc gm" (returns GUILDmasters)
- Removed the Old SPAWNINFO struct

28 June 2004 by Lax:
- Added MQ2Data Top Level Object:
  bool LineOfSight[y,x,z:y,x,z]: Determines Line of Sight in 1, 2 or 3 dimensions.  Any not given will default to your character's current x y or z.
- Added MQ2Data type members:
  bool spawn.LineOfSight: Determines if your character has Line of Sight to this spawn
  bool switch.LineOfSight: Determines if your character has Line of Sight to this switch
  bool ground.LineOfSight: Determines if your character has Line of Sight to this ground item
- API now has static inline BOOL LineOfSight(PSPAWNINFO Origin, PSPAWNINFO CanISeeThis)

27 June 2004 by Amadeus:
- Added 'named' flag to the superwho filters.  It simply checks to 
  see if the spawn's name begins with a capital letter or with a
  pound (#) sign.  (examples:  '/who npc named', '/who npc named 65')
  ** This works best in places like the Plane of Hate.

23 June 2004 by Amadeus:
- ieatacid's CHARINFO update (primarily just offset locations updated)
- ieatacid's update to EQRAIDWINDOW struct
- Removed OLDCHARINFO struct

23 June 2004 by Lax:
- Fixed Bank stuff in CHARINFO
- "listselect" notify now works in combo boxes
- Fixed minor problem with operator precedence in Calculate (1-1-1 previously evaluated to
  positive 1, now it correctly evaluates to negative 1)
- Changed/Added MQ2Data members:
  int window.Items: Number of items in a list or combo box
  int window.List[text]: Find an item in a list or combo box by partial match (use window.List[=text] for exact)  Example: ${Window[TradeskillWnd].Child[RecipeList].List[=Inky Shadow Silk]}

21 june 2004 by DKAA:
- Fixed a crash in echo when the lines are longer than 2043

21 june 2004 by DKAA:
- Fixed the EQMERCHWND alignment and renumbered the CSIDLWND struct.

19 June 2004 by Lax:
- Fixed FastCalculate and EvaluateRPN functions.  Calculate works fine now, stfu rtfm etc ;)
- DKAA fixed some struct stuff
- Amadeus fixed some struct stuff

14 June 2004 by Lax:
- Replaced Calculate function with a much faster version. Also added an operator or two.
  I'll make sure they get added to the manual. How much faster? The existing calculate
  ran on my system 4,200 times in a short amount of time and took one full second of CPU
  time to do so. The same calculations ran with the new calculate 77,000 times and took 
  only 620ms. Extrapolating the data it would have taken about 124,000 times calling 
  calculate to match the old 4,200... or about 29.5 times faster (that's a lot).
- Added sub lookup map from Gus to speed up macros a little bit
- Undid MQ2EQBugFix, which was currently creating a bug (note to self: in future bug fixes,
  make sure it's only going to try to fix it for the correct version)
- Fixed an offset
- Standard search spawn now allows multi-word names.
- /mqlog no longer adds an extra line

3 June 2004 by Lax:
- Fixed string.Arg, string.Token, NearestSpawn, spawn.NearestSpawn, LastSpawn

2 June 2004 by Lax:
- Fixed some stuff, yadda yadda.  I forget now.
- Bodytype 10 has been identified as Dain, thank you for the reports

29 May 2004 by EqMule:
- Fixed EQ_INTERACTGROUNDITEM so click left item works again...
- Updated zipit.lst (personal reminder: dir * /s /N /A-D /B > zipit.lst)

28 May 2004 by DKAA:
- Fixed the message ID for mq2bzsrch.

27 May 2004 by Lax (more):
- Fixed stack overflow bug in one of the functions that handles window names.  I fixed it in one
  before putting up the update but didn't in an exact copy of it above it.  Lax truly lacks. ;)
- Added pet weapon procced pet body type to the list of known body types.
- Fixed captioncolors not working correctly
- /who <level> will work properly, as you would have expected previously.  e.g. /who 65.
  Coincidentally this now works with the other spawn searches, /who /target /highlight /mapshow
  /maphide, ${Spawn[search]} etc.

27 May 2004 by Lax:
- Added "chest" to the standard spawn searches used by /who, /target, /highlight, /mapshow, 
  /maphide, etc
- Fixed some problems with the window suff introduced in the May 16 zip
- Added/changed MQ2Data members:
  string spawn.Type: PC NPC Untargetable Mount Pet Corpse Chest Trigger Trap Timer Item 
- New MQ2Data Top-Level Object:
  int SpawnCount: Total number of spawns in current zone
  int SpawnCount[search]: Total number of spawns in current zone matching the search

24 May 2004 by DKAA:
-Fixed a couple problems with the makefiles (mq2chat wasn't building)
-A special update for mq2safe users

16 May 2004 by Lax:
- UI subsystem of MQ2 is now smarter.  All window and control names are now case insensitive,
  and controls can be used by ScreenID *or* Piece name.  /windows <windowname> now shows, for 
  each child of the given window, ScreenID, Piece name, and the TYPE of control (e.g. label,
  button, invslot, spellgem, etc).
- window.List now only works on list boxes (will not crash on other types, just give NULL)
- Added/changed MQ2Data members:
  string window.Name: Name of window piece (e.g. "ChatWindow" for top level windows, or the Piece name (NOTE: CUSTOM UI DEPENDANT) for child windows)
  string window.ScreenID: ScreenID of window piece (ScreenID is NOT custom ui dependant, this *must be* the same on ALL UIs)
  string window.Type: Type of window piece (Screen for top level windows, or Listbox, Button, Gauge, Label, Editbox, Slider, etc)
- Fixed /target next, as well as targeting the origin of the search (e.g. you, or the spawn
  already targeted)
- Fixed turbo problem with using /macro from within a macro

16 May 2004 by DKAA:
- Fixed a where using loc and radius in spawn searches would return spawns further than the radius

15 May 2004 by Lax:
- Fixed bug in /who that made it show no spawns for some people, even though there were spawns...
- Standard search spawns will accept class names or short names without using the "class" keyword.
  Shadowknight is used without a space, and short names are all 3 letters ("shd", not "sk").  
  Note that cleric's short name is "clr" not "cle".
- Bug with MQ2Chat plugin that caused events to be processed twice has been fixed
- MQ2IRC will now process all lines as custom events.  Note that it does not process them as 
  #chat events.
- Turned off the PCClass captioncolor option, PC caption colors will default to EQ's settings.
  It was left on by mistake after testing a bug fix.  You can turn them back on if you wish by
  using the /captioncolor command like so: /captioncolor pcclass on

14 May 2004 by Lax:
- MQ2ChatWnd (the MQ2 Chat Window support) got some upgrades.  First of all the window was not
  limiting the size of its scrollback, so after so much went on in the MQ2 window, your framerate
  would drop like a rock.  To achieve proper scrollback limiting without lagging you too much,
  I put in a system to make it buffer the chat that goes to it, and only display so many lines
  per frame.  The MQ2ChatWnd font size option now works somewhat...  The font sizes are not the
  same as EQ's chat window sizes yet, so be aware of that.  I'll work on it ;)  You will probably
  want somewhere from -3 to 2.  /mqfont <#>
- MQ2Map filters added: untargetable, trap, timer
- /who has been changed a little bit.  When a TRIGGER, TRAP, TIMER, or UNTARGETABLE is listed,
  that will be noted at the end of the line in red (very helpful).  The routine has also been
  updated for efficiency, so there is less lag with large /who result sets.
- Standard spawn searches (This includes /who, /target, ${Spawn[search]}, etc) have been 
  slightly modified.  "invis" is NO LONGER A VALID KEYWORD.  If you have this in macros, etc 
  you will need to change it.  The updated spawn types ARE valid keywords (trigger, trap, 
  timer, untargetable). If your search is for type "npc" you WILL get untargetable types in
  your search results (particularly helpful for /who).
- Added/changed MQ2Data members:
  string spawn.Type: PC NPC Untargetable Mount Pet Corpse Trigger Trap Timer Item 
  string string.Token[n,separator]: Retrieve a token from the string using a custom separator.  Unlike Arg, this will not skip empty values
  spell item.Spell: Spell effect
  float item.CastTime: Spell effect's cast time
  string item.EffectType: Spell effect type
  ticks character.AltAbilityTimer[n]: Alt ability reuse time left, by number
  ticks character.AltAbilityTimer[name]: Alt ability reuse time left, by name
- spawn.Hunger and spawn.Thirst have returned to active duty
- You can now list child windows from in-game with the /windows command, like so:
  /windows <name>
  e.g.: /windows InventoryWindow
- /itemnotify in <pack> <#> <notification>  now works with sharedbank slots.

13 May 2004 by Lax:
- Fixed "by class" caption colors
- Fixed some bodytypes being identified as triggers (note that untargetable NPCs *are* 
  triggers)
- Fixed target caption leakage (would stay drawn after switching targets)
- /who will show "invis" spawns if any parameters are given.  Spawn search functions,
  including /who and /target, will probably get updated soon.	
- Fixed problem with leading spaces in sub parameter declarations
- MQ2HUD now allows for different HUDs.  Each different HUD is stored in MQ2HUD.ini, but
  in different sections.  The default HUD is "Elements" because that's what it originally
  used.  To load a different HUD, the command is "/loadhud <name>" like "/loadhud bard".
  In this case, the [bard] section (not case sensitive, so it could also be [BARD]) of
  MQ2HUD.ini will be used.  To load the default HUD specifically, the command is 
  "/defaulthud".  MQ2HUD also now adds the following MQ2Data Top-Level Object:
  string HUD: Name of currently loaded HUD.
- MQ2FPS now fixes the bug where CTRL ALT and SHIFT keys stick when you switch windows.
  This is a bug in EQ that happens because the release of the key is not captured by EQ after
  it has been swapped to the background.  MQ2FPS now releases the keys as soon as EQ goes
  to the background, so this will no longer be an issue.
- New command to complement the /ctrlkey /altkey /shiftkey commands:
  Usage: /nomodkey <command>
  This command will release all ctrl/alt/shift keys for the duration of executing the 
  given command.
- Added/changed MQ2Data members:
  bool spawn.Anonymous: Anonymous?
  bool spawn.Roleplaying: Roleplaying?
  string string.Token[n,separators]: Retrieve a token from the string

12 May 2004 by Lax:
- Fixed the mysteriously disappearing #event handling in macros ;)

11 May 2004 by Lax:
- Added nifty changes.txt reader to character select screen.  Now you have no excuse!
- Fixed problem with events mysteriously having parameters disappear
- Updated Blech to fix a bug with some #events disappearing (and not firing)
- Your target's caption will now always be drawn
- Added LDoN Recruiters and Merchants to the list of full class names.
- Added /captioncolor command, which allows a lot of custom spawn caption coloring.  For example,
  the caption of marked NPCs or assist NPCs can be a specific color.. the caption of bankers and
  merchants can be a set color.  NPCs can be done by con color.  All spawns can be done by
  CLASS color (using the raid settings).  Note that you can only set the raid class colors right
  now through the raid options window.  You can open this window by typing
  /windowstate raidoptionswindow show
  Usage: /captioncolor <list|<name off|on|#>>
  Examples:
  /captioncolor list
  /captioncolor pcclass on
  /captioncolor pctrader on
  /captioncolor pctrader 255 128 0
- Changed /windowstate command to use the window mapping used by ${Window[name]}, /windows, etc.
- Fixed issues with "charm" and the invslot type
- raidmember MQ2Data type now inherits "spawn" (when they are in zone)
- Added/changed MQ2Data members:
  class raidmember.Class: Raid member's class (works without being in zone)
  int raidmember.Level: Raid member's level (works without being in zone)
  int item.WornSlots: The number of invslots this item can be worn in (fingers/ears count as 2 slots)
  invslot item.WornSlot[n]: The nth invslot this item can be worn in (fingers/ears count as 2 slots)
  bool item.WornSlot[name]: Can item be worn in invslot with this name? (worn slots only..)

10 May 2004 by Lax (more):
- Fixed once and for all the crash bugs relating to spawn captions (WHICH ARE *NOT* THE HUD)

10 May 2004 by Lax:
- Fixed problem relating to false negatives determining if a spawn is a TRIGGER (e.g. flavor
  text, trap, etc).  This solves crash issues in the latest zip with the custom caption
  system.  This also solves non-crash issues identifying "invisible spawns" in spawn searches,
  as well as spawns that were previously identified as NPCs in MQ2Map.

09 May 2004 by Lax (more):
- Fixed VS6 compile errors in Blech
- Fixed reported crash bug
- Fixed possible crash with HUDs
- Added MQ2HUD "type" 8, for character select screen.  This should fix some potential
  crashes when using custom HUDs and entering char select.

09 May 2004 by Lax:
- Removed remnants of MQ2Parms system.  Rest in peace.  Phase 4.
- Cleaned up a lot of old code that was being kept in comments
- Removed mount captions, they just crash the client
- Added optional parameter to /delay.
  Usage: /delay <time> [condition to end early]
  This lets you use a delay that has a possibility to end early.  For example...
  /keypress forward hold
  /delay 1s ${Spawn[1234].Distance}<${Spawn[1234].MaxMeleeTo}
  /keypress forward
- New command /noparse
  Usage: /noparse <command>
  Prevents a command from being parsed for MQ2Data.  For example..
  /noparse /ini blah blah blah ${stuff}
  Will actually write the ${stuff} literally instead of changing it to the current value
  of stuff.
- Added/changed MQ2Data members:
  int macroquest.MouseX: Mouse's x location
  int macroquest.MouseY: Mouse's y location
  string ticks.Time: Time in the form mm:ss
  string ticks.TimeHMS: Time in the form hh:mm:ss (if there are no hours, the form will be mm:ss)
  int character.CountBuffs: Total number of buffs (not including short duration buffs)

07 May 2004 by Lax:
- Added "Lax/Blech" support to custom events.  The Blech system allows much easier parsing of
  incoming chat.  Custom events will now support more parameters that are automatically
  parsed based on the match text.
- Fixed up EQ's handling of spawn captions (name above their head). Only the nearest 35 spawn
  captions will be updated by default (and even then, only those close enough that you'd see 
  their name).  EQ itself constantly updates the name of every spawn in the zone, even though 
  only a small portion of those are displayed.
- Added an option to /caption command
  Usage: /caption <list|type <value>|update #>
  "/caption update #" will set the number of nearest spawns for MQ2 to update the name of
  each pass.  By default, this is 35.  If you have performance issues after this update,
  please post about it on the forums.  Find a happy update number and let us know.
- Added marked NPC and assist target leadership stuff to default captions, also put guilds on
  the line below the name.  The defaults should mostly look like EQ's now.
- Fixed macro.Params
- Fixed invslot names
- Added/Changed MQ2Data Members:
	spawn character.TargetOfTarget: Target of target   (moved to character type)
	bool spawn.Assist: Current Raid or Group assist target?
	int spawn.Mark: Current Raid or Group marked npc mark number (raid first)
	spawn character.RaidAssistTarget[n]: Current raid assist target (1-3)
	spawn character.GroupAssistTarget: Current group assist target
	spawn character.RaidMarkNPC[n]: Current raid marked NPC (1-3)
	spawn character.GroupMarkNPC[n]: Current group marked NPC (1-3)

05 May 2004 by Lax (even more):
- Plenty of positive feedback on the custom spawn captioning.  Plenty also asking why shownames
  was not working properly.  There are now 4 levels of captions for Players, according to the
  shownames level, to solve this issue.  Therefore the ini options are now Player1, Player2, 
  Player3, Player4 rather than just Player.  Also, the guild status indicator now 
  capitalizes Leader and Officer, and added a "LDR" tag to your group leader.
- Added /caption command to set the custom captions from in-game.
  Usage: /caption <list|type <value>>
  To clear the specific setting, just do /caption <type> like so:
  /caption player1
- DKAA fixed the bzsrch problems
- Added MQ2Data member:
  bool spawn.GroupLeader: Is this your group's leader?
- Fixed CHARINFO struct.  Some Stuff appeared slightly wrong, like leadership exp and bank
  stuff.

05 May 2004 by Lax (more):
- Fixed crash on zoning relating to the new HUD functionality. Dont ask.

05 Max 2004 by Lax:
- Updated for patch and added README.CHM.  Keep an eye out, we should have the manual
  available in more formats (including printable) soon

04 May 2004 by Lax:
- New command
  Usage: /hud <normal|underui|always>
  * "Normal" will make the HUD display as it would normally on top of UI, not at char select
     or in "f10 mode"
  * "UnderUI" will make the HUD display as it would normally except UNDER the UI, and not at
     char select or in "f10 mode"
  * "Always" will make the HUD display under the UI, at char select, and in "f10 mode"
- New Plugin MQ2HUD.  Edit MQ2HUD.INI to add custom elements to your HUD.  You pick the spot
  on the screen, the color, and what gets displayed.  Every element gets parsed for MQ2Data
  each time it is displayed.
  Example MQ2HUD.INI:
    [Elements]
		TargetInfo=3,5,35,255,255,255,${Target}
		GMIndicator=3,5,45,0,0,255,${Spawn[gm]}
		CursorItemName=7,-15,-15,255,255,255,${If[${Cursor.ID},${Cursor},]}
		ClickMeForFun=6,-25,-25,255,255,255,${If[!${Cursor.ID},click me,]}
  The order is TYPE,X,Y,RED,GREEN,BLUE,TEXT.
  Type is currently any combination of the following:
    1 - Display in non-full screen mode
    2 - Display in full screen mode ("f10 mode")
    4 - X,Y is based on cursor location
  e.g. 1+2+4=7.  7 means all 3 of the above. 6 means 2 and 4. 3 means 1 and 2. Just add them
    together.  There is no way to end up with a number that could mean two different 
     combinations.
  Red, Green and Blue are each from 0 to 255. 255,255,255 is white, 0,0,0 is black.
  ** There is currently not a command to add or remove these from inside the game.  One will
     probably be added soon.  The plugin will automatically re-load the list from the .ini
     when you modify and save the .ini.
- Seeing as how the mouse functions perfectly fine in full screen mode, I've forced the cursor
  to display the same as it would in UI-visible mode.  The only difference is the item is not
  displayed on your cursor.  With MQ2HUD and the "CursorItemName" example, you could have it
  show the name of the item attached to your cursor in full screen mode (use type 6 if you
  want it to follow your cursor in full screen mode only).
- Added custom spawn captioning.  Set them in MacroQuest.ini [Captions].  Empty the setting 
  to make it use EQ's default.  By default our player caption is slightly different -  
  it shows their guild status if they are officer or leader of a guild.  Pet captions are a
  little different also - it will display the name of its master if it is a player's pet.
  Use "\n" to mean a new line when setting captions.
- Added MQ2Data Top-Level Object:
  spawn NamingSpawn: Spawn currently being captioned.  NULL when not captioning.
- Added/changed MQ2Data members:
  bool spawn.LFG: LFG?
  bool spawn.Linkdead: Linkdead?
  bool spawn.Trader: Trader?
  bool spawn.AFK: AFK?
  string spawn.AATitle: Actual AA title (e.g. Sage, Impresario, etc)
- MQ2Map adds Top-Level Object: spawn MapSpawn: If your cursor is on a spawn on the map, this is it
- Fixed ticks.Time

02 May 2004 by Lax:
- Added a popup box to the crash detected hook, explaining that the user should visit the
  MQ2::Bug Reports forum.
- Removed EasyDetour and EasyClassDetour.  There is a single replacement for the both of them
  called EzDetour.  EzDetourwName(offset,detour,trampoline).  Examples (which are all over in MQ2Main
  and plugins):
  EzDetourwName(ProcessGameEvents,Detour_ProcessGameEvents,Trampoline_ProcessGameEvents);
  EzDetourwName(CEverQuest__EnterZone,CEverQuestHook::EnterZone_Detour,CEverQuestHook::EnterZone_Trampoline);
- Renamed the REVERSE_DETOUR functions to reduce confusion.  These really had nothing to do
  with detours.  What it really does is lets you call a function at a given offset.  
  So, they are now:
  FUNCTION_AT_ADDRESS(function,offset)
  FUNCTION_AT_VARIABLE_ADDRESS(function,variable)
  FUNCTION_AT_VIRTUAL_ADDRESS(function,offset)
- Fixed small issue in MQ2Data parser
- Fixed /memspell not finding some spells correctly (Heroic Bond for example)
- MQ2 will now fix the string table by removing extraneous spaces from the end of strings,
  since EQ isnt smart enough to do it itself.  This fixes issues such as finding the AA
  "Bestial Alignment", which has two spaces after it in eqstr_us.txt.  
  ${AltAbility[Bestial Alignment]} previously did not work because of this issue.  It works
  now because of this fix.
- Added MQ2Data types
  raid, raidmember   (see reference for members)
- Added MQ2Data Top-Level Objects
  raid Raid: Raid you're in...
- Added/changed MQ2Data members
  string ticks.Time: Time in the form hh:mm:ss (if there are no hours, the form will be mm:ss)
  int skill.MinLevel: Minimum level for your class
  int skill.StartingSkill: Base skill level for your class
  int skill.SkillCapPre50: Skill cap pre-50 for your class
  int skill.SkillCapPost50: Skill cap post-50 for your class
  int character.FreeInventory: Count of free inventory spaces
  int character.FreeInventory[n]: Count of free inventory spaces of at least this size (giant=4)
  int character.LargestFreeInventory: Size of largest free inventory space
- LaxColor is now defaulted to off since most people now realize that it exists.  If you wish
  to turn it back on, LaxColor=1 in MacroQuest.ini.
- Fixed spawn.NearestSpawn issues
- Fixed ${Ini} absolute path issues
- Fixed some other issues that were brought up on the boards

30 Apr 2004 by Lax:
- Added MQ2Data members
  int macro.Params: Number of parameters to current sub

29 Apr 2004 by Lax (even more):
- Added option so that MQ2Data errors and normal errors (but not syntax errors that show
  /usage etc) will dump the macro stack.  This is ON by default.  To turn it off, set
  AllErrorsDumpStack=0 in MAcroQuest.ini section [MacroQuest]
- Added option so that the above errors will end the macro, aka makes them "fatal".  This is
  OFF by default. To set this, set AllErrorsFatal=1 in MacroQuest.ini section [MacroQuest]
- If for some reason you need to clear all GLOBAL SCOPE variables,
  /deletevar * global
  will do the trick.  For example, after you try to run an old macro and then realize the
  global scope changed and /zapvars no longer exists, but you can't make the variables outer
  scope because theyre already in global scope and you dont want to delete them all one by
  one....
- Perfected Multi-dimensional arrays

29 Apr 2004 by Lax (more):
- Fixed Multi-dimensional arrays

29 Apr 2004 by Lax:
- Fixed SPAWNINFO structure.
- NOTICE: Some MQ2Data members are currently MIA.  They may come back soon.  These include:
  character.Hunger
  character.Thirst
  character.GukEarned
  character.MMEarned
  character.RujEarned
  character.TakEarned
  character.MirEarned
  character.LDoNPoints

27 Apr 2004 by Lax (more):
- MQ2DataVars is now default.  Share and enjoy, share and enjoy!
- Fixed timer type member availability
- Added MQ2Data type: altability
- Added MQ2Data Top-Level Objects:
  altability AltAbility[n]: Alt ability by number
  altability AltAbility[name]: Alt ability by name
- Changed/Added MQ2Data Members:
  float spawn.MaxRange: Max distance from this spawn for it to hit you
  float spawn.MaxRangeTo: Max distance from this spawn for you to hit it
  int character.AltAbility[n]: Alt ability rank by number
  int character.AltAbility[name]: Alt ability rank by name
  bool character.AltAbilityReady[n]: Alt ability readiness by number
  bool character.AltAbilityReady[name]: Alt ability readiness by name
  int character.AltAbilityTimer[n]: Alt ability reuse time (seconds) left by number
  int character.AltAbilityTimer[name]: Alt ability reuse time (seconds) left by name
  spell character.CombatAbility[n]: Combat ability by number in your list (not same as others lists!)
  int character.CombatAbility[name]: Combat ability number in your list by name (not same as others lists!)
- Added an option to MQ2Map:  The "TargetMelee" mapfilter when set to 1 will draw a circle 
  representing how close to this spawn you must be to hit it.  Set to anything but 0 or 1 
  will draw a circle representing how close to this spawn you must be for it to hit you.
- Added some flavor for error messages.  Set LaxColor=0 in MacroQuest.ini [MacroQuest] to
  disable.  It's on by default or it wouldn't be as fun.

27 Apr 2004 by Lax:
- spawn.MaxRange now uses the proper melee range algorithm
- Fixed a crash bug in the Ini TLO
- Added proper relative/absolute path detection to /ini
- Fixed window.Checked
- Added MQ2Data members:
  int window.Style: Window style code
  bool window.Enabled: Enabled?
  bool window.Highlighted: Highlighted/mouse over?

26 Apr 2004 by Lax:
- Various error messages have been updated to be more specific.
- Fixed "outer" scope not being cleared by /endmacro.  Removed /zapvars in MQ2DataVars 
  since all it did was clear the outer scope.  It's no longer needed because the old global
  scope is separated into two scopes in MQ2DataVars.
- Fixed FindInvSlotForContents function (used in item.InvSlot.  item.InvSlot will no longer
  give NULL for valid items in your inventory/bank)
- Sub parameters (including those for events) are now allowed to have a type other than 
  string, when MQ2DataVars is enabled, like so:
  Sub MySub(int A, string B, float C)
- Fixed out-of-bounds by 1 crash in MQ2DataVar arrays
- MQ2FPS now allows you to disable the framerate display with /fps off (/fps on to enable again)
- MQ2EQIM feature set adjusted.  Now keeps your list of buddies (per character) and the last
  time they were seen online or on eqim (by any character).  Your friends list is automatically
  added as buddies.  A member was also added to the "buddy" type EQIM adds, time buddy.LastSeen.
- ${Ini} will allow either relative or absolute paths.  Also slightly modified what it gives
  you when you try to get a list of keys and supply a default (previously it would ignore
  the default and give NULL if there was no list).
- Improved parsing of " and ] within MQ2Data indexing.
  ${String["hi"]}: hi
  ${String["hi","hi"]}: hi,hi
  ${String[""hi""]}: "hi"
  ${String[hi"hi"hi]}: hi"hi"hi
  ${String[[MQ2] - Hi]}: [MQ2] - Hi
  ${String["""]}: "
- MQ2BzSrch plugin is now updated for MQ2Data.
  MQ2Data reference for MQ2BzSrch (because it's a plugin, not in main reference)
  -------
  Types added- bazaar, bazaaritem
  TLO's added- bazaar Bazaar: Bazaar search info
  ---
  bazaar 
  Members:
  ...bool Done: Search complete?
  ...int Count: Result count
  ...bazaaritem Item[n]: Result info by index (1-based)
  To String: Same as Done
  ---
  bazaaritem 
  Members:
  ...string Name: Item name
  ...spawn Trader: The guy selling it
  ...int Price: Price the guy is selling it for
  ...int Quantity: Number of this item this guy has
  ...int ItemID: The item's ID number
  ...int Value: Value of the item?
  To String: Same as Name
  -------
  
25 Apr 2004 by Lax (revision C changes):
- Fixed merchant.Item[=name] and corpse.Item[=name]
- Fixed character.PctEndurance
- Fixed problems with tabs in macros, and also with leading and trailing whitespace
- MQ2DataVars is READY.  Keep an eye out for important announcements about this!
- Added MQ2Data types for MQ2DataVars: array, timer

25 Apr 2004 by Lax (even more):
- Hopefully fixed crash caused by fixing the "LastCommand" stuff...
- Added MQ2Data Members:
  int character.MaxEndurance: Max endurance
  int character.PctEndurance: Percent endurance

25 Apr 2004 by Lax (more):
- Fixed spawn.NearestSpawn
- Changed buff.ID so that it gives the song # or buff # instead of the spell's ID

25 Apr 2004 by Lax:
- Fixed once and for all the /itemnotify and /notify crashes
- Fixed the rendering rate defaults (will no longer flicker like a strobe light ;)

23 Apr 2004 by Lax (more):
- Added MQ2Data Type:
  skill (see reference for members)
- Added MQ2Data Top-Level Objects:
  string GroupLeaderName: group leader's name (works even if they are out of zone)
  spawn GroupLeader: group leader (only works if they are in zone)
  skill Skill[n]: Skill by number
  skill Skill[name]: Skill by name
- Added/Changed MQ2Data Members:
  spawn spawn.NearestSpawn[search]: Find the nearest spawn matching this search, to this spawn (most efficient on yourself)
  spawn spawn.NearestSpawn[n,search]: Find the nth nearest spawn matching this search, to this spawn (most efficient on yourself)
  string window.List[n]: Get the first-column text for the nth item in a list box.  Example: ${Window[TradeskillWnd].Child[RecipeList].List[1]}
  int window.List[text]: Find an item in a list box by partial match (use window.List[=text] for exact)  Example: ${Window[TradeskillWnd].Child[RecipeList].List[=Inky Shadow Silk]}
  int string.Count[char]: Count the number of occurrences of a particular character in the string
  bool window.Checked: Checked? (useful for buttons)
  string string.Left[-length]: The left ("all but" length) of the string.. Left[-1] of "Left" will be "Lef"
  string string.Right[-length]: The right ("all but" length) of the string.. Right[-1] of "Left" will be "eft"
  bool character.RangedReady: Ranged attack ready?
  bool character.AltTimerReady: Alternate timer ready? (Bash/Slam/Frenzy/Backstab.  Note that AbilityReady works fine with most of these)
  int macroquest.Running: Running time of current MQ2 session, in milliseconds
- Fixed AbilityReady for the alternate timer abilities (Bash, Slam, Frenzy, Backstab, possibly others)
- Fixed /ctrlkey /shiftkey and /altkey.  They would sometimes "stick" the key down.
- Added a notification to /notify "listselect", used to select the nth item in a list box.
  Example: /notify TradeskillWnd RecipeList listselect 1
  Use 0 to clear your selection.
- ${Group[0]} is now the same as ${Me}.  Group members are still 1-5.
- Added command to MQ2FPS:
  /render <fg|bg> <#|~#>
  Sets the foreground or background rendering rate.  This is how many out of n frames MQ2FPS
  will allow to be drawn.  You keep moving full speed, the client responds to mouse or keys,
  the UI is still drawn... but, the world itself will not be drawn as often.
  Use with ~ to draw n-1 out of n frames, or without to draw 1 out of n frames.
  e.g. /render bg ~3 will draw 2 out of 3 frames.  /render bg 3 will draw 1 out of 3 frames.

23 Apr 2004 by Lax:
- Changed top #turbo to 40, still defaults to 20
- Fixed Ini Top-Level Object again
- Fixed "enviro" slots so that they work for enviro1-10 not just 1-8

22 Apr 2004 by Lax:
- Readme.html has been removed from the zip by request of its author.  It is being worked on
  and will return.
- /selectitem GONE
- /finditem GONE
- /click functionality has been SEVERELY reduced.  It will now function given an x,y,
  and on an item or spawn (target).  Upgrade to /notify for UI interaction.
  /notify <window> <button screen id> <notification>
  example:
  /notify LootWnd DoneButton leftmouseup
  Window names and control ScreenID's are found in the XML files, and are NOT screwed up
  by custom interfaces (unless your UI does not have the button)
- Fixed item slot name discrepancies.  What was previously "primary" and "secondary" is
  "mainhand" and "offhand".  It was one thing in some places, but not in others.  Should
  be all the same now.
- Underscores(_) are again valid in variable names
- Added "STUN" to spawn.State
- Fixed Ini Top-Level Object
- ** Added/changed MQ2Data type members
  string macroquest.Error: Last normal error message (replaces $getlasterror but will NOT have the old values!)
  string macroquest.SyntaxError: Last syntax error message (usage: /blahblah)
  string macroquest.MQ2DataError: Last MQ2Data parsing error message
  spawn spawn.TargetOfTarget: Target of target (May only work in "Me": ${Me.TargetOfTarget.PctHps}, etc)
  int item.BuyPrice: Price to buy this item at this merchant
  int item.SellPrice: Price to sell this item at this merchant
  item merchant.Item[name]: Finds an item by partial name at this merchant (use merchant.Item[=name] for exact)
  item corpse.Item[name]: Finds an item by partial name in this corpse (use corpse.Item[=name] for exact)
  float character.PctGroupLeaderExp: Group leadership exp as a %
  float character.PctRaidLeaderExp: Raid leadership exp as a %- bool character.Stunned: Stunned?
  bool spawn.Sitting: Sitting?
  bool spawn.Standing: Standing?
  bool spawn.Ducking: Ducking?
  bool spawn.Binding: Binding wounds?
  bool spawn.Feigning: Feigning?
  bool spawn.Invited: Invited to group?
  bool class.PetClass: Pet class? (shaman, necromancer, mage, beastlord)
  bool class.PureCaster: Pure caster? (can gate!)
  bool class.CanCast: Can usually cast? (not melee only)
  bool class.DruidType: Druid/Ranger?
  bool class.ShamanType: Shaman/Beastlord?
  bool class.NecromancerType: Necromancer/Shadowknight?
  bool class.ClericType: Cleric/Paladin?
  float math.Sqrt[formula]: The square root of formula
- New MQ2Data type "plugin"
- New TLOs
  plugin Plugin[name]: Finds plugin by name
  plugin Plugin[n]: Plugin by number, starting with 1 and stopping whenever the list runs out of plugins.
- Fixed LastSpawn[n] and LastSpawn[-n], also added them to reference.
- New command: /combine <pack> - hits combine on this container
- New command: /drop - drops item on cursor
- New command: /clearerrors - clears each of the "last errors"

21 Apr 2004 by Lax:
- Fixed if/newif

20 Apr 2004 by Lax:
- /if is now GONE.  /if is now the same as what /newif was.  /newif is aliased to /if.
- /sendkey and /press are now GONE.  Please update to /keypress, which as of 15 Apr 2004 allows
  pressing key combinations as well as the actual command.  Example:  /keypress alt+f
- /filter macros will now hide the output of /endmacro (if successful) and /zapvars (always)
- MQ2Labels updated for MQ2Data
- Fixed time.Year and time.Date
- Fixed charm invslot (number 0)
- Fixed ${If[]} handling of conditions
- Fixed FindItemCount to give the number of individual items rather than stacks
- MQ2EQIM plugin (which notifies you when someone on your EQIM buddy list changes) now keeps
  track of your buddy list and adds a MQ2Data type and Top-Level Objects:
  ** buddy type
  Members:
  ...string Name: Buddy's name (may be fennin.Name or just Name, depending on how you added them)
  ...string Status: "Removed from list",  	"Offline",	"EQIM",	"EQIM (AFK)",	"Unknown Status(4)",	"Playing",	"Playing (AFK)"
  ...int StatusID: Numeric representation of the above (0,1,2,3,4,5,6)
  To String: Same as Name
  ** Top-Level Objects
  buddy Buddy[name]: Info on buddy with this name
  buddy Buddy[n]: Buddy with this index number in the system
  int Buddies: Size of the buddy index (will not necessarily be equal to the number of buddies, but n in Buddy[n] will never exceed this number)
- Added Top-Level Object:
  int FindItemBankCount[name]: Count of items in bank by partial name match.  FindItemBankCount[=name] will find exact
- Changed "character" member "PlatShared" to "PlatinumShared"

19 Apr 2004 by Lax:
- ** MQ2DATA PHASE TWO ** If something is missing from MQ2Data it's because you never opened
  your damn mouth.  If you need something in MQ2Data whether it was previously available or
  not, speak up.  You're on your own if you want to figure out how to enable MQ2Parm at this
  point, good luck (I'm making it difficult on you so you will get your ass in gear)!  The
  readme is not yet updated.
- Fixed alerts being missing from SpawnMatchesSearch.  They worked in some spawn searches but
  not others.
- character.Inventory now uses the same numbering as InvSlot
- Added/changed MQ2Data members
  invslot invslot.Pack: Container that must be opened to access the slot with /itemnotify
  int invslot.Slot: Slot # inside that pack
  string invslot.Name: For inventory slots not inside packs, the slot name
  string spawn.ConColor: GREEN, LIGHT BLUE, BLUE, WHITE, YELLOW, RED
  int character.PetBuff[name]: Finds slot with this spell name
  spell character.PetBuff[n]: The spell in this slot (1-29)
  int character.GroupLeaderExp: Group leadership exp
  int character.GroupLeaderPoints: Group leadership points
  int character.RaidLeaderExp: Raid leadership exp
  int character.RaidLeaderPoints: Raid leadership points
  int character.Platinum: Platinum
  int character.Gold: Gold
  int character.Silver: Silver
  int character.Copper: Copper
  int character.PlatinumBank: Platinum in bank
  int character.GoldBank: Gold in bank
  int character.SilverBank: Silver in bank
  int character.CopperBank: Copper in bank
- New MQ2Data Top-Level Objects
  int FindItemCount[name]: Count of items on character by partial name match.  FindItemCount[=name] will find exact
- MQ2FPS plugin now adds these Top-Level Objects (these are NOT in the reference because they
  are from a plugin not built in):
  float FPS - Current frames per second
  int MaxFPS - Current max frames per second
  bool Foreground - Is this session in the foreground?

17 Apr 2004 by Lax:
- Fixed "window" data type's "To String"
- Fixed all VC6 project files so PDB/MAP files are produced for debugging
- New MQ2Data type
  invslot - Inventory slot (not necessarily "in your inventory", this may be in merchant window, bank, etc)
  see reference for current list of members.
- Added/changed MQ2Data members
  invslot item.InvSlot: Inventory slot for this item
- New MQ2Data Top-Level Objects
  invslot InvSlot[name]: Inventory slot by name
  invslot InvSlot[#]: Inventory slot by number
  item FindItem[name]: Find item on character by partial name match.  FindItem[=name] will find exact
  item FindItemBank[name]: Find item in bank by partial name match.  FindItemBank[=name] will find exact
  item SelectedItem: When using a merchant, etc. this is the selected item
  
15 Apr 2004 by Lax:
- Fixed /destroy crash
- Fixed "random" crash on zoning with MQ2Map loaded, due to a bug in the recently revised ConColor
- Fixed /cast issue casting "Bane" instead of "Bane of Nife" etc
- Fixed spell manager structure
- Fixed /doortarget id #, which would invariably crash
- Fixed and changed /keypress so that it also accepts key combinations, and will not crash no matter how hard you try.
  /keypress with key combinations will have the same effect as /keypress using the command name, it will not
  type the key into the chat window.  If you need to type into a window specifically (chat windows, social edit, etc)
  /keypress <key> chat
  example: /keypress e chat
  Note that you cannot use both hold and chat, and chat is only valid for the key not a command name.
  ** /sendkey and /press will give a warning the first time per session they are used that they are
     now completely obsolete and you should switch to /keypress.  they will be removed soon.
- Fixed and tested "heading" type's "To String"
- /newif will no longer quietly execute the "false" branch when it fails to parse the conditions.  The conditions
  after parsing MQ2Data/MQ2Parm will be displayed in an error message, and the macro will end.
- Other minor issues fixed

14 Apr 2004 by Lax:
- Fixed MQ2KeyBinds
- Fixed MQ2ChatWnd.ini

13 Apr 2004 by Lax:
- Fixed ! in Calculate (worked most of the time, but not in some special cases)
- Fixed heading's "To String" to give the correct heading.  heading.Name/heading.ShortName were fine
- Fixed time.Time12 to be 12 hour (oops)

9 Apr 2004 by Lax:
- Fixed != in Calculate (and therefore in /newif, math.Calc, etc), and implemented ! as
  the unary NOT operator.  This gives 0 if your calculation is non-zero, or 1 if your
  calculation is zero.
- MQ2Data changes:
  -- Swapped Y and X back to being backwards-backwards or backwards-forwards, or whatever they
     originally were
  -- Added "NWU" coordinates (North/West/Up), the three positively oriented directions in EQ.  
     Spawns also have a shortcut for SED (South/East/Down).  All type member names involving 
     XYZ have a NWU complement (none necessary for the "index" bracketed part, of Heading[y,x] 
     for example)
  -- Fixed character.AbilityReady
  -- Fixed item (TO STRING)
  Top Level Objects
  * spawn LastSpawn: The last spawn chronologically.
  * spawn LastSpawn[n]: The nth from last spawn.. LastSpawn[1] is the LastSpawn.. LastSpawn[2] is 2nd from last, LastSpawn[3] is 3rd from last, and so on
  * spawn LastSpawn[-n]: The nth from FIRST spawn.. LastSpawn[-1] is you, LastSpawn[-2] is the second spawn, LastSpawn[-3] is the third spawn, and so on
  Additions/Changes to existing types:
  * heading Heading[y,x]: Heading from player's current position to y,x
  * float math.Distance[y,x,z:y,x,z]: Performs distance calculations in 1, 2 or 3 dimensions.
    Any not given will default to your character's current x y or z.
  * bool item.Stackable: Stackable?
  * bool merchant.Open: Merchant open?
  * float merchant.Markup: The amount used to calculate item values on this merchant 
    (Markup is what your charisma, faction, etc change).  Markup*Cost=Merchant's sell price.
    Cost*(1/Markup)=Your sell price. Markup of 1.05 is highest no matter what, so there might
    not be any actual cap based on charisma.
  * int merchant.Items: Item count on the merchant
  * item merchant.Item[n]: nth item on the merchant  
  * bool corpse.Open: Corpse open?
  * int corpse.Items: Item count on the corpse
  * item corpse.Item[n]: nth item on the corpse
  * item character.Inventory[slotname]: Item in this slot (inventory slots only, but 
    same names as /itemnotify)
  * bool character.SpellReady[name]: Gem with this spell name ready for cast?
  * bool character.SpellReady[slot]: Spell in this gem ready for cast?

8 Apr 2004 by Lax (more)
- MQ2Data changes:
  Top level objects:
  * heading Heading[x,y]: Heading from player's current position to x,y
  Additions/Changes to existing types:
  * int item.Container: The number of slots, if this is a container
  * int item.Items: The number of contained items, if this is a container
  * item item.Item[n]: The item in this slot, if this is a container
- Item links were apparently not working in the MQ2ChatWnd, nobody reported this until now.
  Thanks people who noticed it and never reported it!  Anyway, item links in MQ2ChatWnd are
  simply stripped until I figure out the issue.  Item links in MQ2Chat still work fine.

8 Apr 2004 by Lax
- MQ2Data changes:
  - macro.Defined is now a top level object instead
    bool Defined[name]
  - Fixed all variable parsing when MQ2Parms is not on
- Fixed a major problem with /newif, should now "work as intended"
- Fixed (I think) problem with /face which let the macro continue before facing the target
  completed

7 Apr 2004 by Lax
- Changes to MQ2Data system:
  *** NOTICE: All X and Y coordinates used by the MQ2Data system have been REVERSED.
      Internally, MQ2 stays the same as it has been forever.  However, you will now
      notice that "/echo ${Me.X}, ${Me.Y}, ${Me.Z}" will give the same order as seen
      by typing /loc
  Top level objects:
  * currentzone Zone: Zone information about current zone
  * zone Zone[id]: Zone information for zone with this id
  * zone Zone[shortname]: Zone information for zone with this name
  * time Time: Your local time in real life
  * time GameTime: Game time
  * type Type[name]: Info about the type with this name
  * heading Heading[degrees]: Forms a heading type in the given direction in degrees
  * string Ini[filename,section,key,default]: Reads from an ini file.  section, key, 
    and default do not need to be given.  section and key may be set to -1 to skip them 
    and give a new value.  If section or key are not given, multiple values are read...
  Additions/Changes to existing types:
  * bool string.Equal[text]: Strings equal? Case does not count...
  * bool string.NotEqual[text]: Strings not equal? Case does not count...
  * bool string.EqualCS[text]: Strings equal? Case counts!
  * bool string.NotEqualCS[text]: Strings not equal? Case counts!
  * string string.Arg[n,separator]: Gets nth argument using separator as the separator (single character). If separator is not given, defaults to space
  * zone character.Bound: The zone you are bound in
  * int character.Skill[name]: Skill level of skill with this name
  * int character.Skill[n]: Skill level of skill with this index
  * int character.Ability[name]: Doability button number this skill name is on
  * string character.Ability[slot]: Skill name assigned to this doability button
  * bool character.AbilityReady[name]: Ability with this name ready?
  * bool character.AbilityReady[slot]: Ability on this button ready?
  * spell character.Book[slot]: Spell assigned to this slot in your spellbook
  * int character.Book[name]: Spell slot the spell with this name is assigned to in your spellbook
  * float (TOSTRING): Changed to ###.## instead of .###
  * heading spawn.Heading: (changed to "heading" type)
  * heading spawn.HeadingTo: (changed to "heading" type)
  * heading switch.Heading: (changed to "heading" type)
  * heading switch.DefaultHeading: (changed to "heading" type)
  * heading switch.HeadingTo: (changed to "heading" type)
  * heading ground.Heading: (changed to "heading" type)
  * heading ground.HeadingTo: (changed to "heading" type)
  New types:
  * currentzone
  * time
  * heading
  * type
  *** Special handling is used for casting to "type", such that the new data is equal 
      to the old type, and the new type is "type".
  -- Fixed type casting so that members of the new type may be accessed as expected (this
     was incorrectly ending the parsing at the type cast until now)
- ConColor changed to take 1 parameter
- FindMount tweaked/inlined
- Changed the "RunNextCommand" to remain to TRUE until set to FALSE, so only cases where
  the next command should not be run need to be explicitly set (this should increase
  macro performance in most cases, but some commands may need to be correctly updated)
- /declare will no longer spam you if the variable previously existed.  If the variable
  previously existed, it will be quietly deleted and replaced by the new one.  This might
  cause some people problems but they will learn quickly ;)
- New command /deletevar <name> - Deletes an existing variable.  Gives a message if the
  variable did not exist, but no message if the variable did exist.
- /notify modified to work for clicking off buffs and other things it would not previously
  work for.  However, items must still be clicked using /itemnotify.  /notify now accepts
  all of the same clicks as /itemnotify (leftmouse,leftmouseup,leftmouseheld,etc)

31 Mar 2004 by Lax (more)
- Fixed character member PctExp
- Added character members:
  float PctAAExp: % AA exp..
  bool Moving: Moving? (includes the mount hack so you're not constantly "moving" when sitting on a mount)
- Added spawn members:
  bool Swimming: Swimming?
  bool Underwater: Underwater?
  bool FeetWet: Feet at least wet?
  int Animation: Animation id
  int Holding: Holding id
  float Look: Look angle
- Added "gm" to standard searchspawn, works with anything that uses that including MQ2Map commands,
  /target, ${Spawn[search]}, etc
- Modified the if block parsing in FailIf so that it only looks for } and { as the first and last characters on a line

31 Mar 2004 by Lax
- Fixed /newif so variables/parms/data get parsed
- string.Mid and string.Find are now 1-based instead of 0-based
- Calculate (and stuff that uses it) now supports parentheses, and will treat 
  "NULL" and "FALSE" as 0, and "TRUE" as 1
- Added float math.Distance[x,y,z:x,y,z]: Performs distance calculations in 1, 2 or 3 dimensions.  Any not given will default to your character's current x y or z.

30 Mar 2004 by Lax
- Added a distance-sorted spawn list in MQ2Main
- Added MQ2Data top-level object:
  * spawn NearestSpawn[n]: The nth nearest spawn
  * spawn NearestSpawn[search]: The nearest spawn matching this search (same as Spawn[search])
  * spawn NearestSpawn[n,search]: The nth nearest spawn matching this search

29 Mar 2004 by Lax (even more)
- Added /ctrl /alt and /shift commands:
  /ctrl <command>
  /alt <command>
  /shift <command>
  These execute a command while telling the window manager that a key is pressed.  This can
  be used in conjunction with /itemnotify to pick up a stack or a single item... example:
  pick up a single item from a stack: /ctrl /itemnotify pack1 leftmouseup
  pick up an entire stack: /shift /itemnotify pack1 leftmouseup
  Because they execute a command, they can also be used together, as in 
  /ctrl /alt /shift <command>...
- Fixed character.Buff[slot]
- Fixed character.Gem[name]
- Fixed If top level object crashing on false
- Added MQ2CHAT bind to start typing in the MQ2 Chat Window, also added MQ2CSCHAT bind which
  gets forced to bind as "/" at character select, and does not exist while in game.
- Added /timed command, which executes a command after a specified duration (in deciseconds like pause)
  /timed <deciseconds> <command>
  Example: /timed 10 /echo 1 second has passed
  Note: This does NOT "pause" successive commands.
- Added /newif command, which ONLY does numeric compares -- use MQ2Data string comparison to 
  turn string compares into numeric compares -- and note that this means you do NOT use the "n"
  stuff.  This will replace the current /if command in MQ2Data phase 3.  Until then, you may 
  "/alias /if /newif" if you wish to use newif exclusively.
  /newif <calculations> <command>
  <calculations> gets evaluated down to a single term from however many terms there are (You
  may use && and || freely.) *BE WARNED* that in calculations parentheses are still not
  officially supported.. that's on my TODO list.
  

29 Mar 2004 by Lax (more)
- Added < <= == >= > && & || | to the Calculate function (someone rewrite if please... 
  fail if zero, fall through if non-zero)
- MQ2Data updates:
  * Added top level object: string If[conditions,whentrue,whenfalse]
  * Added type corpse, top level object: corpse Corpse
  * Added top level object: item Cursor
  * Added string members:
    - int Compare[text]: -1 if the string is alphabetically before text, 0 if equal, 1 if after. Case does not count.
    - int CompareCS[text]: -1 if the string is alphabetically before text, 0 if equal, 1 if after. Case counts.
  * Lots of others...
- Fixed MQ2Parm slowness from debug spew if MQ2Data is also in use
 
29 Mar 2004 by Lax
- Phase 1 of MQ2Data system rollout begins! Please start updating macros, custom uis, plugins,  
  etc to use this sytem.
  To use MQ2Data modify these MQ2Main lines
   #define USEMQ2PARMS
   //#define USEMQ2DATATYPES  
  Uncomment the USEMQ2DATATYPES #define to allow MQ2Data parsing.  If you wish to disable
  MQ2Parms parsing, comment the USEMQ2PARMS #define.  You may use both or just one.
  See this thread to see how MQ2Parms will be phased out 
      http://macroquest.sourceforge.net/phpBB2/viewtopic.php?t=6008
  See this thread to see how to use MQ2Data instead 
      http://macroquest.sourceforge.net/phpBB2/viewtopic.php?t=6022
  Specific information for plugins to add types and Top Level Objects will be available soon
- Moved a few functions to MQ2Inlines.h
- Fixed a performance issue in GetSpellByName
- Trying to detour an already detoured address will now fail instead of crashing
- Added some offsets to eqgame.h (mostly CListWnd), removed some offsets that were virtual
  functions and probably not used anyway.  If you are adding basic UI offsets to your plugins
  ask to have them in eqgame.h please (people were doing this with CListWnd offsets).

23 Mar 2004 by Amadeus
- Removed DisplayZem function and calls and $zone(ZEM)  ...rest in peace.

20 Mar 2004 by Lax
** eqgame.ini is no longer used/needed by MQ2!  All offsets have been integrated 
   into eqgame.h.  The client DATE/TIME are in eqgame.h also.
- Fixed /itemnotify
- Renamed the "SpawnListTail" stuff to "LocalPlayer", added "ControlledPlayer".  These are
  both EQPlayer and correspond to .. you.  If you're on a mount, the one thats moving is
  ControlledPlayer. ** Things that use PCHARINFO to get your spawn should be phased out.
- Added /docommand
- Added /dosocial
- Made some minor improvements in MQ2UserVars

16 Mar 2004 by Lax (after patch)
- Changed exe date/time checking to use the date/time strings compiled into the exe

16 Mar 2004 by Amadeus
- Updated the Spell Information Window with code provided by Koad in his Spell Search
  Plugin.

16 Mar 2004 by Lax
- Fixed remaining issues with binds and custom binds

15 Mar 2004 by Lax (more)
- Added remaining, un-named EQ binds to the MQ2 bind system.  Some are still unknown, and
  some I'm surprised exist enabled in the client in the first place, and you should be 
  careful with those...
- Added /dumpbinds command.  Example: "/dumpbinds bill" will dump all current binds to
  Configs\bill.cfg to be loaded later.
- Added "/filter mq [on|off]", which prevents anything at all from being displayed by MQ2
- Added "/squelch <command>", which does the following:
  * Step 1: turns mq filter off
  * Step 2: executes the command
  * Step 3: turns mq filter back to the state it was in before step 1
  In other words, executes a command and prevents any output from the command
  
  ** It is recommended that you do this in your .CFG files that you dont want to see output from
  /squelch /filter mq on
  < do your stuff here>
  /squelch /filter mq off
- I promise this is my last update for a few days at least!

15 Mar 2004 by Lax
- Fixed some bugs with binds and the MQ2CustomBinds plugin
- Modified bind system so that the same key can be bound to an MQ2 bind and an EQ bind and
  both will work
- Added a system to run .CFG files, similar to quake .cfg files I suppose.  The file must
  contain commands the same as you would use them normally.  Each command will be executed
  in order, there are NO macro blocks, events, etc, in a cfg file.
  * CFG files may be present in <release>\Configs\, in <release>\, or potentially in the
    EverQuest directory.  Note that <release> would be the same as wherever your Macroquest.ini is.
  * Added /loadcfg <filename> command.
  * Plugins can use LoadCfgFile(filename)
  * Configs that are automatically loaded:
		AutoExec.CFG - Executed on the first pulse
		CharSelect.CFG - Executed when you are put at character select
		<server>_<character>.CFG - Executed when this character enters the world
		<mapshortname>.CFG - Executed when you zone into this zone
		<pluginname>-AutoExec.CFG - Executed when this plugin is loaded (after its initialization is complete)

		Examples of file names:
		tallon_lordsoth.cfg - character
		oot.cfg, soldungb.cfg, soldunga.cfg, take.cfg - maps
		MQ2Map-AutoExec.CFG, MQ2ChatWnd-AutoExec.CFG - plugins 

14 Mar 2004 by Lax
- Added /ranged [#] command.  Run with no parameters to do a ranged attack on your current
  target, or with a spawn ID to do a ranged attack on that spawn.
- Modified MQ2Spawns, hopefully this will solve the remaining stack corruption problems...
- Introduction of the new MQ2 key binding system
  * New command /bind <list|eqlist|[~]name <combo|clear>>
  * "/bind list" will list all MQ2 binds
  * "/bind eqlist" will list all non-MQ2 binds
  * The following work on both MQ2 and EQ binds the same way
  * "/bind <name> <combo>" will set a bind's normal key combo (example: "/bind forward e")
  * "/bind ~<name> <combo>" will set a bind's alternate key combo (example: "/bind ~forward up")
  * Combos use any combination of "alt", "shift" and "ctrl" plus a key.  Specific keys follow the 
    same rules as the /sendkey and /press 
    Example combos:
    shift+n
    alt+shift+f1
    -- Always separate with +'s or spaces.
  * Note that "clear" combo is to clear the bind, and also note that changing EQ binds will not
    immediately update the display in the options window.  Change the bind list selection in the
    options window to see the updated keys.
  * /keypress works the same way with all MQ2 and non-MQ2 binds
  * API additions include:
     BOOL AddMQ2KeyBind(PCHAR name, fMQExecuteCmd Function);
     BOOL SetMQ2KeyBind(PCHAR name, BOOL Alternate, KeyCombo &Combo);
     BOOL RemoveMQ2KeyBind(PCHAR name);
     BOOL ParseKeyCombo(PCHAR text, KeyCombo &Dest);
     PCHAR DescribeKeyCombo(KeyCombo &Combo, PCHAR szDest);

     typedef VOID    (__cdecl *fMQExecuteCmd)(PCHAR Name,BOOL Down);
     -- Note: This function will be called when the key goes down as well as up.  If you create a
        MQ2 bind function make sure to account for this.  The "Name" parameter is the name of the
        bind
  * /hotkey command is now removed, the new bind system will take over
- MQ2CustomBinds plugin is now live.  This plugin allows you to specify custom commands to execute
  on a key combination.  There may be a command for the keys being pressed (down), and another for them
  being released (up).
  * /custombind <list|add <name>|delete <name>|clear <name><-down|-up>|set <name><-down|-up> <command>>
  * "/custombind list" will list all of your custom binds names and commands (the key combinations must be set using /bind)
  * "/custombind add <name>" will add a new bind name for use here, with /keypress, /bind, etc.
  * "/custombind delete <name>" will remove a custom bind
  * "/custombind clear <name><-down|-up>" will clear a specific command for a custom bind.  If up or down is not specified, defaults to down.
  * "/custombind set <name><-down|up> <command>" will set a specific command for a custom bind.  If up or down is not specified, defaults to down.
  * Example usage (NOTE: MQ2's very first bind command is "RANGED" so you do not need to do this, but for example...)
    /custombind add mybind
    /custombind set mybind /ranged
    /bind bind n
    -- To set the real RANGED bind, do "/bind ranged <key>"
   
13 Mar 2004 by Lax
- Added /multiline <delimiter> <command[delimiter[command[delimiter[...]]]]>
  Executes all commands.  Example: /multiline ; /stand;/rude;/sit
- Wave 3 of MQ2Map updates:
  * Added /maphide command to hide spawns on the map given a search string.  Hidden spawns
    only take effect until the mapped spawns are re-generated (such as changing some map
    filters)
    "/maphide reset" will re-generate the spawn list.
  * Added /mapshow command, to explicitly show spawns on the map given a search string.
    These will only take effect until the mapped spawns are re-generated (same as maphide).
    "/mapshow reset" will re-generate the spawn list.
  * Added /mapclick command and special right click commands (hold a combination of
    shift, control, left alt, right alt to execute a special command when right clicking
    on a spawn).  Defaults include left-alt right-click to highlight and control r-click to
    hide.
  * Added Group filter (requires PC) and NormalLabels filter (shows/hides non-MQ2 labels)  
- Added notice when a new XML file is added to the list while in game.  The notice
  says which file was added and that the user must reload the ui for it to take effect.
- Fixed crash when adding a custom XML file that doesnt exist in the default UI directory
- Fixed $macro crash

12 Mar 2004 by Lax
- MQ2Map overhaul completed
- Fixed /keypress crash bug when you're an idiot and type an invalid command name :)
- Fixed client override problem

11 Mar 2004 by Lax 
- I forgot to update the changes.txt file, so Amadeus is putting this here
  so the masses will know I added/fixed/updated a bunch of shit.

11 Mar 2004 by Amadeus
- Updated tons of shit too
- MQ2 should be fully functional now with the 3/10 patch

11 Mar 2004 by Plazmic
- Complete rewrite of the way Guild ID tags are handled
- __Guild offset now points to the GUILD structure instead of the random offset
  that shows the beginning of the list
- GUILD structure added to eqgame.h
- EQADDR_GUILDLIST should now be pGuildList always
- Added EQSWITCH structure
- Updated DOOR & GROUNDITEM structs to reflect the new EQSWITCH struct

08 Mar 2004 by Lax
- Wave 2 of MQ2Map upgrades:
  /mapnames command added to change the naming scheme used for spawns on the map
  Map filters/options system updated, each option can now have a "requirement"
  When listing filters with /mapfilters, only options that have requirements are displayed
  Concolor filter is now PCConColor and NPCConColor
  Target filter now has 3 separate options - Target, TargetLine, TargetRadius

05 Mar 2004 by Amadeus
- Put in new CXWnd offsets [vzmule]
- Added structs in EQUIStruct.h for the Guildwindow and RaidWindow (work in progress)

05 Mar 2004 by Lax
- MQ2Map upgrade is now live.  It uses the new OnAddSpawn/OnRemoveSpawn API to increase efficiency.
  /highlight <spawn search string> will temporarily highlight these spawns
  /highlight color <#> <#> <#> will set the highlight color
  /highlight reset to reset the currently highlighted spawns
  Right clicking on spawns on the map now targets them
- /keypress command is now live. /keypress <name> <hold> like so:
  /keypress clear_target
  /keypress forward hold
  To release the key after holding, simply use the command again without the hold keyword.
- /itemnotify command is now live.  /itemnotify <slot> <notification>, or /itemnotify in <bag slot> <#> <notification>
  Bag slots are pack1-8, bank1-16 (and sharedbank1-2 and trade1-8 but these are not yet implemented in /itemnotify)
- Added OnAddGroundSpawn/OnRemoveGroundSpawn to plugin callbacks
- Fixed random crash on exit dealing with breakpoints

01 Mar 2004 by Zaphod
- Another bugfix in MQ2DetourAPI.cpp. 

29 Feb 2004 by Zaphod
- More optimization of ParseMacroParameter() and some of the parameter routines it calls.
- Minor bugfix in MQ2DetourAPI.cpp. 

28 Feb 2004 by Lax
- Added API to automatically maintain a list of all initialized windows 
  This will only have the most recent one initialized for each "screen item" name
  Functions are in place to add/remove windows to the list with different names, etc.
- Added /notify and /windows commands
- eSpawnType enum (NONE,PC,MOUNT,PET,NPC,CORPSE,TRIGGER,ITEM) and GetSpawnType function 

28 Feb 2004 by Zaphod
- Major optimization/cleanup of ParseMacroParameter().

22 Feb 2004 by Amadeus
- Updated readme.html [thanks Wassup!]

22 Feb 2004 by Lax
- Updated license notice in each source file for 2004 and made sure each had one
- Added MQ2Spawns.cpp, which gives us hooks when a spawn is added to or removed from a zone.
  This could be used, for example, to increase the efficiency of MQ2Map.
  PLUGIN_API VOID OnAddSpawn(PSPAWNINFO pNewSpawn)
  PLUGIN_API VOID OnRemoveSpawn(PSPAWNINFO pSpawn)
  
19 Feb 2004 by Amadeus
- General Cleanup and offset updates for 02/18/2004 patch
- Added Endurance to CHARINFO and $char(endurance,cur)  [Teh_ish]

17 Feb 2004 by Amadeus
- Added initial EQTRADESKILLWINDOW & EQTRADESKILLRECIPE struct
- Added pet window to the /windowstate command (ie:  /windowstate pet open/close)
- Added initial EQPETINFOWINDOW struct 
- Updated the mq2irc plugin to have the new irc server information
- Added a bunch of new parameters:
  * $pet(buff,"<spellname>")   [returns buff slot number]
  * $pet(buff,#,id)            [returns the spellID for the buff slot # given]
  * $pet(buff,#,name)          [returns the name for the buff slot # given]
  * $pet(level)
  * $pet(id)
  * $pet(x)
  * $pet(y)
  * $pet(z)
  * $pet(name)
  * $pet(class)
  * $pet(race)

16 Feb 2004 by Amadeus
- Fixed EQ_CONTAINERWND_MANAGER  (which fixes $envopen )
- Added "Frenzy" to skills.h [daerck]
- Fixed EQLOOTWINDOW struct (which fixes $corpse(empty) and $corpse(has,xxx)

15 Feb 2004 by Amadeus
- 'Grouped' location fixed in CHARINFO (thereby fixing $char(grouped))
- Fixed WhoFollowing in Actorinfo (thereby fixing $char(following)
- Added IsABoat to Spawninfo
- Went ahead and added the dx9.0 dinput.h to the cvs to be ready for next patch
  * As far as I can tell, the changes between 8.1 and 9.0 for dinput.h are VERY
    minimal.

14 Feb 2004 by Amadeus
- Fixed a LOT of wrong offsets in eqgame.h
- Added four offsets to eqgame.h:
  * pinstTextMessageWnd 
  * pinstCDynamicZoneWnd 
  * pinstCTargetOfTargetWnd
  * pinstCTradeskillWnd 

13 Feb 2004 by Amadeus
- Added CareerFavor and CurrFavor to CharInfo [Macrofiend]
- Added $char(favor,cur) & $char(favor,career) [Macrofiend]

12 Feb 2004 by Amadeus
- ACTORINFO struct fixes :: fixed $char(pet)
- Added a bunch of code by ml2517
   * $char(height), $spawn(#,height), $target(height)
   * $target(maxrange), $spawn(#,maxrange)
   * $distance(y,x[,z][:y,x[,z]])

11 Feb 2004 by Amadeus
- Fixed Attacks offset in eqgame.ini
- Added an emergency placeholder in the ACTORINFO struct to fix $char(casting)
  (This structure will be fixed soon.)

11 Feb 2004 by Zaphod (dohpaZ)
- Added Beserker to the classes and Gates of Discord to the expansions.
- Fixed my name in the readme.html

10 Feb 2004 by Amadeus
- Updated structs and offsets
- Added 'favor' (Tribute Value) to ITEMINFO
- Added code to MQ2ITemDisplay to show item tribute value

09 Feb 2004 by Amadeus
- UPDATED SOURCEFORGE CVS!
- Small additions to the structs from suggestions on the message boards and
  a couple new things to the ItemDisplay plugin.

20 Jan 2004 by dkaa
    According to Pragma:
        1 bug: in the code for $rand(), there needs to be a srand(time(0));
        2 bug: in the code for $gamestate, $servername, and $loginname, the 
            value returned is 1 too high. You need to return length-1, which 
            is 8 for loginname and gamestate, and 9 for servername, this will 
            fix parsing issues.

18 Jan 2004 by Amadeus
- SpellID in _SPELLBUFF is now a DWORD vs. WORD 
- Updated SpellInfo formulas used in the itemdisplay mod
- Added Instrument mod information to the itemdisplay mod (thanks TheColonel)

17 Jan 2004 by Valerian
- Fixed _ITEMINFO struct -- minor correction to the size of one of the unknowns to realign.

11 Jan 2004 by DKAA
- Fixed the $combat to reflect the status of autoattack (Thanks Sharp of Fairlight)

7 Jan 2004 by EqMUle
- added Readme.html updated by Wassup

5 Jan 2004 by EqMUle
- Added [bzrtrader_start] and [pc_trade_yes] to locations.txt. Thanks to Zacaria for theese.

1 Jan 2004 by Lax
- Chat hook is no longer responsible for when zoning is finished or game is entered
- Added $merchant(markup)

31 Dec 2003 by Lax
- ESC no longer hides the MQ2ChatWnd or MQ2IRC windows and they are no longer closable
- Fixed STMLToPlainText
- Made MQ2Labels use STMLToPlainText to convert the tooltip tags (this means you can
  use < and > by using "&lt;" and "&gt;", respectively)

31 Dec 2003 by Amadeus
- Added $spell(xx,spelltype),$spell(xx,targettype),$spell(xx,name),$spell(xx,aerange),
  $spell(xx,pushback),$spell(xx,resisttype),$spell(xx,resistadj),$spell(xx,fizzletime)
- Removed $spawn(#,castingspellid) & $target(castingspellid)  
  [http://macroquest.sourceforge.net/phpBB2/viewtopic.php?p=33124#33124]
- Added Uninterruptable and Autocast to SPELL along with other fixes (thanks SoF & Koad)
- Added more functionality to the Spell Inspect Window.  You will now see the Effect of the 
  spell and the classes that can use it.  You might really find it interesting to 
  Alt-LeftClick on some of your buffs and find out exactly what they are doing to you!  It's
  almost like having an ingame Lucy connection -- and we owe a great deal of this functionality
  to Koad and borrowed code from his spellsearch plugin.
  
  **NOTE:  The formulas for this are still being tweaked.  If you wish to help iron these
           out, please post under Koad's thread on MQ2:Plugins board.  He is the keeper of 
           of the spell effects/slots formula. **


30 Dec 2003 by Lax
- Updated version number since it's not Christmas anymore..
- Fixed commands that werent supposed to be working at char select so they dont crash
- Removed some extraneous offsets from eqgame.h
- Fixed RemoveOurDetours() so it doesnt hang
- Add something very special that everyone will love!
- Fixed a bunch of $target(xxx) crashes when no target

30 DEC 2003 by EqMule
- fixed a couple unsigned/signed warnings when compiling in VC6

29 Dec 2003 by Amadeus
- Added Levitating and Sneaking; Fixed AARank and Linkdead in SPAWNINFO (thanks source)
- Added $char(levitating), $target(levitating), $spawn(#,levitating) -- returns TRUE or FALSE
- Added $char(sneaking), $target(sneaking), $spawn(#,sneaking) -- returns TRUE or FALSE
- Went through all macro routines and made sure that everything uses lower case 
  ie, $target(castingspellid) rather than $target(CastingSpellID).
- Added <Sneak> to the superwho (thanks vzmule/source)

29 Dec 2003 by Lax
- MQ2Auth modified.
    * MQ2Auth now produces MQ2Auth0.h instead of MQ2Auth1.h and MQ2Auth2.h
    * MQ2Auth will import existing MQ2Auth2.h into MQ2Auth0.h if MQ2Auth0.h does not
      already exist but MQ2Auth2.h (in other words, it will import your "keyring" to
      MQ2Auth0.h)
    * MQ2Auth now accepts a command line parameter telling it the path to use
- Merged BOOK, COMMON, CONTAINER structs into ITEMINFO (the individual structs no
  longer exist!)

29 DEC 2003 by EqMule
- fixed /click left item

28 Dec 2003 by Amadeus
- Added PushBack and ResistAdj to Spell struct
- Added functionality to the ItemDisplay Plugin that shows the following information
  about spells when you "examine" a spell from a gem or your spellbook: ID, Duration, 
  RecoveryTime, RecastTime, Range, AERange, PushBack, Resist Type and Resist Adjust.  
  You will notice that if a spell doesn't have any of these values, then that field 
  will not be shown at all.  (**More functionality to come later**)
- Added MQ2Bzrsearch to the VS.net solution file.

27 Dec 2003 by Lax
- Changed around plenty of stuff
- EQUIPMENT struct no longer uses names for its union members...
- SPELLLIST changed to SPELL, SPELLPOINTER changed to SPELLMGR
- Added O(1) access to GetSpawnByID
- Added O(1) access to GetSpellByID
- Most window base classes set up correctly
- MQ2ChatWnd updated to use a custom window, and allows typing in edit box.  Also shows up at char select to annoy you all.
- MQ2IRC updated to allow typing in edit box (goes to channel...)
- Tons of function offsets added for UI stuff, have fun with that
- Added functionality so commands can be set to work in-game only (will be ignored outside of game, at char select for example)

26 Dec 2003 by Amadeus
* Added szBaneDmgType (thanks to TheColonel)
* _CONTENTS tweak (thanks to TheColonel)
* "Price" added to _CONTENTS (thanks to Pragma)
* SPELLLIST update (thanks to Sharp of Fairlight)
* Updated MQ2Ext
* Added $spell(id,xxx) -- **$spell() will now accept either ID# or Name as first parameter**

25 Dec 2003 by Amadeus
* Added CastingSpellID to Actorinfo struct (thanks to Sharp of Fairlight)
* Reworked $char(casting) to use more efficient CastingSpellID
* Added $char(castingspellid), $spawn(#,castingspellid), $target(castingspellid)  
* Fixed $char(held,left), $char(held,right), $char(held,shield)
* Added $char(held,primary), $char(held,offhand) 
* Fixed $target(held,left), $target(held,right), $target(held,shield)
* Added $target(held,primary), $target(held,offhand) 
* Fixed $spawn(#,held,right), $spawn(#,held,left), $spawn(#,held,shield)
* Added $spawn(#,held,primary), $spawn(#,held,offhand)
* Added AERange to SPELLLIST struct (thanks to Sharp of Fairlight)
* More changes to ActorInfo (Timestamp stuff) thanks to Sharp of Fairlight

25 Dec 2003 by EqMule
- fixed /banklist crash
- fixed $char(ismoving) - thanks to ml2517
- added makezip.bat to make zip file creation easier...

24 Dec 2003 by Lax
- Updated offsets with correct ones
- Replaced remaining calls to AddDetour with EasyDetour and EasyClassDetour
- Updated EasyDetour/EasyClassDetour defines to explicitly cast the offset to DWORD
- Updated MQ2IRC with current version from forum
- Modified CHARINFO struct to use Inventory and InventoryArray for inventory member names.
- Fixed $lastcommand
- Fixed $char(hp,cur), $char(hp,max), $char(hp,pct)

24 Dec 2003 by Amadeus
- Fixed CHARINFO (thanks to TheColonel for new stuff)
    * CHARINFO now has:
  	+ HPBonus
	+ ManaBonus
	+ PercentEXPtoAA
	+ GukEarned
	+ MMEarned
 	+ RujEarned
	+ TakEarned
	+ LDoNPoints
- Removed Stamina from all references in parser and struct
+ Added $char(HPBonus), $char(ManaBonus), $char(PercentEXPtoAA), $char(GukEarned),
  $char(MMEarned), $char(RujEarned), $char(TakEarned), $char(LDoNPoints)
+ Updated _COMMON (thanks again to TheColonel)
   	* Added BaneDMG;
   	* Added Lore
   	* Added BaneDMGType
   	* Added InstrumentType
   	* Added InstrumentMod
   	* Added DmgBonusType
   	* Added DmgBonusVal
   	* Fixed Range
+ Added szTheme[]
+ Added szDmgBonusType[]
+ Updated ItemDisplay Plugin to include LDoN stuff (TheColonel)
+ Updated itemtypes.h with "All Instruments" as type 51 (thanks TheColonel)
+ Removed $item(lore) & $cursor(lore)
+ Added $item(LDTheme) & $cursor(LDTheme)
+ Added $item(DmgBonusType) & cursor(DmgBonusType)
+ Fixed $char(Mounted)


21 Dec 2003
+ Added MQ2Mouse2.cpp.  Don't need to compile this, it's the new mouse code.  Incomplete and inop.

21 Dec 2003 by Amadeus
- Fix for MQ2Ext

19 Dec 2003 by EqMule
+updated offsets, structs for todays patch...

15 Dec 2003 by Amadeus
- Fix for $target(sclass)
- Fix for FullClassToShort
* Thanks to Schark for these*

13 Dec 2003 by Amadeus
- Added MQ2Ext to the project

06 Dec 2003 by Lax
- Added benchmark system.
- Modified pulse behavior so that executing macro commands is separate from other pulse stuff
- Modified MQ2FPS to take the above into account (it no longer needs to know about macros)
- Updated MQ2IRC to be current with the version posted in forums
- Added /bench command which with no parameters outputs currently active benchmark stats to chat
  When used with parameters, /bench will benchmark a command.  /bench [command]
  Example: /bench /who all friends

05 Dec 2003 by Mckorr
+Fix for CTD when using /click left|right target when nothing was targetted (motd2k)

05 Dec 2003 by EqMule
+Fixed $searchspawn(pc,loc:x:y,radius:100) using Ohmz code. see
http://macroquest.sourceforge.net/phpBB2/viewtopic.php?t=3394&highlight=searchspawn+loc
for more info
+Fixed /selectitem to look in all 80 merchantslots, previously it would stop at 79
+misc small fixes

03 Dec 2003 by Lax
- Added custom windows system:
** CCustomWnd base class for your windows
** AddXMLFile, RemoveXMLFile to manage custom xml files
** More info / example coming
- Added MQ2IRC plugin to CVS with some changes
- Added MQ2EQIM plugin, which handles buddy list info (custom window soon, also auto loading buddy list)
- Updated MQ2EQBugFix plugin to solve current journal npc window crash (and it shouldnt make it not show anything this time)
- Added OnReloadUI callback, called after /loadskin command is used
- Fixed hangups compiling with VC6
- Added EasyDetour and EasyClassDetour to ease the pain of hooking functions

02 Dec 2003 by Mckorr
- Fixed SHA in short classes, is now SHM.  Added Rogue/ROG (I missed that one before)
- Added $spawn(#,sclass)

27 Nov 2003 by Lax
- / command correctly does EQ /who by default
- MQ2Telnet redone.
- Plugins using DoCommand() will execute it on the next pulse instead of immediately (corrects problems unloading the plugin)
- MQ2FPS shouldn't cause major problems when switching from absolute to calculate mode
- MQ2Template removed from VS6 workspace and .NET solution

25 Nov 2003 by Lax
- MQ2FPS now has a /fps command that can change some other settings.  Selecting "absolute" mode will switch to "cpu limiter" style, while "calculate" mode will switch to "fps limiter" style.  FPS limiter is default.  The same command will allow you to reposition the FPS indicator display.
- MQ2FPS display now shows a * if using absolute mode, and will show /MACRO if a macro is being executed that causes the limiting to be minimal
- Added aliases /g and /gu to the default list
- Macroquest2.exe now pops up a message box if the system failed to load MQ2Main.dll

20 Nov 2003 by EqMule
fix for $merchant(name)

20 Nov 2003 by Lax
*** MacroQuest2.exe is now pre-compiled, you no longer compile this yourself.  MQ2Auth implemented.  Run it before compiling on each machine.

- MacroQuest program will no longer use loadlibrary, it loads our library directly.
- The version number is now stored in MQ2Main.h as the top line, and not in macroquest.ini.  When compiled it becomes a global variable.  Comparing the global variable gszVersion with the #define in MQ2Main.h will cause the tray icon tooltip to suggest recompiling if necessary.
- Removed EQADDR_SLOTLIST, which is now ppInvSlotMgr/pInvSlotMgr
- Fixed MQ2Telnet crashes (for real)
- Added DebugSpewNoFile which does not write to file even if debugspewtofile=1.  This is useful for when we can't put up with the file access times.  All Macro commands and parser api debug spew has been changed to this form.  Note that this debug spew is still useful for when you attach a debugger.

19 Nov 2003 by EqMule
+Added new command /destroy
will destroy whatever you have on your cursor. Use with care.
example: /if "$cursor(name)"~~"rusty" /destroy
In order to get that to work I had to declare EQ_PC (MQ2Globals.h(250):EQLIB_VAR EQ_PC **ppPCData;)

19 Nov 2003 by Lax
- Fixed MQ2Telnet to not crash on unload (probably).  Critical sections were getting deleted twice.
- Fixed aliases to work when given parameters

18 Nov 2003 by EqMule
+fix: mouseto and click by changing ScreenX and ScreenY to ScrX and ScrY)
+Added  EQLIB_API VOID AddParm(PCHAR Name, fMQParm Function);
    EQLIB_API VOID RemoveParm(PCHAR Name);
to MQ2Main.h so that custom plugins will find them...
+updated $merchant(has,xxx) with HanzO's code for it, thank you.
+Updated $selecteditem() with new (count) for easier usage of /sellitem and /buyitem
example: /sellitem $selecteditem(count) self
+misc fixes...
<|MERGE_RESOLUTION|>--- conflicted
+++ resolved
@@ -1,16 +1,3 @@
-<<<<<<< HEAD
-April 12, 2023:
-- test: Updated for patch
-- test: Fixes for autologin
-- test: Fix Me.Combat, add EverQuest.UiScale
-
-April 2, 2023:
-- test: Fix WindowOverride implementation. Fixes crashes in MQ2Map, MQ2ItemDisplay, etc.
-
-April 1, 2023:
-- Happy april fools
-- test: Updated for patch
-=======
 April 24, 2023:
 - Fix an issue where the loader would spam the log file with an error if more than
   64 eqgame.exe processes were running. Instead, it will swap to the WMI process
@@ -21,7 +8,18 @@
 
 April 19, 2023:
 - live: Updated for patch
->>>>>>> c3c5f6f1
+
+April 12, 2023:
+- test: Updated for patch
+- test: Fixes for autologin
+- test: Fix Me.Combat, add EverQuest.UiScale
+
+April 2, 2023:
+- test: Fix WindowOverride implementation. Fixes crashes in MQ2Map, MQ2ItemDisplay, etc.
+
+April 1, 2023:
+- Happy april fools
+- test: Updated for patch
 
 March 15, 2023:
 - live: Updated for patch
