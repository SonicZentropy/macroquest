<<<<<<< HEAD
May 14, 2022 (test):
- Fix issues with frame limiter

May 13, 2022 (test):
- Updated for test patch
=======
May 27, 20222:
- datatype: ItemSpell: add members OverrideName, OverrideDescription.
  - OverrideName replaces the OtherName member. This is a name that overrides the spell name
    when the spell is on an item.
  - OverrideDescription overrides the description string from the spell, similar to OverrideName.
- datatype: Item: fixed off-by-one error with AugSlot. The Correct range is now 1-6 and now
  matches the Slot value as expected.

May 26, 2022:
- lua: Throw error if string argument to mq.delay contains no time unit.

May 20, 2022:
- Fix /drop (#564)

May 18, 2022:
- Updated for patch
>>>>>>> 900f73db
- Number of buffs has changed for player and target. Buff arrays are now dynamically sized,
  and require some attention when using them in plugins:
  - Use GetPcProfile()->GetMaxEffects() to get the total number of effects (short and
    long buffs) for player
  - Use pPetInfoWnd->GetMaxBuffs() for the max number of buffs on the pet window.
  - Use pTargetWnd->GetMaxBuffs() for the max number of buffs on the target window.

May 13, 2022:
- Add Fellowship.Exists
- Move Inviter, Invited and IsBerserk from Spawn to Character (Me).
- Removed a bunch of unused members from Spawn
- plugins: Converted a bunch of globals into members of the pEverQuestInfo class. This
  includes a lot of globals that start with EQADDR_ and a few that don't. See the commit
  log for the full list.
- plugins: the keyboard movement defines __pulForward, __pulBackward etc have been removed.
  these are primarily used for movement. They are replaced with pEverQuestInfo->keyDown[cmd].
  cmd is a member of the KeybindCommand enumeration. For example: __pulForward can be replaced
  with pEverquestInfo->keyDown[CMD_FORWARD]

May 5, 2022:
- /exec no longer requires the fg or bg parameter.  The syntax has been updated and
  the functionality corrected to match what the previous syntax showed.

April 25, 2022:
- Updated for live hotfix patch.
- Fix potential issue with pcnames.

April 20, 2022:
- Updated for live patch.
- Fix netstat/hud display
- Fix /makemevisible
- Fix issue with Me.CombatAbility (and maybe others) not returning the correct values.
- plugins: PcProfile.Buff and PcProfile.ShortBuff have been deprecated and replaced with
  accessor functions GetEffect and GetTempEffect, respectively. Deprecation warnings have
  been added for this change. For accessing all buffs, both short and long, GetEffect can
  be used with MAX_TOTAL_BUFFS as the upper bound.

April 13, 2022:
- Fix Group.Members: Empty group will now report 0 instead of nil/NULL (#481).
- Fix Math.Rand: Replace with new number generator. There are no longer any limits on the
  upper or lower bounds of the random number range. The only requirement is that the
  minimum value must not be greater than the maximum.
- Fix Spell.Stacks to now only consider a duration if a nonzero value is provdied,
  otherwise the stacks check will ignore duration. Also applies to StacksPet.
- Fix crash in MapObject.cpp (#455).
- Fix Macro TLO to allow IsTLO and IsVariable while a macro is not running (#452).
- Fix non-functional /removeaug, and cleaned up the usage message (#485).
- Fix /mqanon cause hp bars to be empty (#483).
- Fix errant deprecation message when using ${Ground} (#445).
- Fix MacroQuest.LastTell (#463).
- Fix passing nil to mq.event or mq.bind causing crash. A lua error will be generated instead (#451).
- Add double click to select file in imgui file dialog (#453).
- Add Group.LowMana to report group member with lowest mana below threshold. Works like
  Group.Injured (#477).
- Add /alias reload (#478).
- lua: event text will now have mq color codes stripped (#486).

March 18, 2022:
- Update for test patch on 2022-03-16

March 9, 2022:
- Updated for patch.
- Me.AssistComplete is temporarily disabled. Its been broken since x64 but
  the disabling is purposeful now to avoid crashing.

March 8, 2022:
- Spell SPA data for base, base2, and max are now 64 bit values.
- Spell Buff counters are now 64 bit values.
- GetSpellBase, GetSpellBase2, GetSpellMax, CalcValue all return int64_t now.
- GetSpellCounters, GetMySpellCounters, GetTotalSpellCounters, GetMyTotalSpellCounters all return int64_t now
- The associated macro data members for these return Int64 instead of Int datatypes.
- Plugins may exhibit warnings due to int64_t -> int conversions. These warnings ought to be addressed
  as appropriate by utilizing int64_t where arbitrary values may occur (like damage or healing values)
  and cast to int where they do not (like SPA or spell id values).

March 2, 2022:
- Fixed an issue with chat events cutting off chat
- Added Spawn types for BodyWet and HeadWet to complimenet FeetWet
- Updated FeetWet to include when standing in other liquids like lava or slime.  Underwater is still just water.
- Added WritePrivateProfileValue for plugin authors

February 25, 2022:
- Fixed some potential issues with detours. Possibly fixes issue with unloading/reloading
  causing problems with commands
- Moved GetSubscriptionLevel to core. If you have a copy of this function in your plugin,
  you can remove it now.
- Added GetClass(), GetClassString(), GetRace(), GetRaceString(), GetClassThreeLetterCode()
  to PlayerClient (SPAWNINFO) as convenience helpers for plugin code.
- Reverted an earlier change to MQ2Map during 64-bit conversion to potentially address an
  issue with the map.
- Fixed an event crash when text is marked as Spam

February 15, 2022:
- Updated for patch. Welcome to 64-bit MacroQuest.

January 25, 2022:
- Fix crash in ItemDisplay when viewing new merchant perk bag.

January 19, 2022:
- Updated for patch.
- Add missing ToL entry to GetZoneExpansionName() (#444)
- Fix Me.AmIGroupLeader not returning a proper bool.
- Fix a bug with /itemnotify and rightmouseup
- Fix /plugin command so that it parses the command line
- Add settings panel for ChatWnd
- lua: Added mq.gettime() which returns current time in microseconds

- Add DynamicZone.MinMembers
- Fix crash when reading DynamicZone.Leader and maybe others
- Fix crash casued be Me.Aura[0] (#449)

December 31, 2021:
- lua: Fix crash when using format string with ImGui.Text (hint: Format your string in lua instead)
- lua: Update table flags from latest integration of imgui
- lua: Fix ImGui.GetClipboardText bug
- main: /mqsettings now takes an optional parameter, the name of a section to focus.
    example: /mqsettings plugins/lua
- devtools: implement new switch inspector. This is a work in progress but is fully functional. Working on
    bringing over functionality that was originally implemented in Nav

December 27, 2021:
- Added IsSpellTooPowerful utility function that mimics client logic and incorporated it into StacksTarget and StacksSpawn

December 25, 2021:
- Added "clear" to /itemtarget and /doortarget to individually remove those targets

December 16, 2021:
- Fixed ${Me.SpellRankCap} (#430)
- Added Option to toggle Local Echo to the MacroQuest Console (#117)
- Toggling AutoScroll in the MacroQuest Console will now persist through subsequent loads

December 15, 2021:
- Fix ${Me.Invis[SOS]} showing true for rogues who have Rk 2 of SoS (#416)
- Fix an issue where ${Me.Moving} reported false when moving backwards
- Added ${Me.VitalityCap} and ${Me.AAVitalityCap} for parity of numerical output

December 9, 2021:
- Updated for patch

December 7, 2021:
- Happy Terror of Luclin Day!
- Added full support for the merchant perk and bag slot 11 and 12.
- Added ${Me.NumBagSlots} which returns the number of bag slots enabled in main inventory.
- Added ${TeleportationItem} TLO to access the teleportation item keyring.
- Fix crash when selling items using button from find item window (#426).
- Fix spell display for SPA_TRIGGER_SPELL_NON_ITEM
- Fix ${DisplayItem.Collected} (#420).

November 30, 2021:
- MacroQuest tray utility will now check Application Compatibility layers on startup.  To disable this check set
  DisableAppCompatCheck=true in the MacroQuest section of your MacroQuest.ini
- Added ShowAnon setting to TargetInfo - this will allow toggling displaying "ANON" or "ROLEPLAYING" in the window

November 17, 2021:
- Updated for latest patch
- Fixed crash where the running vector is modified during execution and invalidated the iterator

November 16, 2021:
- Add a potential workaround for a graphics engine crash
- Fix typo in XTARGET_MY_MERCENTARY_TARGET. Use XTARGET_MY_MERCENARY_TARGET instead (#409)
- Fix Me.Song not returning proper value when Me.Buff also has a match (#411).
- Add BaseEffectsFocusCap (SongCap) as a member of the Spells TLO

November 10, 2021:
- Changed the operation of delays in lua so that a delay will no longer block the entire script, only the running thread

November 8, 2021:
- Fixed the lingering lua crash issues caused by events with delays

November 2, 2021:
- When performing a spawn search, NPC Pets are now also considered NPCs (use nopet if you do not want this when searching NPC)
- The timestamp data type will now interpret correctly in Lua
- Bards are now considered "Slowers"

October 27, 2021:
- Restored hooks on Find Item window
- Implement more robust method of window switching. This improves /foreground behavior and
  profile keybinds from the launcher. This method utilizes the launcher to assist in foregrounding
  background instances of EQ. If this method fails, then it falls back to the existing method (#380)
- itemdisplay: Fix hang when inspecting items with certain kinds of spells.

October 26, 2021:
- Lua command is no longer case sensitive about script names (#403).
- Removed debug message from ItemDisplay
- Bzsrch: Fixed berserkers and searching for things that start with numbers (#398).
- Bzsrch: Better handling of queries that return no results (#335).
- Map: fix /mapshow not displaying map objects properly (#225)

October 26, 2021:
- ItemDisplay plugin has been rewritten with a focus on improving existing features:
  - Loot and Lucy buttons have been relocated nearby to an area that shouldn't overlap with existing controls
  - Spell and Item display information now updates correctly when the last window is recycled. This info
    will also be properly removed when the plugin is unloaded.
  - ${DisplayItem} will now track the most recently opened item display window, and will
    fall back to the next-most-recently-opened window if that one is closed, and so on.
  - ${DisplayItem[x]} is now 1-based, with valid values ranging from 1-6 representing one
    of the six possible item display window.
  - ${DisplayItem[<itemname>]} is now supported and will return the Item display window for
    the specified item name, if one exists.
  - Added Item and Window members to DisplayItem, which will return the related item and window.
    This can be used to do something like /invoke ${DisplayItem.Window.DoClose}
  - A settings menu in /mqsettings has been added with a whole bunch of options.
  - Added /itemdisplay reload to reload settings from ini.
  - Spell links in item display text will now link to spells. (Note, spell names in spell slots is not yet supported).
- /convertitem, /insertaug, /removeaug moved to main from ItemDisplay
- core: Removed reliance on undefined behavior from AddDetourf, now uses a type-checked implementation
  that can detect errors in setting up detours, and supports proper pointer-to-member and class hierarchies.
  If type-checking is problematic, an EzDetourUnchecked has been added.
- core: moved detour api declarations to include/mq/base/Detours.h
- spell display: Improved the behavior of finding spell names by category.
- autologin: Cancel autologin if cannot enter premium server due to free-to-play status. (#401).


October 21, 2021:
- Update for latest patch

October 20, 2021:
- Update for latest patch
- Fixed Map

October 9, 2021:
- Upgrade ImGui to 1.84 with new font renderer (FreeType) enabled
- overlay: VIEWPORTS feature is now OFF by default. Visit the overlay settings (/mqsettings)
  to turn it on.
- overlay: Implemented new revision of the ImGui overlay, hopefully squashing a bunch of
  issues and not creating very many new ones...
- overlay: /mqoverlay command has a couple new arguments: reload, resume, debug, stop, start
- Fix flickering issue caused by frame limiter when rendering UI at sim rate
- framelimiter: Restructured the framelimiter settings. Added some help tooltips too.
- framelimiter: Moved some options to only take effect when the frame limiter is active in the background.
- framelimiter: Added separate option for enabling frame limiting when in the foreground.

October 7, 2021:
- eqbugfix: Possible fix for "Mage" crash when casting spells from items.

October 5, 2021:
- Improved buff removal handling (#182).
- plugins: Added RemoveBuffByName, RemoveBuffBySpellID
- plugins: Renamed FindBuffID to FindBuffIndex, renamed RemoveBuffAt to RemoveBuffByIndex
- plugins: Removed RemoveBuff

October 1, 2021:
- Fix EverQuest.CurrentUI not getting updated after reinjection (#388).
- Add Stat and Count members to Keyring types (Mount, Familiar, Illusion) (#393).
- macros: keyring datatype renamed to keyringitem.

September 29, 2021:
- Added per-character settings for frame limiter. per-character settings are stored in
  servername_charactername.ini (#210).
- Added `/framelimiter reloadsettings` to re-read settings from ini.
- Fix ResetDevice crash after reloading mq
- Fix mouse scroll in imgui leaking into eq (#242).
- Fix imgui leaking into other render targets and causing issues (#286).

September 22, 2021:
- SpawnSearch:  Pets without PC masters will be assumed to be NPC Pets.  This fixes an issue where a
  spawn search for npcpet would fail to find a pet whose master was killed.

September 21, 2021:
- zoned.cfg and any of the Zone ShortName cfg files will no longer activate unles you're in game (#214)

September 19, 2021:
- lua: Fix plugin not initializing properly when an exception occurs while loading settings
- framelimiter: Fix UI not drawing when blind. (#285)
- framelimiter: Fix UI not drawing correctly when tied to simulation rate.
- framelimiter: Fix crash when logging out while in the background
- overlay: Fix edge case crash when graphics device is null (#363).

September 16, 2021
- Plugins can now be loaded via commands without requiring a MQ2 or MQ prefix.
  For example: "/plugin easyfind toggle" works to toggle the easyfind plugin.
- Fix /cleanup making inventory window appear instead of disappear
- Fix a crash that might occur if a plugin tries to execute a keypress when
  not in game.
- Fix a crash when /unload causes nav to unload before easyfind.
- Fix issue with RankName returning incorrect spell (#383) - really this time.
- Fix framelimiter not properly replacing the built-in throttler (#385).

September 15, 2021
- Updated for patch. Released before servers are up, there could be issues!
- Fixed issue with RankName returning the incorrect spell (#383)
- lua: fixed error message when script file doesn't exist
- lua: fix crash when checking for paused threads during OnWriteChat calls
- devtools: Added initial version RealEstate inspector that shows raw data about real estate
  plots and items. More work real estate capabilities coming in the future.
- devtools: added memory viewer to window inspector. Right click a window in the tree to access it.
- itemdisplay: Remove compare window. Use the one that is built in!

September 8, 2021
- eqlib: New code supporting mercenary aa's added, making mercenary aa access available to plugins.
- devtools: New alt ability inspector added for viewing data from player aa's and merc aa's.
- plugins: Added GetAAById to replace GetAAByIdWrapper.
- AltAbility type: Added Category (string), ShortName2 (string), GroupID (int)
- Switch type: Added state (int).

August 30, 2021
- Fix incompatibility with Innerspace/WinEQ when loaded at startup (#304)

August 29, 2021
- Added the following members to Window type for accessing tabs in a tabbed window: (#369)
   - TabCount, Tab, CurrentTab, CurrentTabIndex
- Added SetCurrentTab method to Window type for changing the current tab.
- More details on these can be found in the datatype docs at docs.macroquest.org

August 27, 2021
- Updated /mqanon command so that commands now work.  (Fixes #277, #280)
- Shortened the /mqanon "class" strategy to just the level and the class short name (Partially addresses #282)
- Added self (me) to the /mqanon all strategy for quick setup

August 25, 2021
- lua: **breaking** ImGui.Begin with flags now always requires a ImGui.End, unconditionally. Sorry, I
  missed this one the last time I was updating ImGui.Begin
- imgui: Fix a crash when too many End() calls occur
- autologin: Clean up duplicate logic and fix /switchchar (Fixes #311)
- autologin: Allow /switchchar and /switchserver to work if you didn't initally log in with Autologin
- autologin: Update Pause and Unpause to only work if the state machine is on (Fixes #151)
- autologin: Add Override for stopping at character select for Sessions and Station names (Partially addresses #145)
- autologin: Add new setting for CharSelectDelay with override for Sessions and Station names (Fixes #146)
- autologin: Change /relog command to only be available when logged in (it previously only WORKED when logged in)
- autologin: Add writing of global config when WriteAllConfig is set to true

August 24, 2021
- Added some error handling to catch imgui errors before they crash the game. These errors will
  suspend plugin ImGui usage. Fix the error and then run the command "/mqoverlay resume" 
- lua: Added missing overload for ImGui.SameLine(number, number)

August 20, 2021
- Added command for clearing mq console - /mqconsole clear
- Fix issue where /advloot shared # giveto name would not work when master looter was ungrouped in a raid

August 19, 2021
- Potential fix for mouse buttons getting stuck and causing issues with imgui
- Fix crash when performing /lua commands from within an imgui window.

August 15, 2021
- Fix ImGui lua threads from yielding after calling a command. ImGui thread isn't designed to yield. (#373).
- Fix MQCopyLayout command

August 14, 2021
- New TLO: ${Achievement} is now available for accessing achievements, achievement categories, and objectives.
- New DataTypes: achievementmgr, achievement, achievementcat, achievementobj
- For more details on these new types, please see the documentation at https://docs.macroquest.org

August 9, 2021
- Developer Tools: implemented new achievements inspector. Accessible from inspectors menu on the console.

August 8, 2021
- Added InGame.cfg which will execute for all characters once they are in game (#189)
- The cfg file search path will now search in Config\AutoExec before falling back to Config so that cfg files can be organized better (#170)

August 7, 2021
- lua: Further fixes for evaluating TLO object data members.
- lua: Partially reverted nil changes. see comments in #362 .
- lua: added mq.gettype to inspect the underlying data type of a data member usertype.
- Possible fix for a crash when the imgui overlay gets reset due to a lua exception.

August 6, 2021
- lua: /lua parse now prints the result of an expression to the console. (#365)
- lua: Empty/Invalid Macro data objects will now evaluate to nil, instead of "null" (#362)
- lua: os.exit will no longer crash the client and will instead exit the script (#297)

August 5, 2021
- Removed some old hooks for EQPlayNice. Consider using the built-in performance tools instead.
- Fix Target.bShowHelm (#331).
- Remove Spawn.BearingToTarget (#330). This is an internal state that is only updated when using /follow
  and its purpose or usage is extremely unclear.
- Fix Item.StackCount (#342).
- Fix Indexing group members in Group TLO (#346).
- Parse array index in Macro.Variable (#347).
- Fix Me.CashBank (#360).
- Fix Initialization of the lua directory (#361).
- dev tools: Added ZoneGuideWnd and ZonePathWnd customizations to WindowInspector
- dev tools: Added friendly tooltip to zone names in WindowInspector
- Evaluating Spawn.ID on a NULL Spawn will now return 0 instead of a parse error. This is intended as
  a convenience for utilizing Spawn variables that are set via ID.
- Fix auto scroll menu item in console window (#140).

July 31, 2021
- Added /mqsettings command to toggle the MacroQuest Settings window (you can still get to it from the EQ button as well)
- Added ShowMacroQuestConsole option to the MacroQuest.ini which allows you to default the Console to On if you'd like
- Fixed custom filters not being added properly (#327)
- Fixed /itemnotify (by name) choosing the wrong item when the item name started with a number, even though it was quoted ("1 lb. Cragbeast Meat" for example)

July 30, 2021
- Adding missing imgui mouse button enum values (#354).
- Reset the imgui overlay when a lua exception occurs on the imgui thread (#355). This will
  help prevent crashes when encounding lua errors, but not in all cases.
- Fixed some issues with type conversions in lua (#359).
- Fixed console commands not working at login.
- Refactored of MQ2Lua, please report any new bugs that might come up as a result!

July 24, 2021
- Added back the String TLO after a 16 year hiatus. Usage: ${String[foo].Right[2]} etc.

July 21, 2021
- Updated for patch

July 19, 2021
- Comands executed from console are now deferred so that they do not inherit the
  temporary floating point state of the imgui renderer (#351).
- Fix skeleton and other similar race checks when computing if character can mount.
- Fix ${Zone[xyz]} not returning correct value when 'xyz' is the current zone.

July 17, 2021
- Added /mqtarget and /eqtarget commands.  /mqtarget is the equivalent of the current /target commmand while
/eqtarget will use the game's existing command.  Macro authors can begin migrating to /mqtarget when they want
to use MacroQuest specific targeting.  Partially addresses #298

July 9, 2021
- Fixed /removebuff and /removepetbuff so they now accept quoted or unquoted strings (#184, #344, #345)
Updates to MQ2Lua:
** BREAKING CHANGE **
- If you are a Lua script author, a change has been made to ImGui.Begin: it must now
  **always** be followed by a ImGui.End, even if it returns false values. This
  was necessary to resolve the issue where it was ambiguous whether End should be
  called or not. Now, we just always expect you to call it if you called Begin.

- Added bit32.bnot, bit32.band, bit32.bor, bit32.bxor, bit32.lshift, bit32.rshift, bit32.ror, and bit32.rol
  These functions are provided to allow bitwise operations on 32bit integers.
- Exposed the following general functions to lua:
    PushStyleVar, PopStyleVar, TreeAdvanceToLabelPos, PushID (with arbitrary object), CheckboxFlags, GetStyle
- Exposed the ImGui Tables API to lua. It includes access to the following functions:
    BeginTable, EndTable, TableNextRow, TableNextColumn, TableSetColumnIndex, TableSetupColumn,
    TableSetupScrollFreeze, TableHeadersRow, TableHeader, TableGetColumnCount, TableGetColumnName,
    TableGetColumnIsVisible, TableGetColumnIsSorted, TableGetHoveredColumn, TableGetSortSpecs, TableSetBgColor
- Added the following enum types to lua:
    ImGuiSortDirection, ImGuiTableFlags, ImGuiTableColumnFlags, ImGuiTableRowFlags, ImGuiTableBgTarget, ImGuiStyle
- Added the following user types to lua:
    ImVec2, ImVec4, ImGuiListClipper, ImGuiTableSortSpecs, ImGuiTableSortSpecsColumn
- Added new way to import and ui ImGui. This has the advantage of allowing the use of ImGui in
  a global context

    require 'ImGui'
    local TEXT_BASE_WIDTH, _ = ImGui.CalcTextSize("A")
    function DemoFeatureImGui()
        -- do update
    end
    ImGui.Register('DemoFeature', DemoFeatureImGui)

- For an example of how to use most of these new apis, see lua/examples/demo_tables.lua

Updates to Timestamp type:
- Added TimeDHM to Timestamp type to express Days:Hours:Minutes
- Added Days to Timestamp type.
- Added MaxTimers and Timer to DynamicZone. Timer returns a type dztimer:

updates to DynamicZone:
* ${DynamicZone.MaxTimers}
  - returns the number of timers
* ${DynamicZone.Timer[N]}
  - access the timer by index
* ${DynamicZone.Timer[ExpeditionName|EventName]}
  - access a specific timer by its expedition and event name. Event
    name is optional and it will return the next expedition timer to
    expire if it is omitted.
- Added dztimer type with the following members: ExpeditionName, EventName,
  Timer, EventID.
- Fixed DzMember access

July 3, 2021
- Fix chat events in other languages not being able to use .equal for the matched text (#333)
- Fix ctrl+c to copy in the console window

June 24, 2021
- Fix crash that would occur for some characters while zoning
- Fix Task.Select and Task.Timer (#329)

June 12, 2021
- Added Macro Expression Evaluator tool. Can be used to display the result of a macro expression
  in real time. Find it underneath the Tools menu in the console.
- Added the following int members to Me: AirSupply, MaxAirSupply, PctAirSupply.
- Fix GetSpellByName returning wrong spell when multiple options are available with the same name
  by preferring a spell with a category over one that does not. (#321).

June 11, 2021
- Fix issue where invalid escape sequences would crash when printing to console (#322).
- Fix /doors not searching text properly
- static library build outputs are now written to build/lib in order to remove them from the
  output folder and also separate 32-bit and 64-bit versions.

May 28, 2021
- Fixed issue with keyboard input not working on popped-out windows
- Implemented new console editor with support for word wrap and item links.
- Fixed buyer window sorting (#238)

May 24, 2021
- Added the ability to render EQ icons in lua imgui bindings

May 23, 2021
- Corrected a long standing issue where you couldn't store mq userdata in lua variabls (#252)

May 17, 2021
- Added specific updates in frame limiter to allow for scribing and memming with no rendering (#279 & #167)

May 15, 2021
- Added variadic string arguments to mq.doevents() to allow for a list of specific events processing (#292)
- Added a command mq.flushevents() that takes variadic string arguments to drop events without processing them (#292)

May 14, 2021
- Added drag/drop interface to lua imgui bindings

May 7, 2021
- Plugins using pLocalPC->zoneId (GetCharInfo()->zoneId) will once again function properly (#287)

May 5, 2021
- Fixed InputText ImGui functions in the lua binding, also removed the buffer size argument.
- /mqlog will no longer force a parse on items sent to the log (#177)

May 1, 2021
- Fixed an issue with inventory slots being out of order due to ui load order (#247)
- Updated MQ2Bzsrch structure and fix bzsrch crash (#108)
- Fixed /maploc
- Fixed MQ2LinkDB and improved item link behaviors in general
- Misc fixes to mqanon (#278, #275)
- Add Select method to MQ2Bzsrch: /invoke ${Bazaar.Item[1].Select} (#202)
- Add SortedItem to MQ2Bzsrch, to return results sorted the same way as the search window.
    ${Bazaar.SortedItem[1]} returns first item in the bazaar search results.

April 26, 2021
- Allowed access to TreeView members as if they were list entries
- Added ${Macro.Variable[]} member to get macro variables outside the macro environment

April 18, 2021
- Fixed spawn datatype Buff member index to use MaybeExactCompare (and allow for =)

April 11, 2021
- Added file dialog to imgui infrastructure
- Added Lua gui that can launch scripts and observe script status

April 7, 2021
- Changed the Lua event callback signature to take the entire matched line as the first argument

April 6, 2021
- Fixed LineOfSight (#260)
- Various fixes to the assignment of macro data to spawn variable types.
- Removed blanket [MQ2] from WriteChat lines (#112)

Mar 26 2021
- Fix noauto being missed when using /plugin someplugin load noauto
- noauto in the engine command and in the plugin command is no longer case sensitive
- Fix loading of config for MQ2CustomBinds (#243)

Mar 20 2021
- Fix ${MacroQuest.Version} (#232)
- Fix News window not appearing at character select
- Fix coloring on the news window after date format change in changelog

Mar 17 2021
- Fix cached buffs not being able to look up buffs (#229)
- Fix ${Pet} defaulting to my pet (#230)
- Fix a crash in mq2chatwnd if /style is used before window is created (#231)
- Added right click menu to window inspector tree which gives the option to copy the window TLO
  text as well as opening up a new window inspector. (#224)

Mar 16 2021
- Fix Me.Pet (#227)
- Fix /face fast (#226)
- Add ${Me.Pet.Focus} - bool type, reflects the Focus state if your pet. (#228)

Mar 14 2021
- Implementation of SPAWNINFO has been switched over to use the new class hierarchy
  based on PlayerClient. SPAWNINFO and PlayerClient are now synonymous. Typecasts
  should no longer be needed.
- SPAWNINFO can now be assigned and copied between macro vars using the "spawn" type.
- An int can be assigned to a spawn var to look up the spawn by id.
- SPAWNINFO is no longer copyable or createable, all existing code paths that used
  SPAWNINFO as a container for mq2 data has been rewritten.
- Work-in-progress iteration of settings window for MQ2Map added. more to come in the
  future.
- ItemTarget no longer returns Spawn type. It now returns Ground type. It behaves the
  same way as Ground except that the default search is of the current ground item target.
- Certain SPAWNINFO global such as EnviroTarget or DoorEnviroTarget are now removed
  and no longer supported.
- Fixed FindItem window column sorting. Fixed money sorting to teach items with
  no vendor value as being the least valuable.
- Added bounds check to /notify to avoid crashing

Mar 07 2021
- Fix EQ_Spell structure misalignment
- Changed /doability so it now takes fake ID 1-6 where it previously only took 1-5
  because people were confused when fake IDs did not work.
    I strongly recommend you never use fake ID 1-8, it's incredibly stupid, just use the real
    name, for example /doability Hide or the REAL ID which in the example of Hide is 29, so /doability 29.
- Fix ${Me.PctExpToAA}
- Added sorting capability to the /buyer buy lines list
- Added sorting capability to the /barter inventory list
- Added Value column to the /barter inventory list so we can sort by merchant value.
- Added Rightclick on item feature to /barter inventory list so it opens up the item inspect window.
- Added FellowshipMember.Sharing

Mar 01 2021
- Fix :OnExit so that it processes even while paused.  This also fixes the behavior where you
  would have to /endmac twice on a paused macro with an :OnExit routine

Feb 16 2021
- Added Plugin TLO boolean member IsLoaded
  Example:  ${Plugin[mq2lua].IsLoaded}
- Added Me TLO int member MaxLevel to get the current max level based on your expansion
  This should help with TLP Max Level checks in scripts
  Example:  ${Me.MaxLevel}
  Would return 60 if you were currently on a TLP in Kunark/Velious/Luclin

Feb 12 2021
- Split MQ2TargetInfo into individual window components
  - MQ2TargetInfo deals with the target window
    - Use /targetinfo to see help
    - Use MQ2TargetInfo.ini to adjust UI specific settings
    - Added command line arguments perchar, distance, info, placeholder, and sight toggle options to modify each of the options.
  - MQ2XTarInfo deals with the Extended Target Window
    - Use /xtarinfo to see help
    - Use MQ2XTarInfo.ini to adjust UI specific settings
    - Added command line arguments perchar and distance toggle options to toggle options.
    - Fixed an issue where your Extended target window would be extended even if you did not have the slots available yet
  - MQ2GroupInfo deals with the Group Window
    - See MQ2GroupInfo Changelog

Feb 4 2021
- Fixed issues with custom UIs being reset when /reloadui is issued
- Fixed issues with having to reload plugins that modify the UI when using a custom UI
- Fixed issues with /multiline appending extra characters
- Deprecated IsXMLFilePresent -- this doesn't give you any indication of whether the XML
  file is usable, so we can rely on file checks for that and AddXML for the error messages.
- Added a helper function IsScreenPieceLoaded that can be used to check to make sure your
  custom UI addition is loaded (or not).

Jan 24 2021
- Implementation of CHARINFO has been switched over to use new class hierarchy based
  on PcBase and CharacterBase. Removed old CHARINFO/CHARINFONEW definitions. There should
  be no functional changes.
- Update /ini to create folder if it doesn't exist
- Fix PickupItem/DropItem (function used by itemnotify) to allow picking up and dropping
  items when they are in a closed bag.

Jan 20 2021
- Removed HTML Window code that was deleted from EverQuest.
- Added CLICKABLE parameter to Item.ItemLink datatype member.
- Update filename references from MacroQuest2 to plain MacroQuest.
- Fix listselect/comboselect: selecting out of range will deselect current item. Enables
  comboselect without using screen coordinates or opening combobox popup first.
- Fix /ini improper handling of NULL or absent parameters.
- Deleted gearscore code from MQ2ItemDisplay. Use the standalone plugin instead.

Jan 8 2021
- Fixed raid assist indexing
- Added WillLand and WillLandPet to Spell datatype. Checks if the buff will stack but without
  a duration component. This provides a raw "this will land on your target" check.
- Fix bool properly handling empty string as falsey
- Add warning when invalid datatype conversion is happening
- Added chance spells to Spell.Trigger member

Dec 10 2020
- Fixes to new alt currency
- Fixes for num expansions
- Fixed ZONE_COUNT, this should fix misc plugins that rely on it being correct.

Dec 08 2020
- Added .Move to the Window TLO Methods
	Usage: /invoke ${Window[GroupWindow].Move[100,200,300,400]} ([x,y,width,height])
	Omitting a parameter will use the existing value
- Added .SetBGColor to the Window TLO Methods
	Usage: /invoke ${Window[GroupWindow].SetBGColor[FF000000]} ([argb])
- Added .SetAlpha to the Window TLO Methods
	Usage: /invoke ${Window[GroupWindow].SetAlpha[255]} (0-255)
- Added .SetFadeAlpha to the Window TLO Methods
	Usage: /invoke ${Window[GroupWindow].SetFadeAlpha[255]} (0-255)

Dec 07 2020
- Fixed malo/tash detection problems

Dec 05 2020
- Chatwindow at charselect now saves it's position independently from in game

Dec 03 2020
- Added WarforgedEmblem and RestlessMark Currencies
- Added .Sharing to the fellowship tlo it returns true of false if exp sharing is on for the member
	Usage: /echo ${Me.Fellowship.Sharing[x]} where x is fellowship member 1-12

Dec 02 2020
- Added MarkNPC to the raid tlo

Nov 19 2020
- All instances of CFacePick has been changed to CPlayerCustomizationWnd

Nov 06 2020
- Update RaidType.MainAssist to support index by number or name.

Oct 31 2020
- Fixed a few spell and spellmgr bugs

Oct 21 2020
- Added raid to chat events - Cred Kaen01

Oct 13 2020
- Added a fix for stopping movement in mq2targetinfo

Aug 20 2020
- Fixed the findwindow feature

Aug 19 2020
- Fixed CButtonWnd::SetCheck
- Added CHotButton::SetCheck

May 14 2020
- Filled in the CGuild class

Apr 30 2020
- Me.Invis now takes an optional index or a name to return invis vs undead and animals
  Example 1: /echo ${Me.Invis} just return the normal one like before, are u invis of any kind.
  Example 2: /echo ${Me.Invis[ANY]} or just ${Me.Invis[0]} returns true if you are invis of any kind, same as just doing ${Me.Invis}
  Example 3: /echo ${Me.Invis[NORMAL]} or just ${Me.Invis[1]} returns true if you are normal invis.
  Example 4: /echo ${Me.Invis[UNDEAD]} or just ${Me.Invis[2]} returns true if you are invis vs undead
  Example 5: /echo ${Me.Invis[ANIMAL]} or just ${Me.Invis[3]} returns true if you are invis vs animal
  Example 6: /echo ${Me.Invis[SOS]} or just ${Me.Invis[4]} returns true IF you are a ROG AND in fact hidden AND have a skill of at least 100 in HIDE AND have the AA for SoS

Apr 29 2020
- Added ms to /delay
  Usage: /delay 1500ms
  will delay 1.5 seconds...

Apr 28 2020
- Optimized the GetGroupMainAssistTargetID inline.
- Fixed /foreground to respect maximizzed window pos - bug reported by Kaen01
- Added .SpellRankCap to the character TLO. It returns an in representing your characters spell rank cap.
  if it returns:
  1 = you CAN cast Rk. I spells
  2 = you CAN cast Rk. II spells
  3 = you CAN cast Rk. III spells

Apr 24 2020
- Optimized GetRaidMainAssistTargetID.

Apr 15 2020
- Fixed ${Me.CanMount} for some indoor zones that where not flagged as nomount and added bazaar, nexus to zones where its ok to mount.

Apr 14 2020
- Updated the FellowShip struct for LIVE

Apr 06 2020
- Added .MyDuration to the Spell TLO. It returns a ticktype of YOUR duration for the spell in question.
- Caption redrawing has been optimized to use less cpu cycles.

Apr 02 2020
- Add bSeeInvis, bSeeSOS and bSeeIVU to SpawnSearch - CTWN

Apr 01 2020
- Fixed ZoneFlags
- Fixed the _ZONELIST struct
- Added .CanMount to the Character TLO it's a bool it returns true if u can mount in the zone u are in and if it won't collide with an illusion u have on. 
- Added .ToiletPaper to the Character TLO it returns true if you need to go out and get more.

Mar 31 2020
- Fixed all Spell Stack checks. (yes again, hopefully for good this time.)

Mar 28 2020
- Removed a WriteChatf from Task.Timer
- Added a function which can be used by plugins to format numbers:
    EQLIB_API void PrettifyNumber(char* string, size_t bufferSize, int decimals = 0);
  If the given string is a number, it will add commas and set the desired number of decimals.
  For integers, leave decimals as 0. For floats, a value of 2 is recommended. Min is 0, max is 9.
- Added .Prettify to Int, Int64, Float and Double types. 
    Example: ${Me.MaxHPs.Prettify} => 30,103
    Example: ${Target.Distance.Prettify} => 1,151.24
  Prettify takes a number of decimals of precision as a parameter:
    Example: ${Target.Distance.Prettify[4]} => 1,151.2395

Mar 26 2020
- Added CAAWnd__UpdateSelected_x
- Added CAAWnd__Update_x
- Changed ShowSpellSlotInfo so it takes a custom linebreak.

Mar 25 2020 by ChatWithThisName
- MQ2ChatWnd: Added ingame toggles for SaveByChar, Autoscroll, NoCharSelect to the /mqchat command
  Available options are:
    no parameter, will output what it's currently set to. Example: /mqchat SaveByChar
    On - Turn on the option. Example: /mqchat autoscroll on
    Off - Turn off the option. Example: /mqchat NoCharSelect off

Mar 19 2020
- Added CXRect__operator_and
- Fixed CTextureFont::DrawWrappedText
- Added CTextureAnimation::Draw
- Added CTAFrameDraw::Draw

Mar 19 2020 by brainiac
- Made a couple additional changes to /taskquit from the update on Mar 16 2020:
    fix /taskquit <name> to search solo tasks when a shared task is present.
    fix /taskquit <name> to be exact match only
    change /taskquit <name> to no longer use quotes.

Mar 16 2020
- Extended the /taskquit command. It now takes an optional argument, "Name of Task" so we can use it to remove solo tasks as well. -Feature Cred: drwhomphd
   /taskquit without any argument works like before, i.e it removes the shared task if there is one.
- Usage /taskquit "Basic Training"

Mar 15 2020
- Fixed a bug with ${Macro.CurSub} it will now correctly return the sub its used in.
- Fixed a bug where tells you would not be detected in all languages. Thanks Kaen01 for report.

Mar 14 2020 by Sic
- Added ParcelStatus to the character TLO.
  Usage: /echo ${Me.ParcelStatus}

Mar 09 2020
- Updated for TEST
- Updated for LIVE
- Fixed ${Spell[permanent spell here].Stack} so it actually returns true when they DO stack.

Mar 06 2020
- Added CTabWnd::RemovePage
- Fixed CXWnd::DrawColoredRect crash

Mar 03 2020
- Updated for TEST
- Updated for LIVE
- Added CPageWnd::FlashTab

Feb 27 2020
- Updated for TEST
- Updated for LIVE
- Added support for spaces in /hotbutton Name. Use /hotbutton "Button Name With Spaces" in quotes.
- Fixed GetChildWndAt
- Updated CAAWnd::ShowAbility
- Filled in CPageWnd members
- Updated CHARINFO struct etc.
- Previously Updated:
- Fixed the CursorAttachment Struct
- Macro Authors, take notice: Fixed ${Me.AltAbility[blah].Rank} it now properly returns 0 if you don't have any points spent in a AA.

Feb 18 2020
-Updated for TEST
-Updated for LIVE

Feb 14 2020
-Updated for LIVE

Feb 11 2020
-Updated for LIVE

Feb 09 2020
- Fixed a bug where our version of /hotbutton would not save the button to the ini. - reported by DrWhomPhd

Feb 06 2020
- Updated for TEST

Feb 05 2020
- Updated for TEST

Jan 25 2020
-// ***************************************************************************
-// Function:    DoHotbutton
-// Description: our '/hotbutton' command
-//              Extends the built in /hotbutton command with multiple lines support
-// Usage:       /hotbutton [Name] <color> <Line:><Cursor:>[Text]
-//				<Line can be 1-5
-//				<Cursor can ONLY be 0 which means DO NOT put the hotbutton on the cursor.
-//				Usage:
-//				/hotbutton TheName 14 1:0:/echo hi	(Where 14 1:0: in this case means use color 14, then place /echo hi on LINE 1 and NO Cursor Attachment.)
-//				/hotbutton TheName 14 1:/echo hi	(Where 14 1: in this case means use color 14, then place /echo hi on LINE 1.)
-//				/hotbutton TheName 1:0:/echo hi		(Where 1:0: in this case means place /echo hi on LINE 1 and NO Cursor Attachment.)
-//				/hotbutton TheName 1:/echo hi		(Where 1: in this case means place /echo hi on LINE 1.)
-//				/hotbutton TheName 0:/echo hi		(Where 0: in this case means NO Cursor Attachment.)
-//				Finally, just doing /hotbutton TheName 14 /echo hi OR /hotbutton TheName /echo hi just calls the eq function like before.
-// ***************************************************************************

Jan 21 2020
- Added .Size to the Window TLO, it returns a string x,y
  Usage: /echo ${EverQuest.LastMouseOver.Size}
  Output: 100,200
- Added feature to be able to load tga files (animations) from local uifiles directory. -brainiac

Jan 20 2020
- Misc Fixes to triggers etc - braniac
- Me.CountersXXX now also count ShortBuffs (${Me.Cursed} now returns Restless Ice, for example.)

Jan 15 2020
- Added /invoke to the list of commands that can trigger a bind.
- Updated for LIVE

Jan 14 2020 by Sic
- Updated MQ2Melee
- If you use builder don't forget to recheck it.

Jan 13 2020
- Updated max level to 115
- Updated the skillmanager for all builds.

Jan 13 2020 by Chatwiththisname
- Added MQ2SpellType Members: HastePct, SlowPct.
- Added GetMeleeSpeedPctFromSpell(PSPELL, bool) (Exported in Main)
- Added GetMeleeSpeedFromTriggers(PSPELL, bool) (not exported)
- Added HasTrigger(PSPELL) (not exported)
		GetMeleeSpeedPctFromSpell is used in HastePct and SlowPct.
		If the pSpell has a trigger it will automatically check the triggers for the modification speed. 
		Examples: 
			${Target.Slowed.SlowPct}
			${Me.Hasted.HastePct}
			${Spell[Slowing Helix].SlowPct}
			etc etc.
- Fixed GetSelfBuffBySPA(int, bool, int);
- Fixed GetTargetBuffBySPA(int, bool, int);
- Fixed GetSelfShortBuffBySPA(int, bool, int);
- Fixed HasCachedTargetBuffSPA(int, bool, PSPAWNINFO, PcTargetBuff);

	In all the above SPA buff checks if the SPA matched, but wasn't the increase or decrease
	desired, it would stop checking anymore buffs. 
	Example: ${Target.Slowed} should return a pSpellType of a slow debuff on the target. But
		if the target had a haste buff before the slow buff it would find SPA 11 and since it was
		an increase instead of a decrease it would return -1, or NULL. Changing it to break; for those
		SPA's allows it to continue checking the buffs and find any subsequent SPA 11's correctly.

Jan 12 2020
- Fixed the ZoneGuideManagerClient class for LIVE build.
- Updated for TEST

Jan 11 2020
- Fixed the ZoneGuideManagerClient class for TEST build.

Jan 10 2020
- ${Me.Spell[blah]} now searches for rank spells as well - brainiac
  Example:  You have Demand For Power Rk. II in your spellbook.
  Usage:    /echo ${Me.Spell[Demand for Power]}
  Output:   Demand For Power Rk. II
- MQ2Melee has been updated for ToV - Sic
- (If you use builder don't forget to recheck it.)

Jan 09 2020
- Added Me.Spell it return a SpellType selecting spells only from YOUR SpellBook. - brainiac
  Usage: /echo ${Me.Spell[Spirit of Wolf].ID}
  Output: 278
  Usage: /echo ${Me.Spell[278].Name}
  Output: Spirit of Wolf
- Fixed a wrong offset for pinstCBlockedBuffWnd_x for TEST build - SwiftyMuse
- Book Icon and Gem Icon IDs will no longer be shown in ItemDisplay when they are 0 - SwiftyMuse

Jan 08 2020
- Updated for TEST
- CONTENTS changed by dbg. The evolving stuff is now in its own struct, plugins that use it need to be edited.
  Example: PrePatch: pCont->EvolvingCurrentLevel
  Now: pCont->pEvolutionData->EvolvingCurrentLevel
  The Following are members of pEvolutionData: GroupID, EvolvingCurrentLevel, EvolvingExpPct, EvolvingMaxLevel, LastEquipped;
- ItemColor is now gone from CONTENTS.

Dec 21 2019
- Fixed a crash in mq2chatwnd.cpp on /camp desktop
- Fixed the chatwindow disappearing act.
- Fixed mq2eqbc window disappearing act.
  Don't forget to recheck it in builder.

Dec 20 2019
- Updated for LIVE
- If your chatwindow does not show up type /mqchat reset

Dec 19 2019
- Updated for TEST
- /plugin without specifying unload now acts like a toggle, if plugin is loaded it unloads it.

Dec 18 2019 Torment of Velious Build
- Updated for LIVE

Dec 06 2019
- Added .SpellIcon and .GemIcon to the Spell TLO.
- Fixed the Button structure

Nov 26 2019
- Added SubscriptionDays to the Character TLO it returns an int. Cred request: @sic
  Usage: /echo I have ${Me.SubscriptionDays} left before my all access expires.
- Updated MQ2AutoForage at https://www.macroquest2.com/phpBB3/viewtopic.php?f=50&t=9588&p=70471

Nov 23 2019
- MQ2Main (ChatWithThisName) Add /removelev command. typing /removelev will remove any levitation in the buff or shortbuff window. 

Nov 22 2019
- Fixed a bug where /aa wouldn't parse input

Nov 20 2019
- Fixed ${Me.SpellInCooldown}
- Fixed ${Me.InInstance}

Nov 20 2019
- Updated for LIVE
- Added .LeaderFlagged to the DynamicZoneType TLO it returns true if the dzleader can successfully enter the dz (this also means the dz is actually Loaded.)
- Usage: ${DynamicZone.LeaderFlagged}
- Added .Flagged to the DZMemberType TLO it returns true if the dzmember can successfully enter the dz.
- Usage: ${DynamicZone.Member[x].Flagged} where x is either index or the name.

Nov 14 2019 by brainiac
- Re-fixed EQINVSLOTWND
- Added ALT_MEMBER_GETTER macro that defines an alternate name that a member can be
  accessed with, thereby removing the need to immediately update all code to use new
  variable names.
- You can now use the old, or the new names for Slot1, Slot2, Slot3, Location and *suprise* Wnd.

Nov 13 2019
- Fixed EQINVSLOTWND.
- Renamed WindowType in the EQINVSLOTWND struct to Location
- Renamed InvSlot in the EQINVSLOTWND struct to Slot1
- Renamed BagSlot in the EQINVSLOTWND struct to Slot2
- Renamed GlobalSlot in the EQINVSLOTWND struct to Slot3

Nov 05 2019
- Right Clicking the Lucy button on the item display window will now open Lucy in your external default browser.
  Left Click opens it inside of eq as usual.

Nov 04 2019
- Task TLO can now be accessed by index to make iteration possible.
  Example: /echo ${Task[2].Title}
  NOTE: THIS INDEX IS NOT THE SAME INDEX AS THE ONE YOU SEE IN THE QUEST WINDOW LIST.
        We are iterating through the IN MEMORY quest entries, we are NOT
		iterating the window list, if you want to do that, use the Window TLO.
- Added .WindowIndex to the Task TLO it returns the Quest Window List Index. (if the window actually have the list filled...)
  Usage: /echo ${Task[3].WindowIndex}
  Usage: /echo ${Task[Into The Muck].WindowIndex}

Nov 02 2019
- Added item search by number to the ${Ground} TLO
- Example: /echo ${Ground[4]} will return the 4th closest item it finds.
- You should probably check that there actually are 4 items on the ground 
  with ${GroundItemCount} though, or it will obviously return NULL if there is'nt.
  I don't know how useful this feature is since we can iterate through .Next anyway, but someone asked for it so...

Nov 01 2019
- Added ${Me.Origin} which returns a pZoneType of your starting city.

Oct 26 2019 by SwiftyMUSE
- Fixed ${Spawn.State} so DEAD spawns don't show as STUN

Oct 22 2019 by Eqmule
- Fixed ${Task[blah].Select}

Oct 21 2019 by Eqmule
- Fixed SetEscapable and SetEscapableLocked

Oct 20 2019 by Chatwiththisname
- More /caption anon fixes.

Oct 16 2019 by Eqmule
- Updated for LIVE
- I am aware the .Select for the task tlo needs a fix, I can't get that in right now but will be looking at a fix the next couple days.
- Use the window tlo meanwhile if u need to select in that window.

Oct 09 2019 by Chatwiththisname
- Added two new /mapfilter options for CampRadius and PullRadius.
- They add two new circles that work like SpellRadius except it's stationary where set.
- Type /mapfilter for help.

Oct 02 2019 by Eqmule
- Made some changes to the ${Task} TLO
- It's likely some macros will break due to these changes, but
  I felt the upside with not having to rely on the window warrants that.

- New Feature: It's no longer needed to have the task window open to access the TLO.
- Added .Type to the TaskObjective TLO
  It returns a string that can be one of the following:
  Unknown,None,Deliver,Kill,Loot,Hail,Explore,Tradeskill,Fishing,
  Foraging,Cast,UseSkill,DZSwitch,DestroyObject,Collect,Dialogue
- Added .CurrentCount which returns the current count of the .Type needed to complete a objective.
- Added .RequiredCount which returns the required count of the .Type needed to complete a objective.
- Added .Optional which returns true or false if a objective is optional
- Added .RequiredItem which returns a string of the required item to complete a objective.
- Added .RequiredSkill which returns a string of the required skill to complete a objective.
- Added .RequiredSpell which returns a string of the required spell to complete a objective.
- Added .DZSwitchID which returns a int of the switch used in a objective.
- Example: /echo ${Task[The Grand Illusion].Objective[1].CurrentCount}
- Added .ID to the ${Task} TLO it returns an int of the task ID
- Example: /echo ${Task[The Grand Illusion].ID}
- Ok so fair warning, the taskwindow doesn't add items by index, unless sorted by first column,
  and even then, it can be "off" (because reasons)
  so... if you are smart don't use ${Task[1].ID} and expect it to be whatever is the first list item.
  ALWAYS refer to taks by their NAME.
  so like: ${Task[The Grand Illusion].Step.Index} WILL absolutely always return the correct index
  as returned by the taskmanager, but it might not be the index you "see" in the window.
  Bottomline, we should not rely on the window anymore.
  It's useful to look up the name of the tasks, basically.

Sep 18 2019 by Eqmule
- Updated for LIVE

Aug 26 2019 by Knightly
- Removed #knightlyparse
- New TLO ${MacroQuest.Parser}
- New slash command /engine parser <x> [noauto]      (where X is the version of the parser, right now 1 or 2 and noauto if you don't want it in your ini)
- New macro command #engine parser <x> 
- Parser gets reset to the default in your ini whenever a macro ends
- Full documentation at https://gitlab.com/Knightly1/mq2-parser-changes

Aug 21 2019 by EqMule
- Updated for LIVE
- Fixed the parser so it can run at charselect again. (Don't run macros there that need access to ingame variables...)

Aug 16 2019 by EqMule
- #knightlyparse is now a macro keyword, add it to the top of your macros if you want to use this version of the parser.
- Previously Fixed: EQGroundItemListManager

Aug 15 2019 by EqMule
- Fixed a zoning crash
- Fixed a crash on TEST in mq2itemdisplay when inspecting spells.

Aug 13 2019 by EqMule
- Updated for TEST

Jul 31 2019 by EqMule
- Fixed a clear target bug in mq2targetinfo -dannuic -knighty
- Next release:
- TODO: Fix EQGroundItemListManager so we can get /itemtarget working for guild objects again.

Jul 27 2019 by EqMule
- Turned on Knightlyparse.
- Added support for mq2dannet to mq2targetinfo.
- You can now confgure the mimic me feature in mq2targetinfo.ini to use dannet (or any other plugin u use for it's commands.)
- Added ${Me.LastZoned} to the character TLO. It returns a timestamp of last time you zoned.
- Removed EQ_END_ZONE and EQ_BEGIN_ZONE.
- Added new detours for zonechange detection.
- ${Me.Zoning} is depreciated, use ${Me.LastZoned} or just wait for ${Zone.ID} to change.

Jul 17 2019 by EqMule
- Updated for LIVE

Jul 15 2019 by EqMule
- Updated for TEST

Jul 11 2019 by EqMule
- Updated for TEST
- Updated for LIVE
- updated for EMU
- Fixed a crash when /echo ${InvSlot[enviro1].Item.ID} - cred report kaen01

Jun 22 2019 by EqMule
- Updated for TEST
- Updated for LIVE

Jun 20 2019 by EqMule
- Fixed Me.PctExp and Me.PctAAExp
- Fixed /advloot
- Fixed a mq2ic crash. cred: psxoxo

Jun 19 2019 by EqMule
- Updated for LIVE
- Added ${Macro.CurSub} returns the name of the current Sub being executed. -cred alynel
- Added ${SubDefined[blah]} it returns a bool if a Macro Sub is defined. -cred alynel
- Previously Added: .CachedBuff[x] to the spawn tlo where x is a spellid if its a number and a spell name if not. It returns a MQ2CachedBuffType.
- Previously Added: .CachedBuff[#x] to the spawn tlo where #x is a buffslot between 1-97. It returns a MQ2CachedBuffType.
- Previously Added: .CachedBuff[*x] to the spawn tlo where *x is a index (buffslots are not sorted). It returns a MQ2CachedBuffType.
- Previously Added: .CachedBuff[^x] to the spawn tlo where ^x is a keyword. It returns a MQ2CachedBuffType.
	^x keywords: Slowed Rooted Mezzed Crippled Maloed Tashed Snared and Beneficial

- MQ2CachedBuffType has the following members:
	.CasterName .Count .Slot .SpellID .Duration

- Previously Added: .CachedBuffCount to the spawn tlo. it returns -1 if no buffs are cached for the spawn or number of buffs cached.
- Using CachedBuff to get buff info on targets, group members etc, only requires you to target the entity once. after thats done, buffs are cached.
- The upside is obviously that we don't have to target back and forth constantly.
- Usage: well lets say you are a druid and you want to know if a group members sow buff has worn off, you can just check CachedBuff without having to retarget the group member.
- /echo ${Group.Member[2].CachedBuff[Spirit of Wolf].Duration}

Jun 14 2019 by EqMule
- Updated for TEST

Jun 05 2019 by EqMule
- Fixed a crash in the TEST build.

Jun 01 2019 by EqMule
- Fixed Events for text that contain 'x12' tags
- Added Me.BlockedBuff and Me.BlockedPetBuff both return a pSpellType idea cred: chatwiththisname
- Usage: /echo ${Me.BlockedBuff[x].ID} where x is 1-40

May 30 2019 by EqMule
- Fixed /dosocial
- Some other stuff I'll documment later.

May 24 2019 by EqMule
- BuffsPopulated returns 1 for a empty buff list and a number above 1 if there was some buffs received.
  So if you do /echo ${Target.BuffsPopulated} and it returns 1 it means the target does not have any actual buffs, but the list was received (and it was empty).
  any number above 1 means the list was not empty...
  NOTE: Use ${Target.BuffCount} to get the ACTUAL VISIBLE buffs (BuffsPopulated is BuffCount + 1)
- Some other stuff I'll documment later.

May 23 2019 by EqMule
- Added the possibility to login new characters using plaintext credentials, no mq2 login profile needed:
	Usage:
	/loginchar servername^login^charname^password
	AND if you want to stop at charselect don't specify charname:
	/loginchar servername^login^password
- Made /quit command work at charselect
- Added a Syntax Error to the parser when you try to parse strings greater than 2048 instead of crashing you.

May 22 2019 by SwiftyMuse & EqMule
- Fixed ${Me.SpellInCooldown}
- Fixed some parsing bugs.
- 
May 17 2019 by EqMule
- Updated for TEST

May 16 2019 by EqMule
- Fixed Get Current Mana and Get Current Endurance
- Fixed MQ2Rez spam (yes really this time)
- MQ2Rez will now wait 1/10 of a second before clicking rez.
- Added /rez delay #### parameter where #### is milliseconds.
  default is 100 milliseconds.
- Added a /mqchat reset command. It resets mq2 window location in case it got moved off screen.
- All instances of the CSidlScreenWnd constructor has been fixed to use CXStr& instad of CXStr* (because it should be)
  Change plugins accordingly.
  Examples:
	change:
	CEQBCWnd(CXStr* Template) : CCustomWnd(Template)
	to 
	CEQBCWnd(CXStr& Template) : CCustomWnd(Template)

	change:
	class CXStr ChatWnd("ChatWindow");
	BCWnd = new CEQBCWnd(&ChatWnd);
	to
	BCWnd = new CEQBCWnd(CXStr("ChatWindow"));

May 15 2019 by Brainiac
- MQUI XML files may now be loaded from the MQ2 directory. Place them in
  the MQ2 directory under uifiles/default, or the name of your ui like you
  would in the EQ directory. When loading ui files, MQ2 will check for ui files
  in the MQ2 dir before checking in the EQ dir as it did before.

  To be clear, this is the search order for ui files:
  * <MQDir>\uifiles\<skin>
  * <MQDir>\uifiles\default
  * <EQDir>\uifiles\<skin>
  * <EQDir>\uifiles\default

  This lets you store your MQ2 ui files in your MQ2 directory, as well as giving
  you the option of storing your MQ2-specific custom uis outside the EQ folder.

- added c++ function: bool IsXMLFilePresent(const char*) for plugin authors to easily
  check if an XML file is available to be loaded. This will check all four locations where
  a ui file might be stored.
- added command: /reloadui
  It works just like "/loadskin <skinname> 1" but with less typing

May 15 2019 by EqMule
- Updated for LIVE

May 09 2019 by Brainiac & EqMule
- Multiple stuff
- Fixed a bug in CListWnd::AddString
  ALL instances of: AddString(&CXStr
  should be changed to: AddString(CXStr

May 07 2019 by EqMule
- Updated for TEST
- Events are not caught for system messages anymore.

May 02 2019 by Brainiac
- Fixed the CXWnd__IsActive_x offset

May 01 2019 by EqMule
- Fixed a crash in /caption anon on
- Fixed a crash in /unload

Apr 30 2019 by EqMule
- TBL plavceholder info will again display correctly on the targetwindow if you use mq2targetinfo.
- Changed a bunch of stuff, plugin authors you have until next patch to update your plugins.
- If you ned help mail the plugin to me and ill send it back fixed: eqmule@hotmail.com
  ALL global plugins in builder have been updated by me already, look at them for examples.
  No more direct access to the window struct members in prep for moving to classes.
  From now on call functions to get/put data out/in:
  Example: too many to list see CSW struct.
  I'll list 4 examples:  previously pWnd->XMLIndex now: pWnd->GetXMLIndex()
                         previously pWnd->dShow==false now: pWnd->IsVisible()==false
						 previously pWnd->dShow = true now: pWnd->SetVisible(true)
						 previously SetCXStr(&pWnd->WindowText,"blah"); now pWnd->CSetWindowText("blah");
						 previously GetCXStr(pWnd->WindowText,szOut); now GetCXStr(pWnd->CGetWindowText(),szOut);
- Added .NoExpendReagentID to the Spell tlo.
  Usage: /echo ${Spell[Burst of Fire].NoExpendReagentID[x]} where x can be 1-4
  This returns the ID of the needed Reagent you have to have in your inventory but will not be spent.

Apr 22 2019 by EqMule
- Updated for TEST & LIVE
- Find Item Window is now displaying merchant sell prices.
- Added sorting to find item window for the sell value column
- Added sorting to find location window for the distance column
- Fixed .NewStacks
- Fixed a autologin bug

Apr 20 2019 by EqMule
- Added Colors to Quest items and Tradeskill items in the FindItem Window list.
  Yellow=Quest
  Magenta=Tradeskill
  (No this is not configurable, I might add an option later.)

- Added a Value(Price) column to the FindItem window.
- Enjoy marking items for sale in the FindItem Window.
  Usage: mark some items while you have a merchant open, then click the Sell Marked button.
  Still Todo: display real merchant price instead of item value.
  Maybe add sort functionallity to Price column.

Apr 19 2019 by EqMule
- Updated for TEST
- Updated for LIVE

Apr 18 2019 by EqMule
- Added ${EverQuest.ValidLoc}
  Usage: /echo ${EverQuest.ValidLoc[123 456 789]}
  it returns true or false if the X Y Z location in the world is a valid player location.
  in other words: can I go to this loc or is it inside a wall or a mountain or a tree or whatever invalid location?(those locs will return false obviously)

- Fixed the ZoneGuideManagerClient class.

Apr 17 2019 by EqMule
- Updated for LIVE
- Previous updates see Apr 12 2019 by EqMule entry below.
- Added more anonymizing to chat when using /caption anon - chatwiththisname
- Moved advloot checkboxes dynamically to not cover fuse item button on mq2itemdisplay window  - chatwiththisname
- 
Apr 14 2019 by brainiac
- Fix crash/freeze from starting macro from within another macro

Apr 12 2019 by EqMule
- Updated for TEST
- Updated for LIVE
- Uncheck and Recheck the following Builder Plugins because they have been updated:
  MQ2Cast
  MQ2Radar

- In preperation for next weeks live patch the following offsets has been removed:
	pinstAggroInfo_x
	pinstAuraMgr_x
	pinstEQItemList_x
	pinstMercAltAbilities_x
	pinstRealEstateItems_x
	pinstCTargetManager_x
	pinstCTextOverlay_x
	pinstEQObjectList_x
- All of the above offsets are no longer static in the client so I have replaced them with 
  calls to the proper Instance/Get functions instead.

- Plugin authors, you need to make a few changes to access some SPAWNINFO members from now on:
  (don't change any other struct members if they happen to have the same name!)
  All instances of ->SpellCooldownETA needs to be changed to ->GetSpellCooldownETA()
  All instances of ->spawneqc_info needs to be changed to ->GetCharacter()
  All instances of ->ManaMax needs to be changed to ->GetMaxMana()
  All instances of ->ManaCurrent needs to be changed to ->GetCurrentMana()
  All instances of ->EnduranceMax needs to be changed to ->GetMaxEndurance()
  All instances of ->EnduranceCurrent needs to be changed to ->GetCurrentEndurance()
  All instances of ->Zone needs to be changed to ->GetZoneID()


Mar 29 2019 by EqMule
- Fixed MQ2Autologin
- Added .SelectedItem to the Merchant TLO
  it returns the currently selected item in the merchant window as a pItemType

Mar 26 2019 by EqMule
- Fixed multiple problems in arrayclass.h due to client changes.

Mar 23 2019 by EqMule
- GetAACastingTimeModifier has been renamed to GetCastingTimeModifier (because it is)
- GetCastingTimeModifier and GetFocusRangeModifier has been changed to deal with a ctd.
- All plugin that call these needs to be changed, search for them and see how I fixed it in core.
- No plugins should call the EQ_Character1::GetCastingTimeModifier and EQ_Character1::GetFocusRangeModifier directly
- ALWAYS call the wrappers in mq2inlines. (well you can continue calling them directly but good luck with the crashes)
- Fixed crashes in the spell tlo members .MyCastTime and .MyRange
- CONTENTS member ItemType has been renamed to RefCount
- This member should never ever be set or changed manually in plugins,
- it's an internal eqgame counter, if you mess with it you are going to screw up checksums and get disconnected.
- MQ2Cast needs to be updated look at the builder global version if you need help.
- 
Mar 18 2019 by EqMule
- Fixed a bug when doing /ctrl /itemnotify and OpenContainer needed to be called
- Added Make Me Leader to mq2targetinfo rightclick on group member menu

Mar 16 2019 by EqMule
- Updated for TEST

Mar 14 2019 by EqMule
- Fixed a crash when doing: /echo ${Window[MarketplaceWnd].Child[MKPW_AvailableFundsUpper].Text}
- Fixed ${Math.Abs} - SwiftyMUSE

Mar 13 2019 by EqMule
- Updated for LIVE

Mar 06 2019 by EqMule
- Updated for TEST
- All instances of CWChatInput has been changed to CW_ChatInput due to a client change.
- All instances of CWChatOutput has been changed to CW_ChatOutput due to a client change.
- If your plugin uses these, YOU need to change these as well.
- Plugins affected: mq2eqbc, mq2irc, mq2moveutils

Feb 22 2019 by EqMule
- Updated for TEST

Feb 21 2019 #2 by EqMule
- Fixed /ranged crash, yes really this time. It got another parameter, don't know what it is.

Feb 21 2019 by EqMule
- Fixed the spawninfo struct this means most weird crashes in mq2main and all kinds of plugins like mq2heals,mq2posse etc are now fixed.
- I will realign address comments for it later in practice it works.

Feb 20 2019 by EqMule
- Updated for LIVE

Feb 15 2019 by EqMule
- Updated for TEST

Feb 14 2019 by SwiftyMUSE
- MQ2ItemDisplay fixes:
  Crash bug for ${DisplayItem} and fix to handle display of links via raid/group/tells.

Feb 13 2019 by EqMule
- Updated for TEST

Feb 09 2019 by EqMule
- Added .StacksTarget to the Spell TLO it returns true or false
  Usage: /echo ${Spell[Shield of the Void].StacksTarget}
- Fixed IsSTackBlocked once and for all. Yes really this time.

Feb 08 2019 by EqMule
- Added /convertitem to mq2itemdisplay
- Example: /convertitem Wishing Lamp:

Feb 05 2019 by EqMule
- Fixed a bug in /unload
- Misc Stability fixes all over the place.
- Fixed a nasty stack overflow crash in mq2log

Jan 21 2019 by SwiftyMUSE
- Resync of code with ROF2EMU

Jan 21 2019 by EqMule
- Dump file directory will now be created if it doesn't exist
  this fixes the bug where you see a crash dialog that just say "Dump saved to"
- Added a lock on tlo member and tlo method access so the maps used there wont get corrupted by plugin that use threads to query or change members.
- The above change should fix a couple crashes i have gotten dumps for.
- I spent most of the day looking at crash dumps, I made several adjustments and fixes.
  Thanks to everyone that sent in dumps, please don't send anymore until u have updated.

Jan 19 2019 by EqMule
- Fixed a crash in Find Item Window when character had more than 1000 items.
- Fixed a bug where turning off Find Item Window Checkboxes setting would not save properly.

Jan 18 2019 by EqMule
- Fixed a crash when switching character.
- Added some code to catch crashes.
  I guess I'll find out if it works once people report if they see the dialog.
  It will save dump files as well. send those to eqmule@hotmail.com


Jan 16 2019 by EqMule
-Updated for LIVE

Jan 15 2019 by EqMule
- Added a fixed up version of Inventory.mac - wired420

Jan 15 2019 by SwiftyMUSE
- Resync of code with ROF2EMU

Jan 14 2019 by EqMule
- Added a new column to the Find Item Window which will let you mark items for delete or add them to never loot filter.
  Usage: mark some items by checking the ckecboxes, then click the Never Loot button to set their never loot advloot filter.
  Usage: mark some items by checking the ckecboxes, then click the Destroy Items button to delete them.

- It goes without saying, that if you have no idea what you are doing or if you are a complete imbecile, this feature might
  be too dangerous for you to have enabled, in which case you can disable it by right clicking the Destroy Item or the Never Loot button
  and then toggle the "Cool Checkbox Feature" on the menu that pops up. Default is ON.

Jan 09 2019 by EqMule
-Updated for TEST

Jan 07 2019 by SwiftyMUSE
- Added .Dotted to ${Me} and ${Target}
- Added .MaxMeleeTo to ${Target}
- Updated .Foreground in EverQuest TLO
  While not technically required... (although it improves performance)
  Anyone using GetForegroundWindow() call should change their code
  to use the new exported gbInForeground instead of making calls in the plugin pulse function.
  These Global builder plugins are updated so as not unnecessarily using cpu in pulse:
  MQ2AdvPath, MQ2CpuLoad, MQ2FPS and MQ2Radar
  These Personal plugins should be updated, including, but not limited to:
  MQ2Clip, MQ2Focus, MQ2Nav, MQ2SoD, MQ2Task, MQ2ViewPort, MQ2WinPath

Jan 03 2019 by EqMule
- ${Me.Ability[#|X]} now return the real ID/Name of a Ability...
  Example /echo ${Me.Ability[Hide]}
  returns: 29
  /echo ${Me.Ability[29]}
  returns: Hide

  Before this change doing ${Me.Ability[Hide]} would return whatever number 1-6 you had assigned to Hide in Abilities.
  NOW it returns 29, which is the actual ability ID for Hide.

- /doability # now takes REAL ability IDs as well as the "fake ones", which are 1-6
  This means you can do /doability 29 and it will activate the Hide ability since it's REAL ID is 29...
  You can also still do /doability 1 and if you have Hide assigned as 1 in your abilities tab on the actions window, it will activate it.
  This is kinda stupid though, so I recommend just doing /doability Hide instead, and 
  don't worry about where its assigned or not assigned at all...
- Added Run To, to the groupwindow rightclick menu, it will run you over to the group member you clicked.

Dec 19 2018 by SwiftyMUSE
- Added .Feared, .Silenced, .Invulnerable to ${Me} and ${Target}
- Added new .Named checking algorithm. You can use the new version by adding UseNewNamedTest=1 to the
  [MacroQuest] section in macroquest.ini
- Updated new SPA effects and corrected display of some others
- Added .Foreground to EverQuest TLO
- Added .BaseName to Spell TLO (spell name w/o any Rk. XXX crap)
- Fixed Me.GemTimer to clamp return to 0 after spell is ready to cast 

Dec 18 2018 by eqmule
- Updated for LIVE
- Updated for TEST
- Added Quest items to the autobank button rightclick menu
- Added an option Autoinventory from bank back to inventory (reverse AutoBank basically).
- /loadskin and /camp out/in out will not break this new feature anymore.

Dec 17 2018 by eqmule
- New Fature: AutoBank Filter : idea cred Kaen01
- Basically rightclick the autobank button to set options for items you like to autobank
  Click AutoBank Button WITHOUT anything on the cursor.
  If you have something on cursor AutoBank will just work like it always have and autobank the item
  BUT if your cursor is empty it will autobank:
  Collectibles if you have that option set. (off by default)
  Tradeskill Items if you have that option set. (off by default)
  Right now those are the two types of items it works for, I'm not against other item types so if anyone has some clever ideas let me know.
  Known Issue: need to add reloadui support so it's a little bit beta still, but anyway, I'll fix that later.

Dec 13 2018 by eqmule
- Updated for LIVE
- Updated the LOOTITEM struct
  This fix will break plugins that use that struct.
  Search the source for ->LootDetails.m_array to see how it should be fixed.
- NotifyOnServerUP in mq2autologin.ini can be left at =1 or =2 now, it will only trigger on server is up after server is detected as LOCKED or DOWN when the plugin first checks it.

Dec 11 2018 by eqmule TBL Launch
- Updated for LIVE
- Placeholders in mq2targetinfo for the PH button on the target window has been updated for TBL
- Made mq2autologin not try to join a locked/down server.
- Added NotifyOnServerUP to the mq2autologin inifile in the [Settings] section.
  If you set it to NotifyOnServerUP=1 it will BEEEEEEEEEEEEEEEP when server is up.
  If you set it to NotifyOnServerUP=2 it will also email you if you have the mq2gmail plugin loaded and correctly configured.
  You can try /gmail "hi there" "test" in game, if u get that, u will also get the autologin notification.
  Or just leave the setting as NotifyOnServerUP=0 and it wont bother u at all.
  I find it useful to enable it on patchday's when servers are LOCKED/DOWN
  Under normal circumstances, it should be set to 0, unless u really like 10 seconds of BEEEEEEPING everytime u login...

Dec 10 2018 by eqmule
- Updated for TEST
- Updated mq2auth.exe so it can be run silently now using the /silent switch - idea cred: brainiac
- Right Clicking the AutoBank button brings up a menu now in TEST and EQBETA builds.
  This menu is NOT useful atm, it's work in progress, just ignore it.

Dec 10 2018 by eqmule & SwiftyMUSE
- Updated for BETA

Dec 09 2018 by eqmule
- Updated for BETA

Dec 08 2018 by eqmule
- Updated for BETA

Dec 07 2018 by eqmule
- Updated for BETA
- The following feature has been on my todo list forever and was brought to life by @Knightly, all hail Knightly!
  Thanks for your support.
- Added the ability to interact with menus - cred : Knightly
  Example: /notify "open the door to the lobby" menuselect
  It will search the currently open menu for the words "open the door" and click that menu item if it finds it.
  the search is case insensitive and sub strings are fine
  thus you could just do /notify "open the" menuselect and it would still find and click that item
- 
- Added a new TLO: MQ2MenuType it inherits the Window TLO.
  It has 1 method:
	.Select : It will select a menu item (click it)
	usage: /invoke ${Menu.Select[open the door]}
	Output: none, it just clicks that entry if it finds it.

  It has 6 members:
	.Address : pIntType it returns the address of the currently open menu.
	.NumVisibleMenus : pIntType it returns number of currently visible menus. Ordinarily this is going to be 1 if a menu is showing and 0 if not
	.CurrMenu : pIntType it returns the index for the currently visible menu. Ordinarily this will be 0 if a menu is open and -1 if not
	.Name : pStringType it returns the name of the menu or the first items name.
	.NumItems = : pIntType it returns number of items in the currently open menu.
	.Items : pStringType it returns the Itemname specified by Index
--  Usage Examples:
--	/echo ${Menu.Name}
	Output: Shabby Lobby Door
	/echo ${Menu.Open} (it inherits Window TLO, remember?)
	Output: TRUE
	/echo ${Menu.NumItems}
	Output: 4
	/echo ${Menu.Items[2]}
	Output: Adjust Placement
- Added some door defines.

Dec 06 2018 by eqmule
- Updated to include all faction names - SwiftyMUSE
- Updated for BETA
- I made some changes to /itemtarget /items and the ground tlo
  I don't want to say to much about it really there isn't much to say
  from a users perspective everything works like before.
  Basically the only difference should be that /items now display grounditems in guild halls as well.
  if ${Ground} or /itemtarget or whatever does not work as before let me know.
- Added /click right item
  this is mostly useful for like grounditems like shabby lobby door and so on that pops up
  a menu when you rightclick them.
- Work in progress -> adding a method to click menu items in the currently open menu.

Dec 05 2018 by eqmule & SwiftyMUSE
- Updated for BETA

Dec 04 2018 by eqmule & SwiftyMUSE
- Updated for BETA
- Updated for TEST

Dec 03 2018 by eqmule
- Updated for BETA
- Added /groupinfo mimicme on|off - it will do what the button does but from commandline
- Added /groupinfo followme on|off - it will do what the button does but from commandline
- Added /groupinfo cometome - it will do what the button does but from commandline
- This means if you dont want those buttons on the group window, just rightclick
  a group member and hide them, then create your own hotbuttons
  and put them wherever you like to get the same functionallity.
- Fixed a bug in mq2targetinfo that would change the alpha of the targetwindow/groupwindow/exttargetwindow
  it had no business doing that, sorry.

Dec 02 2018 by eqmule
- Updated for BETA

Dec 01 2018 by eqmule
- Updated for BETA

Nov 30 2018 by eqmule
- Updated for BETA

Nov 29 2018 by eqmule
- Updated for BETA
- Fixed Mimic Me to do /keypress HAIL instead of /say Hail, blah
  This should make hail repeating work for all NPCs.

Nov 29 2018 by eqmule
- Updated for BETA
- Fixed a issue with MQ2Hud stuttering. - SwiftyMUSE

Nov 28 2018 by eqmule
- Updated for BETA
- Updated for LIVE
- Added "Follow Me" to the rightclick menu for the groupwindow. - idea cred: sl968
  For this to work yuo need to have mq2eqbc loaded as well as mq2advpath and mq2targetinfo.
  It will issue a /bct <toon> //afollow command to the toon you rightclicked on.
- MQ2HUD Tweaks - dannuic

Nov 27 2018 by eqmule
- Updated for BETA

Nov 26 2018 by eqmule
- Let's pretend yesterday's release didnt happen, mq2targetinfo was bugged, so we try again:
- Updated for BETA, LIVE and TEST
- Added /groupinfo reset if you have ANY problem at all with default UI, just run this command it will reset to WORKING ini.
  Old settings will be saved in MQ2TargetInfo.bak

- Added /groupinfo reload
  you can use it to reload the ini when you make changes to button locations etc.
- I made a lot of changes to how mq2targetinfo adds itself to the UI
  Basically if you have a custom UI it will now save button locations and so on in it's own section of the ini file.
  Example ini:
  [code]
	[Default]
	UsePerCharSettings=0
	ShowComeToMeButton=1
	ShowFollowMeButton=1
	ShowMimicMeButton=1
	ShowHotButtons=1
	ShowDistance=1
	ShowExtDistance=1
	ComeToMeText=Come To Me
	ComeToMeCommand=/bcg //nav id ${Me.ID}
	ComeToMeToolTip=/bcg //nav id ${Me.ID}
	FollowMeText=Follow Me
	FollowMeCommand=/bcg //afollow spawn ${Me.ID}
	FollowMeeToolTip=/bcg //afollow spawn ${Me.ID}

	[UI_default]
	DynamicUI=1
	GroupDistanceLoc=0,-20,70,0
	ComeToMeLoc=61,27,6,46
	FollowMeLoc=61,27,48,88
	MimicMeLoc=61,27,90,130
	HotButton0Loc=97,64,6,46
	HotButton1Loc=97,64,49,89
	HotButton2Loc=97,64,92,132
	TargetInfoAnchoredToRight=0
	TargetInfoLoc=34,48,0,40
	TargetDistanceLoc=34,48,90,0
	ExtDistanceLoc=0,-20,70,0

	[UI_zliz]
	DynamicUI=0
	GroupDistanceLoc=0,-8,60,0
	ComeToMeLoc=41,1,1,41
	FollowMeLoc=41,1,42,82
	MimicMeLoc=41,1,83,123
	HotButton0Loc=76,36,2,42
	HotButton1Loc=76,36,44,84
	HotButton2Loc=76,36,86,126
	TargetInfoAnchoredToRight=0
	TargetInfoLoc=1,12,90,0
	TargetDistanceLoc=14,26,140,180
	ExtDistanceLoc=0,-20,70,0

	[UI_Melee]
	DynamicUI=0
	GroupDistanceLoc=-3,-15,120,-70
	ComeToMeLoc=36,2,4,44
	FollowMeLoc=36,2,46,86
	MimicMeLoc=36,2,88,128
	HotButton0Loc=36,0,134,174
	HotButton1Loc=36,0,174,214
	HotButton2Loc=36,0,214,254
	TargetInfoAnchoredToRight=0
	TargetInfoLoc=1,13,90,60
	TargetDistanceLoc=50,62,140,0
	ExtDistanceLoc=0,-20,90,0

	[UI_sars]
	DynamicUI=0
	GroupDistanceOffset=0
	UseGroupLayoutBox=1
	GroupDistanceLoc=0,12,70,-5
	GroupDistanceElementPrefix=GW_Gauge
	ComeToMeLoc=33,3,0,30
	FollowMeLoc=33,3,32,62
	MimicMeLoc=33,3,64,94
	HotButton0Loc=69,39,2,32
	HotButton1Loc=69,39,34,64
	HotButton2Loc=69,39,66,96
	TargetInfoAnchoredToRight=0
	TargetInfoLoc=74,86,140,0
	TargetDistanceLoc=112,124,0,230
	UseExtLayoutBox=1
	ExtDistanceLoc=0,12,30,-20
  [/code]



Nov 24 2018 by eqmule
- Updated for BETA
- Custom UI Extended Target Window crash fixed in MQ2TargetInfo.

Nov 23 2018 by eqmule
- Updated for BETA
- Added MORE support for custom UI's to MQ2targetInfo
  I don't know much about custom UI' as I have only used a couple of them
  and my experience with them, well i was not impressed, the reason is that they are outdated
  they dont show aggro percentages, they use hardcoded sizes and thus cant be resized, cant be moved, has no title, etc.
  Honestly, its a mess, if u have a good UI that has all the same controls as default, you are lucky.
  Now, to workaround these limitations, I have made some changes to MQ2targetInfo:
  First of all if your group window is not resizable, ill change it so it is.
  Second if it doesnt have proper .TopOffset I'll use Location.top instead and so on.
  Suffice to say, I have done my best to make this work for everyone.
  If this still isnt enough, you are going to have to actually edit either mq2targetinfo.ini
  and set the button locations there, or edit your UI's XML files.
  Well, or just unload mq2targetinfo...

  Bottomline is, the code I added now, should at a minimum not crash your custom UI
  and there is a good chance it actually works for it as well, although u might have to resize the window
  in order to see all buttons and distance etc.

Nov 22 2018 by eqmule thanksgiving edition.
- Updated for BETA
- I now disable MQ2TargetInfo for incompatible UI's
  I plan on fixing it but I dont have time today.

- Started the Task TLO overhaul, we are going to be able to access these things without having to have the window open.
  This also means we can now add some new members to it, like the type of task, reward, npc to turn into etc.
  More to come.

Nov 21 2018 by eqmule
- Updated for BETA
- Moved Mimic Me default position to where old hotbutton was.
- Moved old hotbutton to old Mimic Me default position to be more consistent because:
- I Added 2 more hotbuttons to the group window. There was unused space next to hotbutton 1... - idea cred: sl968
  Rightclick groupwindow and check or uncheck the menu for it to hide/show them.
  or use /groupinfo help
  There is no way to selectivly show only one or two, the show is either for all three or none.
  Because, well it makes the most sense and I dont want to clutter up the menu with 3 settings for it.

Nov 20 2018 by eqmule
- Updated for BETA

Nov 19 2018 by eqmule
- Updated for TEST

Nov 19 2018 by eqmule
- Updated for BETA
- Added distance for targets on the Extended Target Window
  You can control the feature by: /groupinfo show/hide extdistance
  Because distance label needs a few pixels to display, u *might* need to make the window a bit wider,
  it depends how many letters are in the mobs name that u fight.
- MQ2TargetInfo.ini now lets you customize what commands, texts and tooltips are executed/displayed for the Follow Me and Come To Me buttons
  Default entries are:
  [code]
	ComeToMeText=Come To Me
	ComeToMeCommand=/bcg //nav id ${Me.ID}
	ComeToMeToolTip=/bcg //nav id ${Me.ID}
	FollowMeText=Follow Me
	FollowMeCommand=/bcg //afollow spawn ${Me.ID}
	FollowMeeToolTip=/bcg //afollow spawn ${Me.ID}
  [/code]

Nov 18 2018 by eqmule
- Updated for BETA

Nov 17 2018 by eqmule
- Updated for BETA

Nov 16 2018 by eqmule
- Updated for BETA

Nov 15 2018 by eqmule
- Updated for BETA

Nov 14 2018 by eqmule
- Updated for LIVE
- Updated for BETA

Nov 13 2018 by SwiftyMUSE
- Updated ROF2EMU build to bring to current.
- Fixed a GetItemLinkHash crash on BETA.

Nov 13 2018 by eqmule
- Updated for BETA
- Updated InvSlotMgr for TEST and BETA it has 0x900 slots now.
  This means /itemnotify in <pack#> <slot#> rightmouseup will work again.
- FirstFreeSlot now returns -1 if no freeslot is found.
- FirstFreeSlot returns 0-whatever, it does NOT start counting on 1 anymore.
  This means: if it return 0 the FIRST slot is in fact empty.
  if it returns 1 the SECOND slot is in fact empty, etc.
  We do this because in real life, from a coders perpective, arrays start at 0. not 1.
  and, thats just the way it should be.

Nov 12 2018 by eqmule
- Updated for BETA
- Added LoreEquipped, Luck, MinLuck and MaxLuck to the itemtype tlo for BETA
- Added some more fixes to /caption anon for spawn corpses etc - chatwiththisname

Nov 11 2018 by eqmule
- Updated for BETA

Nov 10 2018 by eqmule
- Updated for BETA

Nov 09 2018 by eqmule
- Fixed a /endmacro crash in the LIVE build
- Fixed a /endmacro crash in the TEST build
- Fixed a /endmacro crash in the BETA build
- Fixed ITEMINFO wrong size crash for TEST
- Updated for BETA

Nov 08 2018 by eqmule
- MQ2TargetInfo has been updated.
  You can now set UsePerCharSettings=1 if you want that in MQ2TargetInfo.ini.
  0 is default and means it reads settings from the [Default] section.
  I realized that having per char settings is cumbersome if you have A LOT of chars.
  The buttons on the groupwindow will only show when you are in a group now.
  Except the Hotbutton which will always show unless you change its show/hide setting. see /groupinfo help for more info.
- Added a tooltip for /groupinfo help on the main groupwindow.
- Fixed a bug in mq2targetinfo which would cause the groupwindow hotbutton "hitbox" to overlap the disband button making it difficult to click.
- Added CheckMenu items for showing/hiding the groupinfo buttons to the rightclick group window menu.

- Updated for TEST
- Updated for BETA
- GLOBAL gMacroPause is gone now. Use gMacroBlock->Paused instead.

Nov 07 2018 by eqmule
- Updated for BETA
- FirstFreeSlot now returns 0 if there is no free slot found

Nov 06 2018 by eqmule & SwiftyMUSE
- Updated for BETA
- Brought ROF2 client in sync with current source.

Nov 05 2018 by eqmule & SwiftyMUSE
- Updated for BETA
- Even More Stuff

Nov 04 2018 by eqmule & SwiftyMUSE
- Updated for BETA
- More Stuff

Nov 03 2018 by eqmule & SwiftyMUSE
- Updated for BETA
- Stuff

Nov 02 2018 by SwiftyMUSE
- Updated Charinfo structure to add luck.
- Updated MQ2TargetInfo to remove compile warnings.

Nov 02 2018 by eqmule
- Updated for BETA

Nov 01 2018 by eqmule
- Updated for BETA

Oct 29 2018 by eqmule
- Updated for TEST (and LIVE)
- If you have been crashing I strongly recommend you update to this version.
- Fixed IsStackBlocked call that would corrupt the stack and lead to crashes in mq2melee etc - thanks htw for help looking into it.
- Fixed multiple problems with CHARINFO and CHARINFO2 that would cause a rare crash.

Oct 27 2018 by eqmule
- Added ${EverQuest.HWND} returns the everquest window handle.
- Added /foreground command it puts eq in the foreground.
  Usage: /bct <toon> //foreground
- Added a "Switch to..." menu item to the groupwindow rightclick menu, It will switch over to another group member easily.
  This menu only exist if mq2targetinfo is loaded.
- Fixed a ${Merchant.SelectItem[=blah blah]} bug, it should work properly now.

Oct 26 2018 by SwiftyMUSE
- Added debugging logic for stacks.
    Add BuffStackTestDebug=1 to your [MacroQuest] section of MacroQuest.ini
    to allow debugging information to be put in the log file for review by
    the developers.

Oct 26 2018 by eqmule
- Previously Added: ${Merchant.ItemsReceived} its true if the merchants itemlist has been filled in.

- Fixed a issue that prevented isboxer from launching eqgame processes without them crashing.
- Added a /groupinfo command to hide/show buttons on the group window
  Usage: /groupinfo help
- GroupWindow Button locations are now configurable in mq2targetinfo.ini
  plugin unload and reload is needed if you change button locations.

Oct 25 2018 by eqmule && Chatwiththisname
- Updated for LIVE
- Fixed /selectitem it selects items in your inventory when you have a merchant open.
  Usage: /selectitem "bottle of" will select a "bottle of vinegar" you can also do "=bottle of vinegar" to match EXACT name (its not case sensitive though)
- Added Methods to the Merchant TLO: .SelectItem .Buy .Sell .OpenWindow
  Usage:
  /invoke ${Merchant.OpenWindow} //will open the merchant closest to you, or if you have a merchant target, that mrchant
  /invoke ${Merchant.SelectItem[bottle of]} for a partial match OR ${Merchant.SelectItem[=bottle of vinegar]} if you need the name to match EXACTLY (its not case sensitive though)
  /invoke ${Merchant.Buy[100]} //buys 100 of whatever is selected with Merchant.SelectItem[blah]
  /invoke ${Merchant.Sell[100]} //sells 100 of whatever is selected with /selectitem
- Fixed /caption anon - Chatwiththisname
- Added Anon Caption string to ini file - Chatwiththisname
- Added command /caption reload to reread the ini on the fly - Chatwiththisname

Oct 23 2018 by eqmule
- MQ2TargetInfo is now part of Core.

Oct 22 2018 by eqmule
- Added some more good stuff to mq2targetinfo
- Fixed clicking playername in group window.
- Added a button called "Mimic Me" to the group window.
	If you have mq2eqbc loaded the button will work and will
	make your whole group do what you do, if u target someone they will all target your target.
	if you say something they will all repeat what you say.
	This is great for tasks etc.
- Added "Pick up nearest ground item" to the rightclick menu in the groupwindow.
    This makes the character you selected the menu on pick up the nearest grounditem to him/her
- Added "Click nearest door" to the rightclick menu in the groupwindow.
   This makes the character you selected the menu on click the nearest door to him/her
- Added a real Hotbutton to the groupwindow, you can now put a custom hotbutton there that does whatever you like.

Oct 19 2018 by eqmule
- mq2melee.cpp has been updated for Me->AAList changes in the builder go click the file and diff it to the old one to see what changed.
- MQ2TargetInfo has been updated.
- Added Distance to group members next to their name in the groupwindow.
- Added a button to the group window called "Come to Me"
	If you have mq2eqbc, mq2nav and mq2advpath and a proper mq2nav mesh loaded
	the button will work and will make your whole group come running to you.

- Added a button called "Follow Me" to the group window.
	If you have mq2eqbc and mq2advpath loaded the button will work and will
	make your whole group follow you around.

- Added a new character TLO member: Bandolier it has 4 members: Index,Active,Name,Item
    it has one method: Activate
	Usage: (assuming you have a bandoiler saved as "1HB")
	| check if its active:
	[code]
	/if (!${Me.Bandolier[${Bandolier[1HB].Active}) {
		/echo [${Time}] player want us to activate Bandolier: 1HB.
		/invoke ${Me.Bandolier[1HB].Activate}
	}
	/echo I have a ${Me.Bandolier[1HB].Item[1].Name} in my primary bandoilier slot
	Output: I have a Snowreaver in my primary bandoilier slot
	Item returns a bandolieritemtype which has 4 members: Index,ID,IconID,Name
	[/code]

- Made some adjustments to the ${Ground} TLO and added .First and .Last members to it.
	  /echo ${Ground} will now return the FIRST item in the list if you DO NOT done a /itemtarget
	  in which case it will return that item.
	  Prior to this change ${Ground} would just return NULL if an /itemtarget had not been performed.
	- Fixed a bug in ${Ground} which prevented it from be used as a type
	  Example:
	  [code]
	  |a Macro to show how to use /vardata
	|/vardata does NOT work like /varset
	|Opening and closing the dataportion must NOT use ${}

	#turbo 120

	Sub Main
		/declare MyGroundItem		ground		local
		/declare Count			int		local
	
		|Start by just setting it to the first entry found in the grounditems list:
		| NOTE that I DO NOT USE ${Ground.First}, but Ground.First that's just how /vardata works, so accept it.
		/vardata MyGroundItem Ground.First

		/for Count 1 to ${GroundItemCount}
			/echo \a-w${Count}. \awID: \at${MyGroundItem.ID} \awDist: \ay${MyGroundItem.Distance} \ag${MyGroundItem.DisplayName}
        		|move to next:
			/if (${Bool[${MyGroundItem.Next}]}) {
				/vardata MyGroundItem MyGroundItem.Next
			} else {
				/break
			}
		/next Count
	/return
	[/code]

- Fixed AAPointsAssigned in the CHARINFO2 struct, it is actually an array.
	Prior to this fix we used it like this: pChar2->AAPointsAssigned;
	Now we use it like this: pChar2->AAPointsAssigned[0];
	It contains points spent in each aa category. the first one is just total...

Oct 10 2018 by eqmule
- Updated for TEST

Oct 01 2018 by eqmule
- Fixed a bug in SpawnMatchesSearch which *could* cause group members to look like they gone offline.
- Added click to nav on map - dannuic
  Usage: hold down alt + leftclick anywhere on the mapwindow and nav will run u there if its loaded.

Sep 25 2018 by eqmule
- Updated for TEST

Sep 21 2018 by eqmule
- Updated for LIVE

Sep 19 2018 by eqmule
- Updated for LIVE
- Fixed a bug with /advloot giveto
- Cleaned up and completed the _EQCASTSPELLGEM struct, we have been using it wrong for years it seems.
- TimeStamp in the EQCASTSPELLGEM has been removed and is now (correctly) part of the CBUTTONWND struct
  it is named (correctly) CoolDownBeginTime there.

- RecastTime in the EQCASTSPELLGEM has been removed and is now (correctly) part of the CBUTTONWND struct
  it is named (correctly) CoolDownDuration there.

- The 2 above changes means plugins might need to be edited if they used the old struct.
  Here is an example of how to fix this:
  change:
  return g->TimeStamp + g->RecastTime - EQGetTime();
  to:
  return g->Wnd.CoolDownBeginTime + g->Wnd.CoolDownDuration - EQGetTime();
- Started on adding support for the UF emu client, no eta for when it will build.
- The EMU #define has been renamed to ROF2EMU
- Added a #define for UFEMU
  This means if you plugin was previously using #if defined(EMU) !defined or #ifdef or #ifndef
  it need to to properly add in defined(ROF2EMU) && defined(UFEMU) or the !defined in the proper places

Sep 12 2018 by SwiftyMUSE
- Added Banker for searches.
- Fixed .NumGems so it will give up to 14 based on your spellbar.

Sep 12 2018 by eqmule
- Updated for TEST
- Fixed /removeaug
- Added support for RewardSelectionWnd through the /notify command -Plure
- Added .StacksWithDiscs to the Spell TLO its a true/false
  I don't know if it works, its untested.
- Advloot giveto now works for raid members as well.
- Added .Collected and .CollectedRecieved and .Scribed and .ScribedRecieved to the DisplayItem TLO they return true/false

Sep 05 2018 by eqmule
- Updated for TEST

Aug 18 2018 by eqmule
- Updated for TEST

Aug 15 2018 by eqmule
- Updated for LIVE

Aug 09 2018 by eqmule
- Updated for TEST

Jul 20 2018 by eqmule
- Updated for TEST
- MQ2 contains NO active hacks, you can't warp and you can't "gank" etc.
  Now, I bring this up since there is a thread on the official forum right now about cheat programs.
  They are NOT talking about mq2, but another program which I will NOT link to or promote in any way, in fact we condemn it.

Jul 19 2018 by eqmule
- Updated for LIVE

Jul 14 2018 by eqmule
- Updated for TEST

Jul 11 2018 by eqmule
- Updated for TEST

Jul 09 2018 by eqmule
- Added support for MQ2Radar

Jun 22 2018 by eqmule
- Updated for TEST
- Fixed a bug in mq2itemdisplay that would spam uierrors.txt

Jun 20 2018 by eqmule
- Updated for LIVE
- They removed the heroic resists from iteminfo, so I did to.
  I dont think anyone was using those anyway.

Jun 19 2018 by eqmule
- Updated for TEST

Jun 18 2018 by eqmule
- Added support for emu mq2labels plugin

Jun 16 2018 by eqmule
- Fixed a bug for TEST

Jun 13 2018 by eqmule
- Fixed ITEMINFO for TEST
- Fixed invslot charm

Jun 13 2018 by eqmule
- Updated for TEST

Jun 08 2018 by eqmule
- Added ActorDef to the spawn tlo it returns the name of the actor as a string

Jun 07 2018 by eqmule
- Fixed a crash in mq2linkdb
- Fixed multiple potential null ptr crashes in core
- synced some rof2 emu code to latest live

May 30 2018 by eqmule
- Fixed a bug in .FirstFreeSlot it returned 0 if all slots in a container was empty, but it should return 1 as in slot 1 is the first empty slot
- Added support for the InvSlot TLO to return .Item (as a ItemType) for worldcontainers
  Example: /echo ${InvSlot[enviro].Item.FirstFreeSlot}
  it will echo the first free slot in the currently open worldcontainer (forge,loom etc)

May 29 2018 by eqmule
- Fixed ${InvSlot[tradex].Item} where x is 1-16 for trading with players and 1-4 for NPCs
- Fixed a potential NULL pointer crash in mq2hud
- Fixed a potential NULL pointer crash in mq2chathook
- Fixed a potential NULL pointer crash in mq2moveutils
- Fixed a rare invalid pointer crash in mq2targetinfo

May 25 2018 by eqmule
- Added .Trigger and .HasSPA to the Spell TLO
  .Trigger[x] returns a SpellType.
  .HasSPA[x] returns true or false
  Usage:
  Sub Main
	/declare i int local
	/if (${Spell[Livio's Malosenia].HasSPA[470]}==TRUE) {
		/for i 1 to ${Spell[Livio's Malosenia].NumEffects}
			/if (${Spell[Livio's Malosenia].Attrib[${i}]}==470) {
				/echo the spell Livio's Malosenia triggers ${Spell[Livio's Malosenia].Trigger[${i}].Name}
			}
		/next i	
	}
  /return

May 22 2018 by eqmule
-Fixed PCHARINFONEW

May 21 2018 by SwiftyMUSE
- Corrected stacking for changes to spa 148
- Corrected display of spa 148 to use new data format

May 18 2018 by eqmule
- Updated for TEST
- Added .Next and .Prev to the grounditem type. - cred Alynel
  Usage: /declare NextItem ground local
		 /echo ${Ground[thing i'm looking for].Next.ID}
- Fixed Me.XTAggroCount

May 16 2018 by eqmule
- Updated for LIVE
- Updated for TEST

May 13 2018 by SwiftyMUSE
- Added MQ2SoundControl to global build.
- Removed patterns from MQ2Camera, MQ2Moveutils, MQ2SoundControl
- Fixed keybinds, you can no longer bind to the 22 additional keybind names
- Changed ${Me} and ${Buff} TLO's
  Added DiseaseCounters, PoisonCounters, CurseCounters, CorruptionCounters
  Changed Counters to TotalCounters
  Updated all counters to correctly pull the spelldata values

May 08 2018 by eqmule
- Updated or TEST

May 07 2018 by eqmule
- ${FindItem} and ${FindBankItem} and ${FindItemCount} now takes item ids as well
  Example: /echo ${FindItemCount[12345]} will find how many items with the id 12345 you have.
- /itemnotify now takes item ids as well.
  Example: /itemnotify #12345 leftmouseup will pick up an item with the id 12345 if one exist.
  NOTE: the hash (#) IS mandatory when using it this way.

Apr 27 2018 by eqmule
- Added .Solvent to the Augslot TLO it returns a SolvenType and if empty just the Name :cred and nagging for weeks: maskoi
  SolventType has 4 members: Name which is a string type, ID as int, Item as itemtype and Count as int.
  Example 1: /echo ${FindItem[Cloth Cap].AugSlot[0].Solvent.Name}
  Output: Class I Augmentation Distiller
  Example 2: /echo ${FindItem[Cloth Cap].AugSlot[0].Solvent.ID}
  Output: 47001
  //if you dont have the solvent in your inventory:
  Example 3: /echo ${FindItem[Cloth Cap].AugSlot[0].Solvent.Item.Name}
  Output: NULL
  Example 4: /echo ${FindItem[Cloth Cap].AugSlot[0].Solvent.Count}
  Output: 0

Apr 24 2018 by eqmule
- Updated for TEST

Apr 23 2018 by eqmule
- Fixed Me.XTAggroCount and Me.XTHaterCount
- Added ${MacroQuest.Version} it will grab whatever version is set in the resource for fileversion for mq2main.dll
- Added ${MacroQuest.InternalName} it will grab whatever internal name is set in resource for the internalname for mq2main.dll
- Fixed a crash in /itemnotify

Apr 21 2018 by eqmule
- Updated for LIVE
- .Replace can once again take an empty second argument example ${Target.Name.Replace[mule,]} output Eq if targets name is Eqmule

Apr 20 2018 by eqmule
- Bugfixes.
- Fixed a null pointer crash in MQ2FPS thanks to almar for the report and dump file.

Apr 19 2018 by eqmule
- Fixed a bug in _SPELLBUFF, it had the wrong size and members
  this will fix any problems with casting spells etc.

Apr 18 2018 by eqmule and SwiftyMUSE
- Updated for LIVE
- You should remove DataCompare, FindOffsets and GetDWordAt from your plugins, they exist as inlines from now on in core.

Apr 17 2018 by eqmule and SwiftyMUSE
- Updated for TEST

Mar 17 2018 by eqmule
- Added .Path to the MacroQuest TLO
  Usage /echo ${MacroQuest.Path}
  returns the path to the folder mq2main.dll is in
- Added Name, Level and Count to the CharSelectList mermber of the EverQuest TLO
  Usage: /echo ${EverQuest.CharSelectList[1].Name}
  Usage: /echo ${EverQuest.CharSelectList[1].Count} yes I know it should be ${EverQuest.CharSelectList.Count} but just work with it like that.
  it returns the actual count of the characters in the list.

Mar 16 2018 by eqmule
- Updated for LIVE and TEST Fixed the ITEMINFO struct so things like StackSize works again.

Mar 14 2018 by eqmule
- Updated for LIVE

Mar 11 2018 by SwiftyMUSE
- Updated hotkey processing. You are now able to use any/all of the allowed modifiers win/alt/ctrl/shift keys.
  hotkey processing will allow characters `/~, 0-9, A-Z, NUMPAD0-9 as the keycode. For example, you might want
  win+ctrl+~ to be a valid hotkey.
  F12 is RESERVED for the debugger and can not be used as a hotkey. You can use F12 with a modifier.
- Updated XTAggroCount to return a value when only 1 mob is on xtarget.
- Added XTHaterCount as the number of mob on xtarget with AUTO-HATER.

Mar 11 2018 by eqmule
-Fixed another crash on TEST -brainiac

Mar 10 2018 by eqmule
- Updated the TEST build. If you crash use REBUILD on mq2main then build the rest again.
- mapcrash fixed - brainiac

Mar 09 2018 by eqmule
- Updated for TEST

Feb 27 2018 by eqmule
- Updated for TEST

Feb 22 2018 by swiftymuse
- Updated for LIVE
- Updated for TEST
- Fixed a crash that would occur in plugins that use the __msgTokenTextParam_x offset which was wrong. -eqmule
  If you unloaded a plugin and that stopped the crashing, you can now safely load it again.

Feb 21 2018 by eqmule and SwiftyMUSE
- Updated the TEST build.
- Updated the LIVE build.
  Look, we don't know for sure which plugins work and which don't after todays patch
  there was just too many things that changed but i can say that I know mq2cast needed an update here:
  from:
  [code]
  if (Cast->CastOnYou[0]) {
	sprintf_s(Temps, "%s#*#", Cast->CastOnYou);
  [/code]
  changed to
  [code]
		/*CastByMe,CastByOther,CastOnYou,CastOnAnother,WearOff*/
		if (char*str = GetSpellString(Cast->ID,2)) { 
			sprintf_s(Temps, "%s#*#", str);
  [/code]
  So from now on if you need the strings from spell use GetSpellString
- Updated mq2moveutils in the builder with new patterns

Feb 13 2018 by eqmule
- Added MQ2TargetInfo plugin to core
  It adds 3 features to the target window:
  1. Distance to target
  2. Can See
  3. PH - if the mob you target is a place holder for a named, it will show info on the named when clicked.

Jan 31 2018 by eqmule
- Added a toggle to the item display window to add/remove loot filter
- Moved the button so its always paralell to the modified label
- Fixed a crash when typing % in chat - cred: jimbob

Jan 24 2018 by eqmule
- Attempted to fix the empty char select list bug that pops up a window and says "Loading Characters" by going back to serverselect.
  I cant tell if the fix works or not since the bug is so rare.
- The itemdisplay window has a new button for looking up the item on lucy.
- New command: /itemdisplay
- Usage: /itemdisplay LootButton off/on if not specified its a toggle
- Usage: /itemdisplay LucytButton off/on if not specified its a toggle

- The following APIs where incorrectly named and has been changed to their correct names:
- CHtmlWnd__OpenUrl_x is now  CWebManager__CreateHtmlWnd_x
- CHtmlComponent__CheckUrl_x has is now CHtmlComponentWnd__ValidateUri_x
- pWebBrowser is now pCWebManager
- pinstCHtmlWnd_x is now pinstCWebManager_x
- All instances of CCharacterSelect are now CCharacterListWnd

Jan 23 2018 by eqmule
- Updated for TEST

Jan 17 2018 by eqmule
- Updated for LIVE Go build it at www.macroquest2.com/builder
- Added a "Add to loot filters" button on the itemdisplay window.
  Usage: click it and it will add the item as always greed and roll.
  This feature is only present if you have the mq2itemdisplay plugin loaded.

Jan 17 2018 by SwiftyMUSE
- Fix for tunare deity

Jan 15 2018 by eqmule
- Added /AddLootFilter syntax:  /AddLootFilter <itemID> <ItemIconID> \"Item Name\"
  Example: /AddLootFilter ${Cursor.ID} ${Cursor.IconID} "${Cursor.Name}"
  will add whateveris on your cursor to the advloot filters as always greed and roll.
- Added a AddLootFilter method to the DisplayItem TLO.
- Usage: /invoke ${DisplayItem.AddLootFilter} or ${DisplayItem[x].AddLootFilter} where x is 1 to 6
- this will add whatever item is in the DisplayItem to advloot filters as AG and Roll

- Added a new TLO MQ2ItemSpellType as pItemSpellType:
- Added some new pItemType members:
	Clicky,Proc,Worn,Focus,Scroll,Focus2,Mount,Illusion and Familiar
	they all return the new pItemSpellType
	which has the following members:
	SpellID,RequiredLevel,EffectType,EffectiveCasterLevel,
	MaxCharges,CastTime,TimerID,RecastType,
	ProcRate,OtherName,OtherID and Spell (Spell returns a spelltype)
- Added the .CanUse member to the itemtype.
  Usage: /echo ${Cursor.CanUse} or ${FindItem[whatever].CanUse} or ${DsiplayItem.CanUse}
  returns true or false if u can use the item on your cursor.
  NOTE: if your item does NOT have a class set, i.e. None/None it will return FALSE.
  I am just calling the original eq function so dont blame me for anomolies.

Jan 10 2018 by eqmule
- Updated for TEST Go build it at www.macroquest2.com/builder

Jan 07 2018 by SwiftyMUSE
- Corrected ${Me.Rooted}, credit Plure.
- Updated spell SPA displays with new SPA's.
- Added ${Me.MercAAPoints}, ${Me.MercAAPointsSpent}
- Corrected ${Me.CursorKrono}

Jan 07 2018 by brainiac
- Updated solution and project files to use latest Visual Studio 2017.
  If you're not using VS2017 yet, go download community edition for free: 
  https://www.visualstudio.com/downloads/

Jan 05 2018 by eqmule
- Updated for LIVE Go build it at www.macroquest2.com/builder

Jan 04 2018 by eqmule
- Updated for TEST Go build it at www.macroquest2.com/builder

Jan 01 2018 by eqmule
- Updated for LIVE Go build it at www.macroquest2.com/builder
- /tar npc now correctly targets the closest npc using distance3d.

Dec 28 2017 by eqmule
- Updated for LIVE Go build it at www.macroquest2.com/builder
- ${Group.Cleric} will now return the cleric as a spawntype if a cleric is in the group (not a mercenary but a REAL cleric)
- ${Group.Injured[90]} will return the numbers of people in the group that has a hp percent lower than 90

Dec 19 2017 by eqmule
- Updated for LIVE Go build it at www.macroquest2.com/builder

Dec 16 2017 by eqmule
- Updated for TEST Go build it at www.macroquest2.com/builder

Dec 12 2017 by eqmule
- Updated for TEST Go build it at www.macroquest2.com/builder
- Updated for LIVE Go build it at www.macroquest2.com/builder

Dec 11 2017 by eqmule
- Updated for BETA Go build it at www.macroquest2.com/builder

Dec 10 2017 by eqmule
- Updated for BETA Go build it at www.macroquest2.com/builder

Dec 09 2017 by eqmule
- Updated for BETA Go build it at www.macroquest2.com/builder

Dec 08 2017 by eqmule
- Updated for BETA Go build it at www.macroquest2.com/builder

Dec 07 2017 by eqmule
- Updated for BETA Go build it at www.macroquest2.com/builder
- Fixed the UIType enumeration so things like ${Window[MerchantWnd].Child[ItemList].List[1,2]} etc, will work again.

Dec 06 2017 by eqmule
- Updated for BETA Go build it at www.macroquest2.com/builder
- Updated for TEST Go build it at www.macroquest2.com/builder
- Fixed /loginchar server:charname it should once again work.

Dec 05 2017 by eqmule
- Updated for BETA Go build it at www.macroquest2.com/builder

Dec 04 2017 by eqmule
- Updated for BETA Go build it at www.macroquest2.com/builder

Dec 04 2017 by SwiftyMUSE
- Added new TLO member XTAggroCount to ${Me}
  Usage: /echo ${Me.XTAggroCount} or ${Me.XTAggroCount[100]}
  it returns the number of AUTO-HATER mobs on the extended
  target window where your aggro is less than the optional
  parameter N. N must be between 1-100 inclusive or it will be
  set to 100 (the default value).
  So, ${Me.XTAggroCount} and ${Me.XTAggroCount[100]} are identical.

Dec 03 2017 by eqmule
- Updated for BETA Go build it at www.macroquest2.com/builder

Dec 02 2017 by eqmule
- Updated for BETA Go build it at www.macroquest2.com/builder

Dec 01 2017 by eqmule
- Added new TLO member BardSongPlaying to ${Me}
  Usage: /echo ${Me.BardSongPlaying}
  it returns true if a bard song is playing and false if not.
- Fixed ${Me.SpellReady} to take bard songs playing into account properly so it returns true even if a song is playing.
- Added Category and Subcategory to the SpellDisplay Window.
- Updated for BETA Go build it at www.macroquest2.com/builder

Nov 30 2017 by eqmule
- Updated for BETA Go build it at www.macroquest2.com/builder

Nov 29 2017 by eqmule
- Updated for TEST Go build it at www.macroquest2.com/builder
- Updated for BETA Go build it at www.macroquest2.com/builder

Nov 28 2017 by SwiftyMUSE credit plure
- Updated all FindItem code to allow partial matches and consistently check
  your cursor, inventory (including bags), keyrings for the item. Will now
  allow partial and exact match checks for all.
- Update to consistently check bank/shared bank slots/bags and to allow
  partial and exact match checks for all.

Nov 28 2017 by eqmule
- Updated for BETA Go build it at www.macroquest2.com/builder

Nov 27 2017 by eqmule
- Updated for BETA Go build it at www.macroquest2.com/builder

Nov 26 2017 by eqmule
- Updated for BETA Go build it at www.macroquest2.com/builder

Nov 25 2017 by eqmule
- Updated for BETA Go build it at www.macroquest2.com/builder

Nov 24 2017 by eqmule
- Updated for BETA Go build it at www.macroquest2.com/builder

Nov 23 2017 by eqmule HAPPY THANKSGIVING
- Updated for BETA Go build it at www.macroquest2.com/builder

Nov 22 2017 by eqmule
- Updated for BETA Go build it at www.macroquest2.com/builder

Nov 21 2017 by eqmule
- Updated for LIVE Go build it at www.macroquest2.com/builder
- Updated for BETA

Nov 20 2017 by eqmule
- Updated for BETA

Nov 19 2017 by eqmule
- Updated for BETA

Nov 18 2017 by eqmule
- Updated for BETA

Nov 17 2017 by eqmule
- Updated for BETA

Nov 16 2017 by eqmule
- Updated for BETA

Nov 15 2017 by eqmule
- Updated for BETA
- Updated for LIVE

Nov 14 2017 by eqmule
- Updated for BETA

Nov 13 2017 by eqmule
- Updated for BETA

Nov 12 2017 by eqmule
- Updated for BETA

Nov 11 2017 by eqmule
- Updated for BETA

Nov 10 2017 by eqmule
- Updated for BETA

Nov 09 2017 by eqmule
- Updated for BETA

Nov 08 2017 by eqmule
- Updated for TEST
- Updated for BETA
- Added a new command: /usercamera - feature request by Bogreaper
  You can use it to set the current camera as well as save/load settings for user camera 1
  NOTE: "User Camera 1" is actually camera number 3 in the client...
  Cameras are defined as follows:
  0 = First Person Cam
  1 = Overhead Cam
  2 = Chase Cam
  3 = User Cam 1
  4 = User Cam 2
  5 = Tether Cam
  6 = Zoom Cam
  7 = Internal Cam (don't ask, it just is ok. It is used for things like when you edit the facial features of your character etc.)

  Just type /usercamera without any arguments to see help for it.
  It will display the current active camera in the Selector Window titlebar, this can be toggled with /usercamera on/off default is on.
  Example: switch to camrea 3 by doing /usercamera 3
           Then, adjust it how you like it, type /usercamera save
		   Ok, that's it, next time u want to get back to that EXACT camera position, you just do /usercamera load
		   You can create hotkey(s) as well.
		   Optional: you can do /usercamera save eqmule and it will save it for eqmule (or whatever your chanracter name is), same thing with load.
		   if you omit the character name, it just saves is as a global camera.


Nov 07 2017 by eqmule
- Updated for BETA

Nov 06 2017 by eqmule
- Updated for BETA #2

Nov 06 2017 by eqmule
- Updated for BETA

Nov 05 2017 by eqmule
- Updated for BETA

Nov 04 2017 by eqmule
- Updated for BETA

Nov 03 2017 by eqmule
- Updated for BETA
- Merchant Window TLO Fixed.

Nov 02 2017 by eqmule
- Updated for BETA

Nov 01 2017 by eqmule
- Updated for BETA

Oct 31 2017 by eqmule
- Updated for BETA

Oct 30 2017 by eqmule
- Updated for BETA

Oct 29 2017 by eqmule
- Updated for BETA

Oct 28 2017 by eqmule
- Updated for BETA

Oct 27 2017 by eqmule
- Updated for BETA

Oct 26 2017 by eqmule
- Updated for BETA

Oct 25 2017 by eqmule
- Updated for BETA

Oct 24 2017 by demonstar55
- Added ${Target.MyBuffDuration} it returns your buffs duration on the target.

Oct 24 2017 by eqmule
- Updated for BETA

Oct 23 2017 by eqmule
- Updated for BETA

Oct 22 2017 by eqmule
- Updated for BETA

Oct 21 2017 by eqmule
- Updated for BETA
- Updated for TEST
- We are currently testing the new build server for LIVE builds, pm me for an invite.

Oct 18 2017 by eqmule
- Updated for LIVE
- The latest zip is located here: http://www.mq2update.com/MQ2-Latest.zip

Oct 13 2017 by eqmule
- Updated for TEST
- MQ2Auth.exe now produces truly unique hashes, everyone needs to rerun it.
- You can now see what your MQ2Auth is by clicking the Show MQ2Auth menu item on the trayicon.
  this also optionally let you copy it to the clipboard.
- EQ_CHAT_HISTORY_OFFSET has been removed it was a pita to keep updated
	From now on do :
	OutputBox->MaxLines = 0x190;
	instead of
    (DWORD*)&(((PCHAR)OutputBox)[EQ_CHAT_HISTORY_OFFSET])=0x190; 

Oct 12 2017 by eqmule
- Updated for TEST
- Updated for TEST #2

Oct 11 2017 by eqmule
- Updated for TEST

Oct 03 2017 by eqmule
- /removebuff now takes parameters: -pet and -both | cred MacQ
  /removebuff -pet buffname removes the buff from your pet ( same functionality as /removepetbuff buffname)
  /removebuff -both buffname removes the buff from both you and your pet.

Sep 28 2017 by eqmule
- Added MQ2FamKiller
- Added MQ2Bandolier
- Fixed MQ2Cursor
- Removed the voice "help" in group for mq2rez.

Sep 26 2017 by eqmule
- Updated the SPELL struct:
- CARecastTimerID has been renamed to ReuseTimerIndex
- Mana has been renamed to ManaCost
- FizzleTime has been renamed to RecoveryTime
- ReagentId has been renamed to ReagentID
- DescriptionNumber has been renamed to DescriptionIndex
- SubSpellGroup has been renamed to SpellSubGroup
- Location has been renamed to ZoneType
- DurationValue1 has been renamed to DurationCap
plugins changed:
MQ2NetBots
MQ2NetHeal
MQ2Debuffs
MQ2Cast
MQ2Melee

Sep 25 2017 by eqmule
- MAXTURBO has been moved to the ini file. cred: silverj
- Set TurboLimit under the [MacroQuest] section in the macroquest.ini to whatever, it defaults to 240.

- Obviously people are going to set this to 1000000000000000
- and then completely lock up their game, cause the engine will never ever yield time to eq, but hey... its their choice now I guess.
- I suggest you dont mess with it at all, and leave it at 240 max.

- this: http://www.macroquest2.com/phpBB3/viewtopic.php?f=28&t=20394
- and this: http://www.macroquest2.com/phpBB3/viewtopic.php?f=28&t=20393
  has also been implemented, thanks silverj

Sep 24 2017 by SwiftyMUSE
- Updated FindItemCount to include items on the cursor in the count.

Sep 23 2017 by eqmule
- Updated for TEST

Sep 21 2017 by eqmule
- Added ${Spell[x].IllusionOkWhenMounted} it returns true if the illusion spell will land when you are on a mount
  you can call this using any spell, but it will always return true if the spell is NOT an illusion spell.
  in fact it wont even evaluate it further if its not a illusion spell
- Fixed the pinstCTimeLeftWnd_x offset

Sep 20 2017 by eqmule
- Updated for LIVE

There will be no more public mq2 updates until I catch the guy that released the mq2 for agnarr.

send me a pm or skype text: eq.mule
if you have information. you can be anonymous.

longtime friends and loyal users here that I know and trust will be given the updates by me only from now on. (at no charge of course.) mq2 is still open source and free, its just that equistructs.h eqgame.h and eqdata.h wont be distributed or updated by me anymore. those change every patch and everything prior to this day is under gpl and can of course be requested or downloaded, but from now on until this crap is resolved, I have my own NEW includes that are NOT under the gpl.

I'm sick of having my hard work being taken and passed of by some leech on a server that I specifically requested we stay away from. I wont tolerate it.

mq2 is free and staying off of truebox was the only price people had to pay, cant do that? no mq2 for anyone anymore.

wanna step in and update it? lol go for it, it must be "easy" if eqmule can do it in a couple hours... pfft... yeah right...

/eqmule (yeah I'm bitter)

19 Sep 2017 by SwiftyMUSE
- Modified Math.Clamp to use the parameter list of (N, Min, Max). ie, will clamp the value N between Min and Max.
- Added ${Group.AvgHPs} guess what it returns? - eqmule

18 Sep 2017 by eqmule
- Fixed an infinite loop bug and a variable parse bug in Eval functions. -cred bug report: creamo
- Eval functions that take multiple arguments MUST separate those with comma(s) from now on
  Example: (run with a cleric, war or shaman)
  [code]
  Sub Main
	/declare c_argueString string outer shm clr war
	/declare ChatSender string local ${Me} 

	/if (!${checkbot["shm war clr", ${ChatSender}]}) { <-NOTE the COMMA
		/echo ${Time} Only Func3: FALSE, this should be TRUE
	} else {
		/echo ${Time} Only Func3: TRUE, this should be TRUE
	}
  /return

  Sub checkbot(selectedBots, chatSender)
    /declare botSelected bool local FALSE
	/echo ${Time} in Sub checkbot selectedBots=${selectedBots} chatSender=${chatSender}
    /if (${Select[${Me.Class.ShortName},${selectedBots}]}) /varset botSelected TRUE
  /return ${botSelected}
  [/code]

17 Sep 2017 by eqmule
- Fixed ${Me.GukEarned}, ${Me.MMEarned}, ${Me.RujEarned}, ${Me.TakEarned}, ${Me.MirEarned} and ${Me.LDoNPoints}
- Added a new TLO PointMercant it only have one member : Item which is a pPointMerchantItemType.
  The pPointMerchantitemType has the following members: Name, ItemID, Price, ThemeID, IsStackable, IsLore, RaceMask, ClassMask, bCanUse
  Usage:
  /echo ${PointMercant} returns true if the LDON Mercant window is open and FALSE if not.
  /echo ${PointMercant.Item[1].Price} OR /echo ${PointMercant.Item[Ebon Hammer].Price}
  returns the Price for index 1 or whatever index Ebon Hammer is in if you do it by name.
  etc.

15 Sep 2017 starring SwiftyMUSE as "the captain", eqmule as "crew member number 6" and special guest star: eqholic
- Updated to handle the new SPA's
- Fixed a bug in /next not taking its argument into account for nested for loops.
- Fix for labels
- Fixed the CSIDLWND struct (the SIDL define...) so since we have never had this right it was time, but note that
  if your plugin uses stuff like: pwnd->SidlText and its NOT an actual CSidlScreenWnd then you need to change it to whatever window it actually is.
  I guess questions about this should be directed to me (eqmule)

plugins changed outside of core are attached here:
http://www.macroquest2.com/phpBB3/viewtopic.php?f=29&t=11451&p=174467#p174467
MQ2Rez

14 Sep 2017 by eqmule
- Updated for TEST
- Fixed ${Familiar[x].} it will return familiars and not illusions now...

- Fixed a bunch of window structs that we where completely misusing anyway.
  this could require some plugin changes, contact me for help if you get errors.

- Fix: Variables that are undeclared but supplied as paramters now default to an actual NULL or 0 not the string "NULL"

- Inspecting the Blessed Spiritstaff of the Heyokah will no longer ctd you.
- Added Math.Clamp ${Math.Clamp[Min, N, Max]} will clamp N between Min and Max. - cred derple
  Example:
  ${Math.Clamp[1, 15, 30]} => 15
  ${Math.Clamp[20, 15, 30]} => 20
  ${Math.Clamp[1, 15, 10]} => 10
  Practical usage:
  /bct ranger //stick id ${Target.ID} ${Math.Clamp[25,${Target.Distance},150]} 
  this will make your ranger stay put if he is already between 25-150 meters away
  otherwise it will move him at most 150 away and at least 25 away.

12 Sep 2017 by eqmule and eqholic
- All plugin sources for this zip are attached to this post:
  http://www.macroquest2.com/phpBB3/viewtopic.php?f=29&t=11451&p=174415#p174415
- Changed MQ2MoveUtils to save stuff faster.
- MQ2ChatWnd got a new tlo /echo ${ChatWnd.Title}
- MQ2ChatWnd got a new command /setchattitle
- MQ2Melee updated - it has flags for down and holyshits called downflag0-60 and holyflag0-60
  you SHOULD set those flags to 2 if you parse ANY macro variables.
  Example:
  [code]
  downflag0=2
  downshit0=/if (${Macro.Paused}) /echo ${Macro} is PAUSED!
  [/code]
- MQ2Hud now updated with a new type HUDTYPE_MACRO which is 16
  This means you can now set the type to any combination of 1 2 4 8 and 16
  see http://www.macroquest2.com/wiki/index.php/MQ2HUD for more info.
  Basically using a hud that tries to parse variables that are used in macros, before they are declared will fail.
  This new flag lets mq2hud know to not even try unless its set.

- Adding events from a macro will now also automatically /declare variable as outer if used.
  Example: #Event Burn              "[MQ2] |${BurnText}|"
  As you can see this event uses the variable ${BurnText} and it will therefor /declare it as well.
  This means you can remove /declare BurnText in your Sub Main since adding the event did it for you already.

- Added ${Macro.IsOuterVariable[xxx]} which returns TRUE/FALSE, it checks if a outer variable exists. (read is declared)
  I would recommend NOT using this in macros unless its for debug purposes because it can get quickly get expensive in terms of cpu cycles.

- Added ${Macro.IsTLO[xxx]} which returns TRUE/FALSE, it checks if a Top Level Object exists. This should be faster than checking if a plugin is loaded. *should*
  Usage:
    [code]
    /if (${Macro.IsTLO[Melee]}) {
        /echo yes there is a Melee Top Level Object loaded...
		/echo this means I CAN actually do stuff with it without it throwing the Undeclared warning:
		/delay 25 !${Melee.Combat}
    } else {
        /echo no there is no such TLO, maybe you should load mq2melee?
		/end
    }
    [/code]

07 Sep 2017 by eqmule and eqholic
- All Plugin Sources changed outside of core for this zip are attached to the post here:
http://www.macroquest2.com/phpBB3/viewtopic.php?f=29&t=11451&p=174399#p174399
- using namespace std; has been removed from mq2main.h
  THIS MEANS your plugins will ERROR with lines like this:
  error C2143: syntax error: missing ';' before '<'
  The line: map<string, class CXWnd2 *> WindowMap;
  To fix: Find #include "../MQ2Plugin.h" in your plugin and add using namespace std; under the LAST #include below it.
  Example:
	[code]
	#include "../MQ2Plugin.h"
	#include <otherheader>
	...
	using namespace std;
	[/code]
	OR just change the line to say std:: map<std::string, class CXWnd2 *> WindowMap;

-  The reason for that change is that right now we litter ALL projects with the std namespace and it is just not good.
   Let everyone that needs that namespace use it in their own projects from now on.

- #bind(s) are now fixed and won't screw up the macrostack anymore.
- Todays update is significant because I rebuilt the macro engine to improve performance,
  it was well overdue. The biggest change is that gMacroBlock is now a map.
- Undeclared Variables are no longer tolerated, and the macroengine will not run at optimal speed
  if they exist. I have added a TLO to check for them because of this and a new macro keyword #warning as well
  so there is no good reason to run old macros where these kinds of variables hog cpu power:
AGAIN:   IMPORTANT: Undeclared variables will slow down macro performance a LOT if they are used over and over, so, fix your macros.

- The Macro TLO has a new method: .Undeclared
  Usage: /invoke ${Macro.Undeclared} and it will list all undeclared variables.
- New macro keyword: #warning
  add it at the top of your macro, and you will get warnings if there are undeclared variables used in it.

- /while and /for loops can now be nested inside each other.
- /continue and /break should work properly inside /for loops now.
- /continue and /break works in /while loops now.

- Updated MQ2Rez and MQ2Cast to not hog the cpu looking up windows over and over.
- Other stuff to optimize and cut down on cpu intensive tasks.

Files changed outside of core:
\MQ2Cast\MQ2Cast.cpp
\MQ2Rez\MQ2Rez.cpp

01 Sep 2017 by eqmule and eqholic
- You can now call functions inside if statements in your macros
  Use [] after your sub inside the if statement to tell the macro its a sub
  so /if (blah[]) /call dostuff
  or if it actually have parameters
  /if (blah[${arg1} "hi there" 0]) /call dostuff

  Example:
  [code]
Sub Testsub
    /echo Enter Testsub
    /return Hello world
/return

Sub Testargs(int arg1,int arg2)
    /if (${arg1} > ${arg2}) {
        /return Testargs: ${arg1} > ${arg2}
    } else {
        /return Testargs: ${arg1} <= ${arg2}
    }
/return

Sub IsHuuge(int arg1)
    /echo IsHuuge ${arg1} ?
    /if (${arg1} > 1000) {
        /echo TRUE
        /return TRUE
    } else {
        /echo FALSE
        /return FALSE
    }
/return

Sub Main 
    /echo ${Testsub[]}
    /echo ${Testargs[10 9]}
    /if (${IsHuuge[2000]} && !${IsHuuge[1]}) /echo Huuge and smaaal
/return
  [/code]

19 Aug 2017 by eqmule
- Updated for TEST

17 Aug 2017 by eqmule
- Fixed Me.Aego and some other stuff related to it.
  Unfortunately for us and everyone else that parses the spells db
  Category and Subcategory are now 0 for all spells that cannot be scribed.
  Lets hope this was just a mistake and it will be reversed in a future patch.

- Me.Aura now returns a pAuraType cred: xowis
  Members: ID, Name, SpawnID
  Methods: Remove
- Me.Aura[] now accept partial matches

16 Aug 2017 by eqmule
- Updated for LIVE

11 Aug 2017 by eqmule
- Fixed a crash in the TEST build.

10 Aug 2017 by eqmule
- Updated for TEST
- Improved AddAlias, RemoveAlias and the rest of the alias stuff.
  macros that use /addalias should notice a significant increase in performance.

03 Aug 2017 by SwiftyMUSE
- Updated /cast to cast the memorized rank of the spell when the rank is not given in the name.
- Fixed random crashes with /click when zoning.

31 Jul 2017 by eqmule
- /cast now takes an optional loc x y z argument useful for splashspells.
  Example: /cast "Reforming Splash" loc 123 456 789
  would cast the splash spell at that location...
  just doing a /cast "Reforming Splash" will cast it either on your targets location
  and if you have no target on your own location.

- Added IsSummoned to the spawn tlo, returns true/false if its a summoned being (pet for example)
- MQ2Template now (correcty) creates OnBeginZone & OnEndZone functions. - cred htw
- Distances in searchspawn now return the true 3D distance (instead of 2d distance)
- Added zLoc to searchspawn. cred ctaylor
  this means you can search location and zradius at a specific zloc.
  Example:
  /echo ${Spawn[npc loc 10 20 30 radius 20 zradius 15]}
  IF there is a npc within 20 radius of loc 10,20 AND within +-15 Z of 30 (so max 45 or min 15)
  THEN it will return that spawn...
  NOTE: You can still use ${Spawn[npc loc 10 20 radius 20 zradius 15]}
  like before this addition, and then it will just use YOUR Z (thats how it has worked up til now.)
  If you use the loc keyword and there is a NUMBER as parameter 3, it will ALWAYS be assumed its the z loc...
  IF there is NO NUMBER as the third parameter after loc, then its NOT a Z.
  Just to make this perfectly clear: ALWAYS specify the radius keyword AFTER your loc keyword, and you will
  be fine no matter if you feed it 2 or 3 args.
  Makes sense? yeah... right...

27 Jul 2017 by eqmule
- Polished up the window manager a bit, it was overdue.
  This means some plugins might break, but its easy to fix.
	Example:
	[code]PCSIDLWND* ppWnd = pWindowManager->pWindows;
	PCSIDLWND pWnd=*ppWnd;
	while (pWnd = *ppWnd)
	...
	[/code]
	becomes:
	[code]for(int i=0;i<pWindowManager->pWindows.Count;i++)
	{
		if (PCXWND pWnd = pWindowManager->pWindows[i]) {
		...
	[/code]

25 Jul 2017 by eqmule
- Minor Maintenance Release
- IsGroupMember returns true for mercenaries as well now.
- Fixed a buffer overflow in mq2chatwindow

23 Jul 2017 by eqmule
- Updated for LIVE
- Updated for TEST

20 Jul 2017 by eqmule
- Improved /face to mimic exactly how the client AI faces mobs.
  This means its looks very natural and smooth now.
  Please don't use /face fast anymore, it looks "bottish"
  and there is no good reason to use it.

19 Jul 2017 by eqmule
- Updated for LIVE
- The crash callback will once again produce dump files and zip them.
- Math.Rand now takes an optional min argument so you can get a random number between 2 variables.
  Example: /echo ${Math.Rand[5,10]}
  this would return a randum number between 5 and 10.
  You can still use the original just specifying the max.
  Example: ${Math.Rand[10]}
  in which case it behaves as before. (in this example, rand between 1 and 10) 

17 Jul 2017 by SwiftyMUSE
- Added ${Me.Beneficial}, ${Me.BASExxx} back into the source code.
- Added ${Me.CursorKrono}

12 Jul 2017 by eqmule
- Updated for TEST
- All instances of "Malod" has been renamed to "Maloed"
- Darkened Malosenia is now correctly returned when doing a ${Target.Maloed}

10 Jul 2017 by SwiftyMUSE
- added optional <z> parameter to /face loc

21 Jun 2017 by eqmule
- Updated for TEST
- Updated for LIVE

21 Jun 2017 by SwiftyMUSE
- Updated ground spawn names
- Update MQ2Hud for occasional crash - cred demonstar55

17 Jun 2017 by eqmule
- Updated for ISXEQ so it once again builds...
  I loaded the ISXEQ.sln in VS 2015 and set the projects to the v140_xp toolset, and it built.
  Report bugs or problems on the forum.

15 Jun 2017 by eqmule
- Updated for TEST

14 Jun 2017 by eqmule
- Changed ${Switch.Distance} and  ${Switch.Distance3D} so they report distance to the switch outer bounds, not its center.
- Fixed /click left door to take character reach and door radius into account.
  This means doors that previously couldn't be opened because there was no way to get within 20 feet of them
  can now be opened (the plane of justice door in pot comes to mind)
  In retrospect it kinda makes sense that if a door radius is huge, you dont have to get as close to it to open it...
  Thanks to Derple reporting this bug.
- Doors that require lock picking can now be opened as well if you have lockpicks on your cursor.
- Updated for TEST

02 Jun 2017 by eqmule
- Updated for TEST

18 May 2017 by SwiftyMUSE
- Updated faction names

17 May 2017 by The Undertaker
- Updated for LIVE

15 May 2017 by maskoi
- EverQuest.CurrentUI now return a string representing the currently loaded UI skin.
- EverQuest.IsDefaultUILoaded returns a bool true or false if the "Default" UI skin is the one loaded.

10 May 2017 by The Undertaker
- Updated for TEST

01 May 2017 by The Undertaker
- Fixed a bug in the new noparse ini thingy

01 May 2017 by The Undertaker
- ${Ini} now takes an optional 5th argument "noparse"
  This means you can now (finally) read ini settings into a variable without parsing the actual setting.
Example:
INIFILE:
[code]
[DPS]
DPSCondition1=${Me.XTarget[1].PctHPs} > 50
[/code]
[code]
Sub Main
	/declare DPSCondition1 string local
	/echo This is the actual setting for DPSCondition1 : ${Ini[MySettings.ini,DPS,DPSCondition1,NULL,noparse]}
	/varset DPS1Condition ${Ini[MySettings.ini,DPS,DPSCondition1,NULL,noparse]}

	|looping it here so you can see the condition actually changes as the xtarget mobs HP changes and no need 
	|for reading the ini over and over anymore... you're welcome...
:loop
	/echo ${DPSCondition1}
	/delay 1s
	/goto :loop
/return
[/code]

29 Apr 2017 by The Undertaker
- Updated for TEST

25 Apr 2017 by The Undertaker
- Updated for LIVE

24 Apr 2017 by htw
- Added a new TLO ${Range} which returns a pRangeType
  pRangeType has 2 members:
  Between which returns TRUE or FALSE
  and
  Inside which also returns TRUE or FALSE
  Usage Example:
  /echo ${Range.Inside[10,5:9]}
  which will return TRUE since 5 and 9 are both within the 10 range.
  /echo ${Range.Between[85,95:100]}
  which will return FALSE since 85 is not a number between 95 and 100

24 Apr 2017 by The Undertaker
- Maintenance Update

21 Apr 2017 by Derple
- Added new #bind command for macros.
  Short Explaination, this allows you to execute macro sub routines.
  Long Explaination:
  Binds are triggered when a macro runs either:
  /varset or /echo or /call or if a Sub is executed.
#bind allows you to bind an ingame slash command to a macro function.
Before you had to do this with #events and capture text that you sent to yourself for example: 
#event SayMana "#*#SayManaPercent#*#"
Now you can do 
#bind SayMana /saymana
Instead of sending yourself the keyword you can just type /saymana and it will execute the function called "Sub Bind_SayMana"
Example:
[code]
| Old Way
| #event StartCoh "#*#COH --GRP--#*#"
| New Way you can now just type /coh or /bcaa //coh or /bct mage //coh
#bind StartCoh /coh

Sub CastSpell(string spellToCast)
    /declare delayTime int local 0
    /echo Casting: ${Target.Name} with ${spellToCast}
    /casting "${spellToCast}" -maxtries|5
    /call WaitCastFinish
/return

Sub Event_StartCoh
    /if ( ${Bool[${Me.Book["Call of the Hero"]}]} == FALSE ) {
        /echo I don't have COH - Bailing...
        /return
    }
 
    /declare i int local 0
    /declare GroupCount int local ${Group.Members}
    /for i 1 to ${GroupCount}
        /doevents
        /if ( ${Group.Member[${i}].Distance} > 50 ) {
            /target id ${Group.Member[${i}].ID}
            /call CastSpell "Call of the Hero"
        }
        /call WaitCastReady "Call of the Hero"
    /next i
/return

Sub Bind_StartCoh
    /call Event_StartCoh
/return

Sub Main
    :Loop
    /doevents
    /delay 1s
    /goto :Loo
/return
[/code]

21 Apr 2017 by The Undertaker
- Updated for TEST
- Fixed a couple offsets that where wrong for LIVE.

19 Apr 2017 by Dr. Sneerstell
- Updated for LIVE
- ${Skill[someskill].Auto} returns true or false if the skill is set to use /autoskill on/off
- ${Me.AutoSkill[1]} returns a pSkillType
- ${Me.AutoSkill[2]} returns a pSkillType
- Example usage:
- ${Me.AutoSkill[1].Name} returns the name of whatever skill is set as the first autoskill.
- ${Me.AutoSkill[2].ID} returns the ID of whatever skill is set as the second autoskill.
- Fixed /items crash
- The previous change to the GROUNDITEM Struct member "ID", the renaming of it to "ItemPtr",
  caused a crash, and has been reverted.
- Reorganized skills a bit. NUM_SKILLS is now 0x64 (it always was) so change plugins if needed.

15 Apr 2017 by eqmule
- Fix for /ranged crash in the TEST build.
- The GROUNDITEM Struct member "ID" has been renamed to "ItemPtr". (just accept it)
  Added some missing members to that struct as well.

14 Apr 2017 by eqmule
- Fix for /doability crash in the TEST build.

13 Apr 2017 by eqmule
- Updated for TEST

08 Apr 2017 by eqmule
- Changed max npc level to 125
  this fixes spawnsearch etc where npc's higher than level 115 would not show up.

19 Mar 2017 by eqmule
- Updated for TEST

15 Mar 2017 by eqmule
- Updated for LIVE
- Stuff

10 Mar 2017 by eqmule
- Updated for TEST
- Stuff

23 Feb 2017 by eqmule
- Added the offline trader acceptance to mq2autologin.

22 Feb 2017 by eqmule
- Tip for macro authors:
- Added FloorZ to the Spawn TLO it returns a float.
  FloorZ usage: ok so... eh, spawns are sometimes (always?) "planted" a few inches below or above the floor...
  This member represent where the floor is ACTUALLY at.
  So if you for example do a /echo ${Target.Z} and it returns 219
  and then you do a ${Target.FloorZ} it will return like 216 or something...
  Why is this important, well for brainiacs new mq2nav, I discovered that
  sometimes, when a spawns z location is outside of the geometry... (above or below)
  you cannot just do a /nav target or a /nav locxyz ${Target.X} ${Target.Y} ${Target.Z}
  BUT doing a /nav locxyz ${Target.X} ${Target.Y} ${Target.FloorZ} works.
  So... this is how you get /nav working correctly with problematic spawns which have their feet outside of the geometry.

15 Feb 2017 by eqmule
- Updated for LIVE
- XTARGETDATA has been renamed to XTARGETSLOT
- New include added SharedClasses.h
- the XTARGETSLOT struct has been moved to SharedClasses.h
- Unknown0x4 in the XTARGETSLOT struct has been renamed to XTargetSlotStatus, change plugins accordingly.
- XTarget stuff has gone through a make over, this will break plugins.
  Here are ONE example of how to fix this:
  MQ2Melee.cpp:
  change:
  [code]case XTaggro:
		{
			Dest.DWord = true;
			Dest.Type = pBoolType;
			if (PCHARINFO pChar = GetCharInfo()) {
				if (PXTARGETMGR xtm = pChar->pXTargetMgr) {
					if (PXTARGETARRAY xta = xtm->pXTargetArray) {
						DWORD x = 0;
						for (DWORD n = 0; n < xtm->TargetSlots; n++)
						{
							if (xta->pXTargetData[n].xTargetType == XTARGET_AUTO_HATER && xta->pXTargetData[n].Unknown0x4)
							{
								x++;
							}
						}
						if (x>1) {
							if (pAggroInfo) {
								for (DWORD i = 0; i<xtm->TargetSlots; i++) {
									if (DWORD spID = xta->pXTargetData[i].SpawnID) {
										if (PSPAWNINFO pSpawn = (PSPAWNINFO)GetSpawnByID(spID)) {
											if (pTarget && ((PSPAWNINFO)pTarget)->SpawnID == pSpawn->SpawnID)
												continue;
											if (pSpawn->Type == SPAWN_NPC && xta->pXTargetData[i].xTargetType == XTARGET_AUTO_HATER) {
												DWORD agropct = pAggroInfo->aggroData[AD_xTarget1 + i].AggroPct;
												//WriteChatf("Checking aggro on %s its %d",xta->pXTargetData[i].Name,agropct);
												if (agropct<100) {
													Dest.DWord = false;
													break;
												}
											}
										}
									}
								}
							}
						}
					}
				}
			}[/code]
			to
			[code]case XTaggro:
				{
					Dest.DWord = true;
					Dest.Type = pBoolType;
					if (PCHARINFO pChar = GetCharInfo()) {
						if (ExtendedTargetList *xtm = pChar->pXTargetMgr) {
							DWORD x = 0;
							for (int n = 0; n < xtm->XTargetSlots.Count; n++)
							{
								XTARGETSLOT xts = xtm->XTargetSlots[n];
								if (xts.xTargetType == XTARGET_AUTO_HATER && xts.XTargetSlotStatus)
								{
									x++;
								}
							}
							if (x > 1) {
								if (pAggroInfo) {
									for (int i = 0; i < xtm->XTargetSlots.Count; i++) {
										XTARGETSLOT xts = xtm->XTargetSlots[i];
										if (DWORD spID = xts.SpawnID) {
											if (PSPAWNINFO pSpawn = (PSPAWNINFO)GetSpawnByID(spID)) {
												if (pTarget && ((PSPAWNINFO)pTarget)->SpawnID == pSpawn->SpawnID)
													continue;
												if (pSpawn->Type == SPAWN_NPC && xts.xTargetType == XTARGET_AUTO_HATER) {
													DWORD agropct = pAggroInfo->aggroData[AD_xTarget1 + i].AggroPct;
													//WriteChatf("Checking aggro on %s its %d",xta->pXTargetData[i].Name,agropct);
													if (agropct < 100) {
														Dest.DWord = false;
														break;
													}
												}
											}
										}
									}
								}
							}
						}
					}
				}[/code]
- Good Luck.

13 Feb 2017 by derple
- Fixed ${Target.Buff[x].Caster} so it takes multiple casters of the same spell into account.
  Before this fix, only the first caster of a spell would be returned.
- Added ${Target.MyBuff[x]} it returns a pSpellType
  Example Usage:
  [code]holyshit0=/if (!${Debuff.Silenced} && ${Me.PctMana} > 10 && ${Target.MyBuff[Envenomed Breath].ID} == NULL && ${Target.CurrentHPs}<95) /casting "Envenomed Breath"[/code]
- Added ${Target.MyBuffCount} it returns a int of all buffs YOU have casted on the target.

08 Feb 2017 by eqmule
- Fixed a few places which would use pInvSlotMgr without NULL checking it
- Added .TimeBeenDead to the spawn tlo You can use it to figure out how long a corpse has been dead.
  NOTE: The timer is dependant on if you where in the zone when the corpse spawned.
  If you enter a zone and check this tlo member it will display the time of the death 
  as the time you entered the zone.
- Fixed a potential stack corruption in EndMacro
- Updated for TEST
- Made some changes to MacroQuest2.exe to deal with it not detecting eqgame version correctly sometimes.

03 Feb 2017 by eqmule
- Updated for TEST, yes there was a new patch.
- Fixed a issue that would hang the client and sometimes even crash it.
  this should fix the problem with using Untamed Rage on a berserker
  as well as other buff stacking check problems.

03 Feb 2017 by eqmule
- Updated for latest LIVE and TEST patches

01 Feb 2017 by eqmule
- Crash handling is now somewhat configurable
  See the MQ2CrashCallBack function and GetCrashDialogMessage

30 Jan 2017 by eqmule
- Added ${MacroQuest.Build} it returns an int where LIVE = 1 TEST = 2 BETA = 3 and EMU = 4
- Added Start EQBC Server to the tray icon menu.

29 Jan 2017 by eqmule
- I finally had time to sit down and look at the crash reporting
  it has been given a major overhaul
  you will know what I mean next time you crash.
  Please READ the crash message carefully.
  Do what it says. Or not.

24 Jan 2017 by eqmule
- Fix for ${Me.HaveExpansion[Empires of Kunark]} crash - cred maskoi
- A few changes to mq2chatwnd to deal with potential memleaks - cred Derple

21 Jan 2017 by eqmule
- Updated for TEST

20 Jan 2017 by eqmule
- Fixed a bug in the EQINVSLOTWND struct where slots where WORD instead of short
  this will take care of any remaining problems with /itemnotify
- stuff in progress, nothing to see here yet...
- Fixed a buffer overflow in the UPCNotificationFlush_Detour -Thanks Maskoi

19 Jan 2017 by SwiftyMUSE
- Fixed BuffStackTest to correctly test spells with triggering spas.

18 Jan 2017 by eqmule
- Updated for LIVE
- Bunch of other stuff, thanks Brainiac for the arrayclass mod
- Exp has been changed to a __int64, because, well it is, and has been for a few years...

14 Jan 2017 by SwiftyMUSE
- Corrected potential crashes in the following routines: GetAdjustedSkill, GetBaseSkill, GetModCap, 
  GetCastingTimeModifier, GetFocusCastingTimeModifier, GetFocusRangeModifier, HasSkill, MakeMeVisible.
- Corrected a bug in BuffStackTest when checking triggering spas.

13 Jan 2017 by SwiftyMUSE
- Added SkillBase to character. This will give you the static base maximum for your skills.
- Updated Skill and SkillCap to handle the new TS aas allowing for above the cap values.

13 jan 2017 by eqmule
- Added ${Macro.MemUse} it returns a pIntType letting u know how much memory your macro is using.
  its useful if you suspect you have a leak.
- Ok so here is a NEW FEATURE which was brought to us by Brainiac, Thanks Brainiac!
  It allows us to extend any existing TLO's in our own plugins.
  Example:
  You want to add a new member to for example the character TLO
  named .CursorKrono which tells you how many Krono you have on your cursor
  you could then do /echo ${Me.CursorKrono}

  Below is a plugin example for how you would do this: (tags added for forum post to show up correctly)
[CODE]
// MQ2ExtensionTest.cpp : Defines the entry point for the DLL application.
//

// PLUGIN_API is only to be used for callbacks.  All existing callbacks at this time
// are shown below. Remove the ones your plugin does not use.  Always use Initialize
// and Shutdown for setup and cleanup, do NOT do it in DllMain.


#include "../MQ2Plugin.h"

PreSetup("MQ2ExtensionTest");

//----------------------------------------------------------------------------
// test the mq2 datatype extension code

class MQ2CharacterExtensionType* pCharExtType = nullptr;

class MQ2CharacterExtensionType : public MQ2Type
{
public:
	enum ExtensionMembers {
		CursorKrono = 1,
	};
	MQ2CharacterExtensionType() : MQ2Type("MQ2TestCharacterExtension")
	{
		TypeMember(CursorKrono);
	}
	bool GETMEMBER()
	{
		PMQ2TYPEMEMBER pMember = FindMember(Member);
		if (!pMember)
			return false;
		switch (pMember->ID)
		{
			case CursorKrono:
			{
				if(PCHARINFO pCharInf = GetCharInfo()) {
					Dest.DWord = pCharInf->CursorKrono;
					Dest.Type = pIntType;
					return true;
				}
			}
		}
		return false;
	}
	bool ToString(MQ2VARPTR VarPtr, PCHAR Destination)
	{
		return false;
	}
	bool FromData(MQ2VARPTR& VarPtr, MQ2TYPEVAR& Source)
	{
		if (Source.Type != pCharExtType)
			return false;
		VarPtr.Ptr = Source.Ptr;
		return true;
	}
	bool FromString(MQ2VARPTR& VarPtr, PCHAR Source)
	{
		return false;
	}
};
PLUGIN_API VOID InitializePlugin(VOID)
{
	pCharExtType = new MQ2CharacterExtensionType;
	// This is where you add it to an existing TLO
	// in this case the one named "character" aka our ${Me} tlo...
	AddMQ2TypeExtension("character", pCharExtType);
}
PLUGIN_API VOID ShutdownPlugin(VOID)
{
	//dont forget to remove it on plugin shutdown...(aka plugin unload)
	RemoveMQ2TypeExtension("character", pCharExtType);
	delete pCharExtType;
}[/CODE]

12 Jan 2017 by eqmule
- Updated for TEST
- ZonePoint in the DOORS struct has been renamed to SpellID

06 Jan 2017 by SwiftyMUSE
- Updated spell effects display
- Updated buff stacking testing

06 Jan 2017 by eqmule
- Fixed the _EQCASTSPELLGEM struct, thanks JimBob
  this should make features that relies on the spellicon and spellstate members of that struct work again.
- Updated the TEST build so its synced with LIVE.
- Added some new Spawn TLO members: (DISCLAIMER:  I reserve the right to remove/alter and or depreciate any of these as I'm still testing this stuff.)
	IsBerserk (pBoolType), pTouchingSwitch (pIntType), bShowHelm (pBoolType), CorpseDragCount (pIntType), bBetaBuffed (pBoolType), CombatSkillTicks[x] 0-1 (pIntType), 
	FD (pIntType), InPvPArea (pBoolType), bAlwaysShowAura (pBoolType), GMRank (pIntType), WarCry (pIntType), IsPassenger (pBoolType), 
	LastCastTime (pIntType), DragNames[x] 0-1 (pStringType), DraggingPlayer (pStringType), bStationary (pBoolType), BearingToTarget (pFloatType), bTempPet (pBoolType), 
	HoldingAnimation (pIntType), Blind (pIntType), LastCastNum (pIntType), CollisionCounter (pIntType), CeilingHeightAtCurrLocation (pFloatType), AssistName (pStringType), 
	SeeInvis[x] 0-2 (pIntType), SpawnStatus[x] 0-5 (pIntType), bWaitingForPort (pBoolType)

- SolventNeeded in the iteminfo struct has been renamed to SolventItemID 
- Added some new members to the iteminfo struct and cleaned it up a little.
- Added MQ2AugType TLO, it has these members: Slot (pIntType), Type (pIntType), Visible (pBoolType), Infusable (pBoolType), Empty (pBoolType), Name (pStringType), Item (pItemType)
- New Member: AugSlot added to the item TLO 
  it returns a pAugType
  Usage: (Items can have MAX 6 slots for augs so... [x] can ONLY be 0-5)
        /echo ${Cursor.AugSlot[0].Type}
        /echo ${Cursor.AugSlot[1].Visible}
        /echo ${Cursor.AugSlot[2].Infusable}
        /echo ${Cursor.AugSlot[3].Empty}
        /echo ${Cursor.AugSlot[4].Name}
        /echo ${Cursor.AugSlot[5].Item.Purity}
- Added 2 new commands: /removeaug and /insertaug to the mq2itemdisplay plugin
  type /removeaug or /insertaug for help
  /removeaug will pop a dialog if a perfect augmentation distiller needs to be used...
  I would be extremely careful with these 2 commands unless you understand
  how they work... if you augment the wrong item or remove an augment from the wrong item or whatever... its not my fault.
- Added the MQ2WorldLocationType TLO it has the following members: ID (pIntType),Y (pFloatType), X (pFloatType), Z (pFloatType),Heading (pFloatType), Zone (pZoneType),
- Added BoundLocation to the Charatcer TLO its size is 0-4 for up to 5 bind points.
  Usage:
		 /echo ${Me.BoundLocation[0].ID} returns the zone id of your first bind point
		 /echo ${Me.BoundLocation[1].ID} returns the zone id of your second bind point
- Changed pChar2->ZoneBoundX it's now pChar2->BoundLocations[0].ZoneBoundX; 
          as well as all the other ->ZoneBo****** members.

20 Dec 2016 by eqmule
- Updated for TEST

18 Dec 2016 by eqmule
- OK ILL PUT THIS FIRST SO YOU DON'T MISS IT:
- I have changed ALL instances of GuildID to __int64 (cause DBG did)
  PLEASE! be aware of this change as it WILL break some plugins.
  NOW, as for macros: IF your macros uses ${Me.GuildID} NOTE that it returns a pInt64Type
  from now on.
  This is the reason I have added 2 new members to the pInt64Type TLO
  Namely: .LowPart and .HighPart
  SO: IF you have a macro that relies on GuildID being 4 bytes...
  Then you NEED to change it from: ${Me.GuildID} to ${Me.GuildID.LowPart}
  mkay...
- Now onto the fixes:
- FIX: /pet attack <id>
- FIX: barter and trader "tells" no longer trigger beepontells
- FIX: /mqclear no longer crashes
- FIX: /itemnotify "name of item" lefmouseup can pick up
  items from top level slots once again.
- For completeness sake I also added .LowPart and .HighPart to the pIntType TLO

15 Dec 2016 by eqmule
- Fix: double timestamps in the eqlog is no longer happening so you can turn on /timestamp again.
- Fixed a bug in FindItem and its derivatives where it needed signed parameters.
- Fixed the EQINVSLOTWND struct, it was off by a few bytes.
  Yes that means .InvSlot will once again "work" (dont effing use it. in your macros, use ItemSlot and ItemSlot2)

14 Dec 2016 by eqmule
- GuildID in SPAWNINFO is a __int64 now... not by my design, it just is
  I have tried to make it backwards compaible with the spawn guild tlo which is still a DWORD
  report any bugs related to this change on the forum. Plugins are gonna have to be updated accodingly.
- Fix Errors like this for example: error C2660: 'GetGuildByID': function does not take 1 arguments
  char  *pGuild = GetGuildByID( GetCharInfo()->GuildID ); becomes
  LARGE_INTEGER guildlarge = {0};
  guildlarge.QuadPart = GetCharInfo()->GuildID;
  char  *pGuild = GetGuildByID( guildlarge.LowPart,guildlarge.HighPart );

- I started correcting the iteminfo struct it's a work in progress so expect more changes to fully implement this.
- Initially the Augment members has gotten a review (and a fix since they where broken)
- So... AugSlot1 etc is now part of its own class
- therefor:
- pitem->AugSlot1 is now pitem->AugData.Sockets[0].Type
- and so on...
- pitem->AugSlot1_Visible is now pitem->AugData.Sockets[0].bVisible
- and so on...
- CListWnd no longer inherits CSidlScreenWnd BUT it has access to the CXWnd class members.
- CComboWnd no longer inherits CSidlScreenWnd BUT it has access to the CXWnd class members.
  Fix Errors like these:
  list->Items becomes list->ItemsArray.Count
  CListWnd*pListWnd = (CListWnd*)pCombo->Items becomes CListWnd*pListWnd = pCombo->pListWnd (it was kinda confusing before, but less so after this change)

13 Dec 2016 by SwiftyMUSE
- Updated GetClassesFromMask to display "ALL" or "ALL EXCEPT:" when appropriate based on the class
  mask.

08 Dec 2016 by eqmule
- Updated for TEST
- Fixed a bug where FindItem and all its derivatives wouldn't look deeper than 20 slots into a bag.
  Now it doesn't matter how many slots a bag has, it is dynamic.
- I #pragma pack(8) where I need it now, dont change them.
- In preparation for automatic updating of the CONTENTS struct
-  I HAD to reorganise it.
-  Therefor:
-	NumOfSlots1 has been renamed to ContentSize Ths also effects macros that use the NumOfSlots1 member.
-	NumOfSlots2 has been renamed to Size

-	MOST of these changes affect core only, I dont think there will be many plugins that needs updating
-	BUT here are some examples of how to fix errors that I have seen:
-	change:
-	pItem->ItemSlot TO pItem->GlobalIndex.Index.Slot1
-	cSlot->pContentsArray TO cSlot->Contents.ContainedItems.pItems
-	cSlot->pContentsArray->Contents[iPack] to cSlot->GetContent(iPack)
-	pInvSlot->pContentsArray TO pInvSlot->Contents.ContainedItems.pItems
-	pInvSlot->pContentsArray->Contents[ucPack] TO EITHER:
-	pInvSlot->Contents.ContainedItems.pItems->Item[ucPack] OR SIMPLY JUST
-	pInvSlot->GetContent(ucPack) BOTH return the exact same thing.

06 Dec 2016 by SwiftyMUSE
- Fixed up the new SPA descriptions in spell display

28 Nov 2016 by eqmule
- Fixed ${Me.ManaRegen}
- CButtonWnd now inherits CXWnd (cause it does).
- GetItemTimerValue has been renamed to GetItemRecastTimer
- Removed ManaGained, HealthGained, EnduranceGained from Pulse() and the exports.
  Use GetEnduranceRegen(), GetHPRegen() and GetManaRegen() instead.
  This change should make Pulse() a bit faster since we dont check that stuff constantly.

20 Nov 2016 by SwiftyMUSE
- Fixed bug waiting for familiars keyring to load

19 Nov 2016 by SwiftyMUSE/eqmule
- Updated for TEST
- Added GuildID and ExpansionFlags to MQ2CharacterType
- Added support for familiars keyring in /cast and /useitem

17 Nov 2016 by eqmule
- Added ${Me.Vitality} ${Me.PctVitality} ${Me.AAVitality} ${Me.AAVitality}
- Fixed CampfireDuration
- Fixed the Task tlo
- Fixed ${Me.Exp} and ${Me.PctExp}
  Thanks to william12 for reporting these bugs.

16 Nov 2016 by eqmule
- Updated for LIVE
- Reorganized SPAWNINFO to reflect how its laid out in memory.
- Feet in Spawninfo has been renamed to FloorHeight
- AvatarHeight2 in Spawninfo has been renamed to Width
- HoldingType in Spawninfo has been renamed to HoldingAnimation
- InnateETA in Spawninfo is now part of SpellGemETA as its LAST member because... well it should be.
- GetMeleeRangeVar2 has been renamed to MeleeRadius
- Class in the spawninfo struct has been moved to its correct location which is inside ActorClient.
  Therefor: (and I know people will post even though the answer is right here)
  ITS NOT pSpawn->Class anymore, its now pSpawn->mActorClient.Class
  same thing goes for Race.
  pSpawn->mPlayerPhysicsClient.Levitate instead of pSpawn->Levitate
  pSpawn->mPlayerPhysicsClient.pSpawn instead of  pSpawn->pSpawn

- mkay...

14 Nov 2016 by eqmule
- Updated for BETA
- GetSpellEffectNameByID fixed to not return a temp buffer - cred HTW
- ReadWindowINI in MQ2AdvPath correctly read the ini but never set the window value
  this has been corrected - cred Brainiac
  a zip which has the corrected version in it is located here : http://www.macroquest2.com/phpBB3/viewtopic.php?f=29&t=11451&p=172713#p172713

- Corrected the zoneinfo struct 
  What we previously had been refering to as "ZoneType" was not in fact it, so it has been renamed to FOgOnOff which is what its for.
  This means that ${Zone.Type} has changed a bit...
  it now returns 0-5 see the EOutDoor enum for more info. And whoever wants to update the wiki should refer to that.
  in short: 0=Indoor Dungeon 1=Outdoor 2=Outdoor City 3=Dungeon City 4=Indoor City 5=Outdoor Dungeon

13 Nov 2016 by eqmule
- Added some missing members to the test cxwnd struct
- Fixed the 4Byte error.

12 Nov 2016 by eqmule
- Updated for TEST

12 Nov 2016 by SwiftyMUSE
- Updated spell effects display

11 Nov 2016 by eqmule
- Updated for BETA

10 Nov 2016 by eqmule
- Updated for BETA
- In preparation for the expansion on the 16th and for future faster patching,
  THE FOLLOWING STUFF has undergone some serious changes:
  You have 5 days to adjust your personal builds and plugins.

- BGColor is now a COLORREF change plugins accordingly.
  and no, it CANNOT be changed back to a ARGBCOLOR since that contains a union with bytes and that screws up the 4 aligned padding.
- UnknownCW has been renamed to CRNormal change plugins accordingly.
- Locked is now a bool
- TimeMouseOver has been renamed to FadeDelay
- dShow is now a bool
- We are using 4 byte alignemnt from now on, set ur plugins to 4 byte alignment.
- ONE MORE TIME, WE ARE NOT USING 1 byte ALIGNMENT ANYMORE.
- the CXWnd struct grew somewhat to make patching of it easier for me.
- Fixed a bug in MQ2EQBC that would crash u on /unload
- The following plugins has had changes made to them:
	MQ2AvdPath.cpp
	MQ2DPSAdv.cpp
	MQ2EQBC.cpp
	MQ2Melee.cpp
	MQ2MoveUtils.cpp
	MQ2Spawns.cpp
- They are located in this post: http://www.macroquest2.com/phpBB3/viewtopic.php?f=29&t=11451&p=172713#p172713

10 Nov 2016 by SwiftyMUSE
- Updated RankName to find an exact match for name. The results from Spell.ID and Spell.RankName will now be
  from the same spell (if it exists in the spellbook).

09 Nov 2016 by eqmule
- Updated for BETA

08 Nov 2016 by eqmule
- Updated for TEST
- Updated for BETA

04 Nov 2016 by eqmule
- Updated for BETA

03 Nov 2016 by eqmule
- Updated for BETA

02 Nov 2016 by eqmule
- Updated for BETA

01 Nov 2016 by eqmule
- Updated for BETA

31 Oct 2016 by eqmule
- Updated for BETA

30 Oct 2016
- Updated for BETA -eqmule
- ChatWindow will again allow itself to be hidden behind other windows when ingame. -SwiftyMUSE

29 Oct 2016 by eqmule
- Updated for BETA

28 Oct 2016 by eqmule
- Updated for BETA
- ChatWindow is now top dog at charselect and will no longer go awol there.
- ChatWindow will no longer crash at charselect when it's children are clicked.
- Made some changes to MQ2DInput.cpp in preparation for going full scale c++
  since CINTERFACE is going bye bye in a future update.

27 Oct 2016 by eqmule
- Updated for BETA

25 Oct 2016 by eqmule
- Updated for BETA

24 Oct 2016 by eqmule
- Updated for BETA

22 Oct 2016 by eqmule
- Updated for BETA

21 Oct 2016 by eqmule
- Updated for BETA

19 Oct 2016 by eqmule
- Updated for LIVE
- Updated for BETA

18 Oct 2016 by eqmule
- Updated for BETA

15 Oct 2016 by eqmule
- Updated for BETA

13 Oct 2016 by eqmule
- Updated for BETA
- Updated for TEST

12 Oct 2016 by eqmule
- Updated for BETA
- Added CharSelectList to the EverQuest TLO, it only has 1 member for now: ZoneID
  it returns the zoneid the character is currently in.
  Usage: /echo Im at charsselect and ${Window[CharacterListWnd].Child[CLW_Character_List].List[1,3]} is in ${EverQuest.CharSelectList[1].ZoneID}
  Output:  (if a char named Eqmule is the first in your charlist) Im at charselect and Eqmule is in 202
  OR:
  /echo Im at charsselect and Eqmule is in ${EverQuest.CharSelectList[Eqmule].ZoneID}
  Output: same as above.

11 Oct 2016 by eqmule
- Updated for BETA
- I had a lot to do and it was difficult to get this working, so it's not tested properly.
  I basically wanted to get it out before they patch again.

01 Oct 2016 by eqmule
- some new stuff added to the map by JudgeD
	/mapactivelayer
	/maploc
	/clearloc
	see this post for more info: http://www.macroquest2.com/phpBB3/viewtopic.php?f=17&t=19987

29 Sep 2016 by eqmule
- Added fellowship to the spawnsearch tlo - Idea Cred: mwilliam
  Example usage:
   /if ${SpawnCount[fellowship loc ${Me.X} ${Me.Y} radius 50]} >= 3) {
		/echo its ok to place a campfire now.
   } else {
		/echo not enough fellowship members here to place a campfire right now
   }
- RemoveBuff now accepts buffnames that are quoted "some buff"
- pinstCSystemInfoDialogBox HAS BEEN RENAMED TO pinstCLargeDialogWnd cause thats what it is.
- /loginchar server:charname will now launch eq and log the char in.
  NOTE: if you run this command and server:char is already running, you will kill his game and
  he will be logged in again, this command ALWAYS launches a new client.
  this is for advanced users only, I use it personally to launch and get back into a game when 
  one of my clients has crashed. (easily detected with the ${Group.Member[soandso].Offline} tlo member... or lets say I havent seen the guy for 15 minutes)
  NOTE2: this command only works if you are using the mq2 login system and have a profile for the character.
  Example: /loginchar tunare:eqmule
  will search all mq2 profile sets for the tunare server and the char eqmule
  if it finds it, it will launch eq and log in that character.
- The ~ key should now be able to cycle full screen windows and in order - SwiftyMUSE

21 Sep 2016 by eqmule
- Updated for LIVE

18 Sep 2016 by eqmule
Sunday is funday... so here is some fluff:
- Added a "Boss Mode" hotkey, alt+~, (alt+tilde) if u click that all your eq windows will be instantly hidden. It's a toggle.
  the hotkey can be changed in the [MacroQuest] section, the value is called BossMode=
  setting BossMode=0 disables it.
- You can now "cycle" eq windows now with the '~' key.... (also known as tilde)
  its not obvious but you CAN change it by editing the macroquest.ini
  in the [MacroQuest] section add a CycleNextWindow=somekey
  Example: (and this is what it defaults to when this entry does not exist)
           CycleNextWindow=shift+`
  u can do alt+ and ctrl+ as well but thats it.
  you cannot combine alt+shift+, i didnt want to make this to complex.
  you CAN however drop the prefixes altogether and just specify it as
  CycleNextWindow=b
  that would make the lettere "b" on your keyboard cycle the windows... (not recommended unless u plan on never using the letter b for any other reason...)
  Setting CycleNextWindow=0 will disable it completely.
----- fluff end -----
- /loadspells no longer "loads them" even when a load technically isn't needed. -code cred: Vyco Dynn
- Fixed a bug related to keyring locations.

16 Sep 2016 by eqmule
- Fixed a crash bug in listwnd::addstring for the test build -report cred: fry
- ISXEQ once again compiles... sorry about the long wait.
  BIG NOTE: it now includes ISXDK 35, this means you should use VS 2015 with toolset 140 to build it.
  one thing though... mq2ic doesnt load for some reason for it
  I have contacted Lax and hope we can figure out a workaround.
  Bottomline... yeah... you CAN build isxeq now...
  but its not protected by mq2ic, so run at your own risk.
  I really didnt want to wait any longer to get something out.
  but if you are the paranoid type, id hold off a couple more days
  until we can figure out a way to load it...

15 Sep 2016 by eqmule
- Updated for TEST
- The Loader now detects if a profile is loaded or not and reloads if needed if clicked,
  prior to this update sessions that u did /unload in game for had their profile name set
  as character (Loaded) and if you clicked such a profile, it would not reload.
- Fixed a bug in GetItemContentsByName
- Fixed a bug in GetItemLink -cred demonstar55 and SwiftyMUSE
- Added a new parameter to FindItemBySlot so we can specify which locations to search.
- NEW FEATIRE: The EverQuest TLO has a new member .LastMouseOver
  it returns a windowtype of the last window the mouse was hovering.
  Want to know the name of a window or its children? Tired of doing /windows and look through a list of a million windows?
  Well now it's easy:
  Example: Place the mouse over a window and do a /echo ${EverQuest.LastMouseOver.Name}
  Example2: /echo ${EverQuest.LastMouseOver.Tooltip}
- NEW FEATURE: Added .MouseOver to the Group TLO
  Usage1: /echo Im hovering my mouse over ${Group.MouseOver.Name} which has ths spawnid: ${Group.MouseOver.ID}
  Usage2: /bct ${Group.MouseOver.Name} hi there I dont want to change my target just to tell u: please heal ${Me.Mame}
  Usage3: /bct eqmule //casting "Complete Heal" -targetid|${Group.MouseOver.ID}
  Usage4: /bct ${Group.MouseOver.CleanName} //setprio 2
  Final Note: YOU CAN hover over your own name in the player window where u see your hp and it will return you.
  There are many more usages for this im sure...
- Fixed GetItemLink
- Fixed AltAbilityReady to only return true for active abilities - cred desgn
- Fixed multiple buffer overflows all over the place in core.
- Note to self:
  The following plugins has had some kind of modification made to them to work with this release:
  MQ2Twist, MQ2SpawnMaster, MQ2LinkDB, MQ2EQBC I should post them on the forum.
  NavigationType.cpp MQ2Netheal.cpp MQ2SpawnMaster.cpp MQ2Twist.cpp


02 Sep 2016 by eqmule
- Reverted a "fix" to the /while command that instead of fixing it made it worse
  im not happy with this command, im gonna have to spend more time on it.

01 Sep 2016 by eqmule
- Misc Fixes to improve stability.
- The Launcher can now launch single sessions without logging u in, i basically just "launches clean"
  rightclick the "Launch Clean" menu item to toggle starting eqgame in suspended mode (for power users)
- The Launcher can now export and import login profiles.
- Added some missing itemtypes.
- The ALTABILITY struct has gotten an overhaul
  CurrentRank is now GroupLevel
  RequirementCount is now RequiredGroups
  RequiresAbility is now RequiredGroupLevels
  grant_only is now QuestOnly
  next_id is now NextGroupAbilityId
  last_id is now PreviousGroupAbilityId
  PointsSpent is now TotalPoints
- PLUGIN AUTHORS: GetAAById has a second parameter, its level, use it or it will default to -1 this is only important when you try to find a aa by name.
	example:
	int level = -1;
	if (PSPAWNINFO pMe = (PSPAWNINFO)pLocalPlayer) {
		level = pMe->Level;
	}
	if (PALTABILITY pAbility = pAltAdvManager->GetAAById(index, level)) {
- I added a wrapper for GetAAById so we can build emu builds.
  its called GetAAByIdWrapper and is exported.

- CTargetWnd__UpdateBuffs is now CTargetWnd__RefreshTargetBuffs (cause it is)
- Bunch of other stuff

17 Aug 2016 by eqmule
- Updated for LIVE
- TRUEBOX nerfed.

15 Aug 2016 by SwiftyMUSE
- Updated to include CreateHtmlWnd in base code. You can now load MQ2Web and MQ2NoNag in the same session.

12 Aug 2016 by eqmule
- Updated for TEST
- EzDetour is now EzDetourwName all EzDetour( calls should be replaced to use the new EzDetourwName
  I did this because debugging /unload crashes is much easier now.
  EzDetour is still in the compile for awhile to give everyone time for the transition but expect it to be gone in due time.
- Misc updates, fixed a bug in macroquest2.exe which would prevent loading profiles that where not checked.
  made edit and delete work on (Loaded) profiles
- Fixed a bug in mq2autologin which would prevent it from working correctly if eqmain was already loaded on its initialization.
- TRUEBOX will not load mq2eqbc, mq2cast, mq2moveutils or mq2melee anymore. It proved to be to much of an nuisance to me and other players.
  And frankly too much negative attention is bad for mq2 as well. I'll take full responsibility for what went down, and I dont want that again.
  We didn't create mq2 to get people banned, we created it to add utility.
  TRUEBOX is likely to be scrapped altogether on the 17th although i might resurrect it in another form in the future.
  BUT IF we ever go down this path again, expect only utility like audio triggers and maybe a dpsparser, think GINA and gamparse etc.

9 Aug 2016
- Added .LayoutCopyInProgress to the EverQuest TLO
  it returns TRUE if a layoutcopy is in progress and FALSE if not.
- Fixed a couple buffer overflow bugs.
- Misc stuff.

8 Aug 2016 by eqmule
- The integrity checker is now 714% faster (or something).
- Updated mq2autologin, its not going to crash you ever again (well in theory at least)
  So, look, mq2autologin has been overhauled, and I also figured out where the serverids
  are being stored, this means that from now on you can place server shortnames in the mq2autologin.ini
  and as long as they have a server LONGNAME that matches what you see in the server select list it will be able to log you in.
  This is particularly useful on emulator login servers that assign dynamic IDs.
  NOTE2: for live servers, like tunare and drinal for example, those really ARE the real shortnames so I use those.
         BUT for emu servers, I have no idea what their shortanmes are, sometimes they dont even use a "short name", but instead, they use like a really long one with
		 spaces in it and so on, so I HIGHLY recommend you stick to a short name with no spaces in it, especially IF you are using the new MQ2 login feature on
		 the tray icon because eqgame only accepts 30 character commandlines so having a really long "shortname" will definaltely break that type of login for you...
		 bottomline, the mq2 login feature doesn't really care if the shortname is fake or real, it will use whatever is in your profile when it look them up in the ini.
  NOTE3: for live and test servers, obviously the static id of those servers is still valid, and mq2autologin will still be able to look those up internally
  like it always have, this new ini setting is mainly for emu servers, but you can of course add any server u like, even live ones.
  so without further ado here is an:
    Example of a [Servers] section in mq2autologin.ini (note that I have no idea if these servers even allow mq2, this is just an example)
	[Servers]
	tunare=Tunare - The Seventh Hammer
	drinal=Drinal - Maelin Starpyre
	firiona=Firiona Vie (Roleplaying Preferred)
	peqtgc=[] [PEQ]The Grand Creation [legit-god]
	ezserv=[] EZ Server - Custom Zones, Vendors, Quests, Items, etc
	stormhav=[] Storm Haven - High-Quality Custom Content
	alkabor=[] The Al'Kabor Project [www.takproject.net]

25 Jul 2016 by eqmule
- THE BIG #pragma warnings SHOULD DIE patch...
- I have removed the #pragma warnings for depreciated string functions.
- This will absolutely break ALL your plugins.
- I am available on skype to help you fix every single one. eq.mule
- This is NOT going to be easy, but I have posted updated plugins
  on macroquest2.com in every thread that I had plugin source for.
- When you get WARNINGS while buidling this version, IT MEANS, you need a fix.
- DO NOT I REPEAT DO NOT ADD A PRAGMA TO FIX IT
- I'm seriously going to go ballistic if i see any more #pragma warnings
  If a #pragam warning is needed we are doing it wrong.

- So... the whambulance will be comming for sure when you update to this version.
  Sorry about that, but it was needed because I'm sick of all the buffer overflows
  that are crashing us randomly and I can never get a good call stack in order to fix them.
  This fix is years overdue, and I consider it crucial in order to move forward
  towards a 100% stable mq2.

- Anyway... I made a whole bunch of stuff stringsafe
  too much to list, if u have plugins that wont build
  post about it or message me and ill help u fix them.
  Here is a link to a post that has all my personal versions of the plugins I use, that I have fixed for this release:
- http://www.macroquest2.com/phpBB3/viewtopic.php?f=50&t=20053
- pMQ2Blech is no longer an export, create your own Blechs, cause hooking into that one is no longer an option.
  (this means mq2moveutils need to be updated see above link for updated plugins.)

13 Jul 2016
- Updated for LIVE
- Updated for TRUEBOX
  Yes... you can probably bypass my code thats in place to make a TRUEBOX version that
  has all the stuff the LIVE one has, but I am appealing to your decency now.
  Please dont. We have a good thing going with dbg now and I hate to see that ruined by someone
  for their own personal gain. -eqmule
- 
- To build a TRUEBOX version of mq2, uncomment //TRUEBOX in mq2main.
- If I find out that people are abusing this newfound power, I WILL have no other choice than
  moving more stuff into mq2ic, please dont make me do that. I like to keep mq2 as open
  as possible.

12 Jul 2016
- Updated for TEST
- winter is comming.

06 Jul 2016
- Updated for LIVE
- You can now enable/disable MQ2login from the tasktray menu.

02 Jul 2016
- Added a check for "You have a character logged into a world server as an OFFLINE TRADER from this account" to mq2autologin
- Added a check for "failed login attempts on your account since the last time you logged in."  to mq2autologin
- Added a check for "This login requires that the account be activated.  Please make sure your account is active in order to login"  to mq2autologin
- Added a check for "Error - A timeout occurred"  to mq2autologin

- Added a setting for the "Trade when you have something on the cursor and click on the name of the target in the target window" feature
  its in macroquest.ini as UseTradeOnTarget. default is 1. (on)

01 Jul 2016
- Updated for TEST
- The Create new Profile window no longer closes after u create a profile.
  you can close it on the [X] when you are done adding profiles, this was a requested feature.
- To celebrate that it looks like we are getting all our accounts back, I decided to comply with some users requests
  so I:
- Added a popupmenu to the Profilemenu on the trayicon
  you can now rightclick the profile and you will see Edit, Delete and Check/Uncheck
  The browse button is active now as well.
  Happy Boxing!, this should make it easier.

30 Jun 2016
- Updated for TEST
- Updated MQ2AutoLogin.cpp - cred: derple.
- Updated Blech - cred derple
  change was done to fix a crash in blech.
- Fixed Spell Dmg in MQ2ItemDisplay - cred: dewey2461
- Misc Stuff to improve stability.
- Changed the way Profile for Login works, you will need to recreate your profiles. -cred: dewey2461
  Im really sorry about that, but its better we get this done now than in 6 months
  when it will affect more people.
  This is new feature to me as well, and im doing my best to make it work the way people want it,
  based on the feedback I get.
  The good news is, next version will have a browse to path button (that works)
  an edit and a delete option for the profiles, this change lays the groundwork for that.

28 Jun 2016
- MQ2AutoLogin is now part of the core zip
- NEW FEATURE: Profiled Logins:
	Basically it's a new menu on the task icon called Profiles.
	The first time you click it you will see a Create New... menu item.
	You click it and a small window asking for 5 things will pop up.
	Server, login, pass, character name and path to eqgame.exe
	Once you have that filled in you click an OK button and your profile will be encrypted and saved in mq2autologin.ini
	You can save as many profiles as you want and they will sort per server on the menu.
	Each server profile has a Load/Unload All option so once you have added all your accounts for a server you just click the Load All and away it goes,
	it will login all of the characters under that server. (Well all that are check marked)

- Check marks: each character can be marked for loading by simply right clicking the character name to toggle it marked on or off.

- Loading individual accounts:
	You just left click on a character name and if it is check marked, it will load and the name will be changed to <Charname> (Loaded)

- Unloading individual accounts:
	If a char is loaded and has the text (Loaded) behind it you just left click it to unload.
	I kept this as simple as I possibly could so its a Toggle.

- I can add window positioning and stuff I guess but for now it's just a easy way to login a box team on a server.

- Batch Files and hotkeys:
	If you currently use batch files or hotkeys or whatever, those should still be usable if you don't want to click the menu.
	Example: (this example assumes you HAVE profiles created with "Create New..." in mq2autologin.ini)
	Batch file can launch your accounts by sending the server_charname to the eqgame client like this: <path to eqgame.exe> patchme /login:drinal_eqmule
	And that's really all there is to it... You would of course change the server and Charname to your server and your char (drinal and eqmule)

- Encryption:
	I strongly recommend getting this setup though, because it encrypts your password in a way that in "theory" makes it only decryptable on YOUR computer,
	this means that even if you accidently post your mq2autologin.ini somewhere, or someone gets hold of it, the information inside it will be useless to them.
-	Finally, no, you don't "HAVE" to use this feature, mq2autologin is backwards compatible to handle any old way you feel more comfortable with.


22 Jun 2016
- Updated for LIVE
- Updated for TEST
- BeepOnTells and FlashOnTells fixed to not beep and flash on pet tells.
- Added .ScreenMode to the EverQuest TLO, it returns the ScreenMode as a integer.
- Added a new command: /screenmode which sets the screenmode.
  Usage: /screenmode <#> Where 2 is Normal and 3 is No Windows
  This is experimental, I noticed you can decrease the memory footprint by setting it to 3 and then back to 2
  in 3 only the main window is drawn and I suspect memory gets freed then.

17 Jun 2016
- Added .PPriority to the EverQuest TLO, it returns the Process Priority as a string.
- Added a new command: /setprio which sets process priority (like in Task Manager)
  Usage: /setprio <1-6>
  Where 1 is Low 2 is below Normal 3 is Normal 4 is Above Normal 5 is High and 6 is RealTime
  Example: You need to build something quick in Visual Studio
  just do a /bcga //setprio 2 and it will zoom by real fast.
- Added .Corrupted and .Cursed to the Me. and Target. TLO's

16 Jun 2016
- Fixed the ISXEQ build errors.
- Fixed a few arrays related bugs:
- ${Me.Book[0]} will now return NULL again instead of assuming the macro author meant ${Me.Book[1]}.
  This fix should make macros and some plugins that relied on NULL returns for invalid tlo member usage work again.
  (hint: there is no such thing as ${Me.Book[0]} all macro arrays start at 1... but whatever...)
- Fixed a /unload crash in mq2autologin
  it has been posted here: http://www.macroquest2.com/phpBB3/viewtopic.php?f=50&t=16427

15 Jun 2016
- Updated for LIVE
- Added xtarhater to the spawnsearch tlo - Idea Cred: Maskoi
  Example usage:
   /if (${SpawnCount[npc xtarhater loc ${Target.X} ${Target.Y} radius ${Spell[Deadening Wave Rk. II].AERange}]} >= ${SpawnCount[npc loc ${Target.X} ${Target.Y} radius ${Spell[Deadening Wave Rk. II].AERange}]}) {
		/echo its ok to cast the aemez it wont aggro more mobs than whats on xtarget.
		/casting "Deadening Wave Rk. II"
   } else {
		/echo if you cast your aemez now, you will agro more mobs than are on your xtarget, which would be stupid.
		/casting "Bewilder Rk. II"
   }
- Fixed a bug in .RankName which would cause it to return the wrong spell.

10 Jun 2016
- .MyCastTime in the spell TLO is now a timestamptype (cause it is)
  OK FINE... LOOK THESE THINGS WILL BREAK "SOME" MACROS:
  Since I changed all these recast and cast timers and so on in the last few days
  A LOT of macros will break...
  Sorry about that but these timers should never have been floats in the first place
  and we better get this done now or it will cause problems down the road for us, when we add new stuff.
  TO DEAL WITH THIS I have Added .Raw to the timestamp TLO it will just output total milliseconds
  And IF you really need the old Float output I also added .Float
  this will allow you to still see things as floats if that's what you prefered.
  Example: /echo ${Me.Book[1].MyCastTime.Float}
  Output: 1.50

09 Jun 2016
- Updated for TEST (yes really)
- Added .DurationValue1 to the Spell TLO
- Changed the way /unload and re/inject works, those things are now part of the Processgame detour
  that should prevent some crashes related to us interfering with the window drawing.
  In fact direct calls to eqgame functions from mq2start or any other thread is asking for trouble.
  This change should minimize that behaviour.
- .CastTime in the spell TLO is now a timestamptype (cause it is)
- .RecoveryTime in the spell TLO is now a timestamptype (cause it is)
- .FizzleTime in the spell TLO is now a timestamptype (cause it is)

  See yesterdays changes for an example of usage using .RecastTime

09 Jun 2016 by SwiftyMUSE
- Additional updates for spell effects

08 Jun 2016
- Sorry TEST players this update is NOT for todays TEST patch. Expect one tomorrow.
- Added .IsSkill to the spell tlo
- Fixed a crash in Me.CombatAbility when doing ${Me.CombatAbility[0]}
- Fixed some potential crashes that could occur because of signed/unsigned integer misuse.
- Added .DoOpen and .DoClose Methods to the Window TLO
  Usage: /echo ${Window[somewindow].Child[somechild].DoOpen}
  Expected Result: it will echo TRUE and open it.
- Addded .NumGems to the character TLO it returns the number of spellgems you currently have.
  Usage: /echo ${Me.NumGems}
  Expected output for a level 1 character: 8
  Expected output for a level 105 character which has Mnemonic Retention AA at rank 4: 12
- .RecastTime in the spell TLO is now a timestamptype (cause it is)
  Usage: /echo ${Spell[Steadfast Stance Rk. II].RecastTime.TotalSeconds}
  Expected Output: 150

01 Jun 2016
- fixed a bug that would always return NULL instead of TRUE or FALSE
when doing ${AdvLoot.SList[x].AlwaysGreed} - cred hoosierbilly

25 May 2016
- Updated for TEST

24 May 2016
- Updated for TEST

23 May 2016
- Updated for TEST

22 May 2016
- Updated for TEST

18 May 2016
- Fixed a crash in MQ2itemDisplay
- Fixed a crash in merchinfo (/mac scribe)

18 May 2016
- Updated for LIVE
- /echo now accepts colorcodes -cred htw see http://www.macroquest2.com/phpBB3/viewtopic.php?f=47&t=17141&p=152508#p152508
- Fixed a few bugs related to aa indexes.
- Dont make a big thing out of this but:
- /caption now takes a new argument "anon"
  You can use this to anonymize your session.
  It was brought to my attention that there was an interest in recording/streaming video - cred: maskoi
  while at the same time protecting the privacy of the player as well as other players.
  NOTE 1: This is cosmetic and LOCAL only, in other words NOT AN ACTIVE HACK.
  NOTE 2: You are NOT anonymous to other players OR the server.
  NOTE 3: I recommend leaving this option OFF at all times unless you really need to use it, because it WILL use a lot of cpu time.
  NOTE 4: The mq2labels plugin need to be loaded for the "full anonymity effect".
  NOTE 5: Chat is NOT anonymized at all. Although if people want that, we can certainly make it happen in a future update.
  Usage: /caption anon on
- And finally see changes for test in changes below from 13 May 2016, they apply to LIVE now as well.

13 May 2016
- Updated for TEST
- Note that the following Values was removed from the ITEMINFO Struct in the TEST build:
  	.Accuracy
	.StrikeThrough
	.Avoidance
	.DoTShielding
	.SpellShield
	.StunResist
	.CombatEffects
	.Shielding
	.DamageShieldMitigation
	Its unlikely that these will return, but I will know in a few days when I have had more time to investigate this.
	I *MIGHT* create wrapper functions for these values like ((EQ_Item*)pItem)->GetAccuracy();.
	BUT IF YOU HAVE PLUGINS OR MACROS THAT USE THESE VALUES: //Comment them out for now...
	I will know more before this stuff gets pushed to the LIVE client next week...
- Updated for LIVE

12 May 2016 by SwiftyMUSE
- Finally... move the NetStatus indicator on the screen. You are no longer limited to the upper left corner.
  Using NetStatusXPos and NetStatusYPos these will be added the to default (0,0) coordinates to allow placement
  at other areas on the screen.
- Added commands /netstatusxpos, /netstatusypos to update the (x,y) screen coordinates for the NetStatus indicator.

10 May 2016
- Updated for TEST
  This will get u in game, but there are still some stuff that needs fixed, 
  the Caps needs calced for example.
  I just wont spend to much time on it now, since one or more repatches are likely.

08 May 2016
- Maintenance release PART II:
- Added .IsSwarmSpell to the Spell TLO, it return TRUE/FALSE if a spell is a swarmspell or not.
 Usage: /echo ${Spell[Chattering Bones].IsSwarmSpell}
 Output: TRUE
- Fixed the offset for EQ_PC__GetCombatAbilityTimer_x (again)
- Fixed another crash in mq2map.

06 May 2016
- Fixed a crash in mq2map. Thanks to everyone that sent in crash dumps.
- Fixed a /unload crash.

04 May 2016 by SwiftyMUSE
- Added to Zone TLO
  ZoneType, NoBind, Indoor, Outdoor, Dungeon
- Added to Spawn TLO
  EQLoc, MQLoc
- Added to Spell TLO
  Location

02 May 2016
- Maintenance release PART I: I highly recommend everyone update to this release.
- NEW STUFF:
- Added ${Me.ItemReady[xxx]} it returns a bool true or false, it was 10 years overdue, and yes i know we can check it with Item Timer but
  I like the consistency of having SpellReady, AltAbilityReady, CombatAbilityReady and now ItemReady
  it also makes it easier to remember to macro writers. -Idea cred: Maskoi
- Usage: /echo ${Me.ItemReady[=worn totem]}
- will look for an item name that exactly matches "worn totem" and return true if its ready to click/cast/use and false if not.
- Usage: /echo ${Me.ItemReady[drunkard]}
- will look for an item name that has the word "drunkard" in it and return true if its ready to click/cast/use and false if not.
- the item name is not case sensitive.

- CHANGES:
- MacroQuest2.exe should once again be winxp compatible.
- ${Me.AltAbilityTimer[xxxx]} does NOT return a pTickType anymore, its NOW a pTimeStampType, so update your macros.
- Changed the name of __bCommandEnabled_x to g_eqCommandStates_x (cause thats what it is)

- FIXES:
- Created a wrapper for ExecuteCmd cause it has 4 paramters now, and i didnt want to break plugins.
- This should fix multiple crashes as well as the "mash hotkeys too quickly crash". (yes that was likely us)
- Fixed the offset for EQ_PC__GetCombatAbilityTimer_x
- Corrected the _ZONEINFO struct(s)
- Corrected the function declaration for CSidlScreenWnd::GetChildItem note that it takes 2 arguments now.
- Corrected the function declaration for CXWnd::GetChildWndAt note that it takes 3 arguments now.
- Corrected the function declaration for CXWnd::Move (for the CXWnd__Move1_x offset).
- Corrected the function declaration for EQPlayer__DoAttack_x on EMU builds.

26 Apr 2016
- Updated for TEST
- Removed fancy progressbar message for now, it might return or not, dont know yet but im hunting a memory leak so... we'll see.

23 Apr 2016
- Fixed a crash in ${Merchant.Item[x]}

22 Apr 2016
- Updated for LIVE

20 Apr 2016
- Updated for LIVE

15 Apr 2016
- Fixed broken spell stuff for TEST - cred demonstar55
- Added support for specifying buildtype (TEST/LIVE/BETA/EMU) in the preprocessor.
- Updated Macroquest.exe to only inject in the right eqgame.
  Example: you have macroquest loaded in the tasktray from your
  Releast(test) directory it will not try to inject into a live eqgame session.
  if you have live macroquest running and start eqgame for test it will not try
  to inject into the live client.
  This means you can have 2 macroquest.exes running and they will only inject in
  the exe that mq2main.dll is built for. (it knows what dir it was started from).

14 Apr 2016
- Updated for TEST
- Fixed ${Me.AbilityReady[Taunt]} and other abilites not on hotkeys so they work even when not "hotkeyed"
  Thanks mwilliam for the bug report
- Added some more items to actordef.

12 Apr 2016
- Updated for TEST

11 Apr 2016
- Fixed /face to use pCharSpawn instead of pLocalPlayer
  this should make moving work while mounted again... sorry about that...

07 Apr 2016 by SwiftyMUSE
- Updated Charmed, Brells to correctly identify buffs on yourself.

07 Apr 2016
- Updated for TEST

06 Apr 2016
- Updated for TEST

02 Apr 2016
- Updated for TEST
- Added the missing members to the Spell struct. - demonstar55

01 Apr 2016
- Updated for TEST

31 Mar 2016
- Moved the charinfo pIllusionsArray cause it was in the wrong place.
  This prevented FindItem from finding items in the illusion keyring.

30 Mar 2016
- I think I got Advloot under control now, go for it, test it as hard as u can.
- Added a new Member .LootInProgress to the AdvLoot TLO
  use it or face imminent doom!
  Usage Example:
  [code]
  /if (!${AdvLoot.LootInProgress}) {
		/echo its safe to loot
		if (${AdvLoot.SCount}>=1) {
			/echo im going to give 1 ${AdvLoot.SList[1].Name} to myself
			/advloot shared 1 giveto ${Me.Name} 1
		}
  } else {
		/echo do something else, loot is in progress...
  }
  [/code]

29 Mar 2016
- Made some adjustments to make advloot more stable
- Made some adjustments to doors , thanks htw

25 Mar 2016
- Fixed GetFriendlyNameForGroundItem to support instanced zones
- Misc fixes

24 Mar 2016
- Fix for ISXEQ build, it will compile again, report any weirdness on the forum.
- Fix to make /itemtarget select the closest item first
- Update to /items and /doors so they sort by Distance3D
- Updated /doortarget let me know if it fails to target
- Updated /click left door let me know if u find a door it cant open.
- Added a .DoTarget Method to the Ground TLO
  Usage: /if (${Ground[egg].DoTarget.ID}) {
               /echo we just targeted a ${Ground[egg]}
         }
- Added a .DoFace Method to the Ground TLO
  Usage: /echo (${Ground[egg].Doface.Distance3D}) {
  Will face the closest item on the ground which has the word "egg" in it.
  and then echo the distance to it in the mq2 window.
  well if it finds an item with the word "egg" in it on the ground that is, otherwise it will just echo NULL
  .DoFace does NOT target the ground item, it just faces it.

- Changed how /items <filter> work, its now case insensitive and takes any part of a word into account
  Usage: /items egg will display all items on the ground that has the word "egg" in them.
- Changed how /doors <filter> work, its now case insensitive and takes any part of a word into account
  Usage: /doors pok will display all doors in the zone which has the word "pok" in them.


23 Mar 2016
- Updated for LIVE
- WARNING! Task TLO has changed, update your macros.
- Well, I was gonna release the new Task TLO in the next zip
  but then dbg decided to patch so you guys get whatever I could finish
  before I had to release the zip.
  It needs more documantation and definately more testing as well,
  but I can say this much for now:
  /echo Task 1 is ${Task[1]}
  Output: Task 1 is Hatching a Plan
  /echo The task with "hatch" in is name is called: ${Task[hatch]} 
  Output: The task with "hatch" in is name is called: Hatching a Plan
  /echo ${Task[hatch]} is listed as number ${Task[hatch].Index} in the tasklist.
  Output: Hatching a Plan is listed as number 1 in the tasklist.
  /echo The ${Task[hatch]} first objective is to ${Task[hatch].Objective[1].Instruction}
  Output: The Hatching a Plan first objective is to find where the eggs are being incubated
  /echo The ${Task[hatch]} first objective status is ${Task[hatch].Objective[1].Status} 
  Output: The Hatching a Plan first objective status is 0/1
  /echo The ${Task[hatch]} first objective should be completed in ${Task[hatch].Objective[1].Zone}
  Output: The Hatching a Plan first objective should be completed in Hatchery Wing
  /echo I should be working on ${Task[hatch].Step} in ${Task[hatch].Step.Zone}
  Output: I should be working on find where the eggs are being incubated in Hatchery Wing
- Added .Type to the Task TLO: it outputs a string Quest or Shared depending on the task:
  Usage: /echo ${Task[hatch].Type}
  Output: Shared
- The Task TLO also has a .Select "Method" (see below for an explaination of TLO methods.)
  .Select can select list items and combobox items.
  .Select returns TRUE if a selection was made and FALSE if not.
  Usage: /if (${Task[hatch].Select}) {
			/echo I just Selected a task that has the name "hatch" in it...
		} else {
			/echo I did not find a task that has the word "hatch" in it, so nothing was selected.
		}

- Fixed a racecondition crash in mq2bzsrch.
- Fixed a plugin unload/load crash
- Made some changes to mutex locks.
- Fixed the loot and the trade struct for the test build.
- Added a new command /invoke to invoke TLO Methods...
  Basically we have had TypeMethods in the source for years, but it was never finished.
  Consider these methods beta for now.
  So from the command line or hotbuttons you can do stuff like: /invoke ${Spawn[eqmule].DoTarget}
  and it will execute the DoTarget method of the Spawn TLO... (and /target eqmule IF it finds that spawn)
  In macros it should make things more simple but at the same time add more power
  because now you can do stuff that saves a few lines, like:
  /if (${Spawn[eqmule].DoTarget.ID}) {
		/echo i just targeted ${Target}
  }
  or
  /if (${Spawn[eqmule].DoFace.ID}) {
		/echo i just faced eqmule
  }
  the following Methods are available for use and testing as of this patch:
  For the Task TLO:
	.Select
  For the Spawn[]. TLO:
	.DoTarget
	.DoFace
	.DoAssist
	.LeftClick
	.RightClick
  For the Me. TLO:
	.Stand
	.Sit
	.Dismount
	.StopCast
  For the Me.Buff TLO Member:
	.Remove
  For the Switch TLO:
	.Toggle
  For the Ground TLO:
	.Grab
  For the Window TLO:
	.LeftMouseDown
	.LeftMouseUp
	.LeftMouseHeld
	.LeftMouseHeldUp
	.RightMouseDown
	.RightMouseUp
	.RightMouseHeld
	.RightMouseHeldUp
	.Select

- And finally, there seem to be some problem with /click left door
  I will have a look at that tomorrow.

17 Mar 2016
- Fixed a crash in the ${Merchant} TLO
- Fixed a crash in the ${Task} TLO

16 Mar 2016
- Updated for LIVE
- Added a new TLO: GroundItemCount
  usage: /echo There are ${GroundItemCount[apple]} Apples on the ground
  Output: There are 5 Apples on the ground
- usage: /echo There are ${GroundItemCount} items on the ground in this zone.
  Output: There are 12 items on the ground in this zone.
- Extended the Ground TLO to accept searches
  usage: /echo The closest ${Ground[brew].DisplayName} is ${Ground[brew].Distance3D} away from you.
  output: The closest Brew Barrel is 26.4 away from you.
  Note that both of the searchfunctions are case insensitive and are sorted by distance colosest to you.
  The only acceptale parameter in the search filter is by name or partial name.

- Added .Distance3D and .DisplayName to the Ground tlo
  DisplayName will display the actual name of the ground item, .Name will still display the actorname...
  ${Ground} now defaults to ${Ground.DisplayName} instead of ${Ground.ID}
- Doortargets as well as GroundTargets are now cleared when you do a /target clear

15 Mar 2016
- Maintenance Release, bunch of cleanups and stuff that should improve overall stability.

-Updated all vcxproj files and solutions to use build.props for easier administration - Cred: brainiac

- Fixed Me.Dar, Me.Counters, Buff Dar and Buff Counters - Cred: Demonstar55
- Community can provide input if we should separate them into their elements.
- For now they return combined, which might be useless.

- FRIENDLY DEV TIP OF THE DAY:
- Some people has been asking me how to run VS as admin by default in windows 8-10:
- There is a simple trick to it, and I recommend that everyone do this, but
- especially if you are going to debug MQ2 OR build ISXEQ because it needs
- to copy files to your InnerSpace directory and that is usually located
- under Program Files (which requires admin privs).
- Anyway... to do this, paste the following link in your browser:
- http://lmgtfy.com/?q=make+visual+studio+always+run+as+administrator
- When you have followed those steps, navigate to this directory:
- C:\Program Files (x86)\Common Files\Microsoft Shared\MSEnv
- Now locate the VSLauncher.exe in that dir, rightclick it, select properties
- Go to the compatability tab, and check the "Run this proram as an administrator" box.
- Click ok. That's it. From that point on, your VS will always start itself as admin.

12 Mar 2016
- Updated for TEST

09 Mar 2016
- Updated for TEST
- New SPA's added
- IsBodyType has been renamed to HasProperty (cause thats what it is)
- Bunch of changes to mq2windows, lets see if it works as intended.

- Added a new TLO Member to ${Me} .AssistComplete
. You can check it after you do a /assist. It will be true when the assist request has been completed.
.  Usage Example: /assist Eqmule
.                 /delay 5s ${Me.AssistComplete}==TRUE
.				  /if (${Target.ID}) {
.				      /echo EqMule wants me to help fighting ${Target}
.				  }
- Turned on Exception Handling (/EHsc) for all projects except mq2main
- when we move to the v140xp toolset we can use the noexcept keyword to turn it on for mq2main as well...

- --------------------> VERY IMPORTANT STUFF BEGIN <-------------------
- It's time to upgrade to Visual Studio 2013 Community or newer.
- From this version and onward we will not support older compilers.
- There just isn't any good reason now that Microsoft has free Community Editions
- which can build mq2 just fine.
- Therefor:
- All vcxproj files has been updated to use the vs2013 toolset (v120xp) (thanks Brainiac)
- We want to move to 2015, but we will have to wait until ISXDK supports that version.
- If you use 2015, just install the vs 2013 community edition if you want to build ISXEQ
- For mq2 it doesn't really matter, you can build it with 2015 toolset (v140 or v140xp)
- just let it upgrade if it asks for it.

- Older solution files has been removed:
- For building MQ2 use MacroQuest2.sln
- --------------------> VERY IMPORTANT STUFF END <---------------------

- If you have no interest in building ISXEQ you can stop reading now.

- For building ISXEQ use ISXEQ.sln PLEASE NOTE: --------------->
- The red headed stepchild ISXEQ has gotten some love this week.
- You might have noticed that the zip grew a bit in size this release
- the reason is that it now includes all files needed to build ISXEQ.
- So...
- This means that from now on, you can just open ISXEQ.sln and build it.
- DO NOT LET IT UPGRADE THE TOOLSET! it only works with the v120xp toolset.
- Having said that, No more additional downloads, googling for libs, headers, updating paths
- patching files, reading pages and pages of forum threads, and all that extra
- shiz that we all love to spend time on...
- In other words we made it easier to build ISXEQ "out of the box" (aka the zip)

24 Feb 2016
- Updated for TEST
- Changed how GroupAssistTarget and RaidAssistTarget works
  before this change you could get a return that was invalid when no mainassist was assigned.
  since I make sure there actually is a mainassist in the group or raid
  this is no longer possible.
- Fixed /pickzone so picks above 9 can be picked - cred: derple

19 feb 2016
- Added .BuffsPoplulated to ${Target}
-  Usage example:
-  /target pet
-  /delay 5s ${Target.ID}==${Pet.ID} && ${Target.BuffsPopulated}==TRUE
-  /echo ${Target} has ${Target.BuffCount} buffs on him.

- Trampoline following - cred: brainiac

18 Feb 2016 by SwiftyMUSE
- Updated to make GetNumSpellEffects inline.
- Updated MQ2Map to use layer 2 again.
- Updated more groundspawn names.

17 feb 2016
- Updated for LIVE
- I refer you all to the change message from 12 feb 2016
  the changes described in it, now applies for LIVE build as well.
- Fixed SpellReady so it's 111% reliable now.

14 feb 2016 HAPPY VALENTINES DAY!
- Removed most of the holes I punched in the source with #if defined(TEST) in the last version cred: brainiac
- Updated some stacking code cred: demonstar55
- Fixed SpellReady so it's 110% reliable now.
- minor fixes

12 feb 2016
- Fixed SpellReady so it's 100% reliable now.
- Other stuff
- Updated for TEST
- BELOW THIS LINE ARE TEST RELATED CHANGES, BUT LIVE BUILDERS SHOULD READ IT AS WELL (cause it is comming your way)

- Added CalcIndex to ${Spell} (on TEST)
- Added NumEffects to ${Spell} (on TEST)
-  Both of them SHOULD be used in macros that enumurate Base, Base2, Calc,Attrib and Max
-  Example: lets say your macro does this:
-		/for i 1 to 12
-			/echo Base ${i} is : ${Spell[Augmentation].Base[${i}]}
-		/next i
-	FROM NOW ON: IT SHOULD LOOK LIKE THIS: (or you will get errors running it)
-		/varcalc count ${Spell[Augmentation].NumEffects} + 1
-		/for i 1 to ${count}
-			/echo Base ${i} is : ${Spell[Augmentation].Base[${i}]}
-		/next i
-							

- Ok, listen PEOPLE WHO BUILD MQ2 FOR -> TEST <- : this is IMPORTANT!:
-  This patch punched a bunch of holes in mq2, and Im telling you folks right now:
-  IF YOU DONT UPDATE YOUR PLUGINS THEY WILL Fail to build.
-  ok and here is how to update them:
-  Search EVERY single plugin you have for references to ->Base[, ->Base2[, ->Calc[, ->Attrib[ and ->Max[
-  Replace EVERY result with a proper call to the corrosponding new APIs:
-	LONG GetSpellAttrib(PSPELL pSpell, int index);
-	LONG GetSpellBase(PSPELL pSpell, int index);
-	LONG GetSpellBase2(PSPELL pSpell, int index);
-	LONG GetSpellMax(PSPELL pSpell, int index);
-	LONG GetSpellCalc(PSPELL pSpell, int index);
-	Let me give and example: You do the search and you find this code:
-	for (int a = 0; a < 12; a++) {
-		switch (spell->Attrib[a])
-	YOU MUST replace that code... with this:
-	if (PSPELL spell = GetSpellByID(SpellID)) {
-		for (int a = 0; a < GetSpellNumEffects(spell); a++) {
-			switch (GetSpellAttrib(spell, a))

-	Notice what I did there? you CANNOT and SHOULD NOT use hardcoded "12" anymore
-	It just isn't how spell effects are stored anymore, they only store
-	the ACTUAL number of effects in memory, not all 12 slots...
-	So... the new Spell member function GetSpellNumEffects(x) SHOULD ALWAYS be used from now on.

-	Mkay? questions?, come talk to us on irc/skype/email whatever...
-	And finally, for the LIVE people... this is comming your way within a week or so when
-	they patch for LIVE, so get ready, cause I'm not going to repeat this info again.
-  This message will self destruct in 3...2...1...

28 Jan 2016
- The changes to the Task TLO from the Jan 14 patch has been reverted, they where not ready for production yet.
- Me.Pet has been fixed for TEST along with a bunch of other spawninfo offsets that where all off.
- Me.Trader has been fixed for LIVE
- Me.Buyer has been fixed for LIVE
- Added Poisoned and Diseased to ${Target}
- Added Poisoned and Diseased to ${Me}
- RewriteMQ2Plugins has been removed, it was a dangerous function that could set all plugins to 0 if you crashed while doing /plugin someunstableplugin unload
- RewriteMQ2Plugins has been replaced with SaveMQ2PluginLoadStatus
- Added Krono to ${Me}
- Added XTargetSlots to ${Me}
- Misc other fixes.
- Stuff

22 Jan 2016
- Updated for TEST
- Updated for LIVE

20 Jan 2016 by MacroQuest2.com Devs
- Updated for LIVE
- Fixes to the task tlo by dewey2461 see: http://www.macroquest2.com/phpBB3/viewtopic.php?f=30&t=19912
- New feature map highlights see http://www.macroquest2.com/phpBB3/viewtopic.php?f=17&t=19895
  code cred: JudgeD

17 Jan 2015 by MacroQuest2.com Devs
-Added CursorPlatinum,CursorGold,CursorSilver and CursorCopper to the ${Me} tlo

16 Jan 2016 by MacroQuest2.com Devs
- Fixed Open in the CONTENTS struct
- Added .Open to the itemtype, it works for containers. its a boolean.

14 Jan 2016 by MacroQuest2.com Devs
- Updated for TEST
- Added a new feature. cred: dewey2461
- Description: Extends the Task TLO with the TaskElementList's Objective[ ]

- The TaskElementList is a row,column address where column 0 is the text, 1 is the status, etc.

- Examples: 

- /echo ${Task.Objective} The first objective
- /echo ${Task.Objective[0]} The first objective
- /echo ${Task.Objective[0,1]} The first objective's status
- /echo ${Task.Objective[0,2]} The first objective's zone
- /echo ${Task.Objective[1]} The second objective

16 Dec 2015 by MacroQuest2.com Devs
- Updated for LIVE
- Change: LoreGroup and LinkDBValue in the CONTENTS struct has been renamed
  to GroupID and OrnamentationIcon (cause thats what they are)
  Make changes to your plugins if you use them.
- switches got some love - thanks brainiac.

14 Dec 2015 by SwiftyMUSE
- Added Slowed, Rooted, Mezzed, Crippled, Maloed, Tashed, Snared, Hasted, Aego,
	Skin, Focus, Regen, Symbol, Clarity, Pred, Strength, Brells, SV, SE,
	HybridHP, Growth, Shining, Beneficial, DSed, RevDSed, Charmed to ${Target}
- Added Aego, Skin, Focus, Regen, Symbol, Clarity, Pred, Strength, Brells, SV, SE,
	HybridHP, Growth, Shining, Beneficial, DSed, RevDSed, Charmed to ${Me}
- Updated MQ2Linkdb code to generate links for most all items (98.04% of lucy items)
- Added new groundspawns for MQ2Map

12 Dec 2015 by Eqmule
- Please don't use MQ2 for unattended gameplay (afk botting)
- Updated for TEST

09 Dec 2015 by Eqmule
- Please don't use MQ2 for unattended gameplay (afk botting)
- Updated for LIVE
- Dont try to use mq2 or any other third party tool on the Phinigel server.
  Consider this a friendly warning.

08 Dec 2015 by Eqmule
- Please don't use MQ2 for unattended gameplay (afk botting)
- Updated for TEST
- Misc Buffer Overflow fixes.

07 Dec 2015 by Eqmule
- Please don't use MQ2 for unattended gameplay (afk botting)
- Updated for TEST

05 Dec 2015 by Eqmule
- Please don't use MQ2 for unattended gameplay (afk botting)
- Updated for TEST

03 Dec 2015 by Devs
- Please don't use MQ2 for unattended gameplay (afk botting)
- Updated for TEST
- Updated mq2ic for isxeq, copy it to your extensions folder and isxeq will load it for you.

02 Dec 2015 by Devs
- Well... This is probably the most important update to MQ2 in years.
  Recent changes to the client released with the new Broken Mirror expansion
  added a new type of MQ2 detection which is meant to prevent mq2 usage on the new Phinigel server.
  We fully support the NO MQ2 policy on Phinigel, and we want to continue
  supporting that policy and backup DBG any way we can that’s within reason.
  We have therefor decided to add a new type of integrity checker to MQ2.
  We have placed the code in a MQ2 plugin that has been named MQ2Ic.dll. (MQ2 Integrity checker)
  We feel strongly that MQ2 is in a symbiosis with Everquest, and it’s important to us
  that all MQ2 users feel safe while they use MQ2.
  MQ2 users are an important part of the Everquest community and we wish to keep it that way.
  In short, we recommend you keep MQ2Ic.dll loaded while you are playing Everquest.
  It will protect your integrity on all servers EXCEPT Phinigel.
  It will be included in every zip from now on, and will be maintained by active mq2 devs.
  Its usage is optional though, and you can unload and load it like any other plugin, but it comes loaded by default.
  This plugin will also fix some recent plugin issues and crashes as well as improve the fps performance.
  All questions about this plugin should be directed to eqmule@hotmail.com

26 Nov 2015 by EqMule and Braniac
- HAPPY THANKSGIVING EDITION!
- Please don't use MQ2 for unattended gameplay (afk botting)
- Updated for TEST
- Fixed a few annoying issues with mq2 message wrapping multiple lines in tools like DebugView. -Brainiac
- Updated ITEMINFO. AugRestrictions was in the wrong place.
- Added code to ${Target.AggroHolder} so it returns yourself as well as other now.

23 Nov 2015 by EqMule
- Please don't use MQ2 for unattended gameplay (afk botting)
- Fixed some ISXEQ stuff
- The following commands now work in ISXEQ:
  - /beepontells
  - /flashontells
  - /timestamp
  - /click left door (remember to do /doortarget before u do that though)
  - /click left item (remember to do /itemtarget before u do that though)
  - /click left target
  - /click right target
  - /useitem "some item" (or partial name) or without the quotes... this one works for items in keyrings as well (illusions, mounts)

22 Nov 2015 by EqMule and Demonstar55
- Please don't use MQ2 for unattended gameplay (afk botting)
- Added .Index to the AltAbility TLO.
- Added .NextIndex to the AltAbility TLO.
- Added .CanTrain to the AltAbility TLO.
  Usage: /if (${AltAbility[Companion's Aegis].CanTrain}) /alt buy ${AltAbility[Companion's Aegis].NextIndex}  
- Added a few new APIs:
- AltAdvManager::CanSeeAbility
- AltAdvManager::CanTrainAbility
- PcZoneClient::HasAlternateAbility
- Added the /pick # command to the ISXEQ build.

20 Nov 2015 by EqMule
- Please don't use MQ2 for unattended gameplay (afk botting)
- Updated for TEST
- Updated for LIVE

19 Nov 2015 by EqMule
- Please don't use MQ2 for unattended gameplay (afk botting)
- Fixed the /ranged crash

18 Nov 2015 by EqMule
- Please don't use MQ2 for unattended gameplay (afk botting)
- Updated for LIVE
- Updated for TEST
- Change the MQ2MountType TLO has been renamed to MQ2KeyRingType
  it works exactly like the mount tlo would, but it also take illusions now
  so u can do:
  Usage: /echo ${Mount[1].Name}
  Outputs: [MQ2] Whirligig Flyer Control Device
  Usage: /echo ${Illusion[2].Name}
  Outputs: [MQ2] Polymorph Wand: Steam Suit
  Usage: /echo ${Illusion[Polymorph Wand: Steam Suit].Index}
  Outputs: [MQ2] 2
- New Feature: you can now use /useitem on illusion items even if they are in the keyring
  usage: /useitem Polymorph Wand: Steam Suit
- Change: there used to be a value in the itemstruct called CastTime
  I noticed it was actully FoodDuration, so it has been renamed.
  If you have any plugins that used "someitem->CastTime" from that struct,
  you need to change that to whatever you intend it to do, cause for whatever
  reason you have been using it up til this point, you have gotten FoodDuration back...
  Im guessing that was a bug, and you really wanted someitem->Clicky.CastTime instead...
  so adjust accordingly.

11 Nov 2015 by EqMule and Demonstar55
- Please don't use MQ2 for unattended gameplay (afk botting)
- BIG NEWS!
- After a really long time, messing with this on and off
  I'm proud to present support for splash spells in the cast command.
  You can now cast any splash spell as long as you have a target.
  If you dont have a target it will just cast it at your own location.
  There is no need for window in focus, or full screen or any of that stuff
  you dont even have to be facing the target.
  Basically the only requirement is that its in lineofsight and in range.
  The splash feature was brought to you as a joined effort
  with Demonstar55 as the main contributor, his tireless dissasembling
  and reverse engineering as well as updates on the progress on skype, irc etc
  was a major help in bringing this to you all, so give him a shoutout!
  I need to mention ctaylor22 as well for pushing me to work on it at all.
  Anyway... enjoy.
- Added a new member to the Spawn TLO: CanSplashLand, it returns true or false
  usage: /echo ${Target.CanSplashLand}
  I suggest you use this tlo member in your macros BEFORE you try to cast a splashspell
  there is no point in casting it if it wont land due to a line of sight problem.
  NOTE! This check is ONLY for line of sight to the targetindicator (red/green circle)
  its NOT a range check, you need to check range yourself like for every other spell
  before you cast it...
  
01 Nov 2015 by EqMule
- Please don't use MQ2 for unattended gameplay (afk botting)
- Updated for BETA

31 Oct 2015 by EqMule
- Please don't use MQ2 for unattended gameplay (afk botting)
- Updated for BETA

30 Oct 2015 by EqMule
- Please don't use MQ2 for unattended gameplay (afk botting)
- Updated for BETA
- Misc other stuff

29 Oct 2015 by EqMule
- Please don't use MQ2 for unattended gameplay (afk botting)
- Updated for BETA
- Fixed some ISXEQ code

 28 Oct 2015 by EqMule
- Please don't use MQ2 for unattended gameplay (afk botting)
- Updated for TEST
- Updated for BETA

26 Oct 2015 by EqMule
- Please don't use MQ2 for unattended gameplay (afk botting)
- Updated for LIVE
- Updated for BETA
- Misc other stuff

25 Oct 2015 by EqMule
- Please don't use MQ2 for unattended gameplay (afk botting)
- Updated for BETA
- Misc other stuff

24 Oct 2015 by EqMule
- Please don't use MQ2 for unattended gameplay (afk botting)
- Updated for TEST
- Updated for BETA
- Corrected address of AugRestrictions in the iteminfo struct

23 Oct 2015 by EqMule
- Please don't use MQ2 for unattended gameplay (afk botting)
- note that /useitem <some mount> doesnt work in the beta client yet, ill see what i can do...
- Added .SkillModMax to the ItemType TLO
- Fixed a crash in mq2map when doing /loadskin

21 Oct 2015 by EqMule
- Please don't use MQ2 for unattended gameplay (afk botting)
- Updated for LIVE
- Fixed and cleaned a bunch of small stuff but it is possible I broke some stuff as well,
 report if u find something that worked in last zip and not in this one.
- ${DisplayItem} now takes an index as an option parameter index can be 0-5
  you can still just do ${DsiplayItem} and it will just pick whatever you inspected last.
  Example: /echo ${DisplayItem[5]}
- Added a few new members to the DisplayItem TLO:
		Info = 1,
		WindowTitle = 2,
		AdvancedLore = 3,
		MadeBy = 4,
		Information = 5,
		DisplayIndex = 6
  There is a difference between .Info and .Information .Info contains for example:
  .Info can return text like; this item is placable in yards, guild yards blah blah , This item can be used in tradeskills
  .Information can return text like Item Information: Placing this augment into blah blah, this armor can only be used in blah blah

17 Oct 2015 by EqMule
- Please don't use MQ2 for unattended gameplay (afk botting)
- Updated for TEST
- Fixed a few VS 2015 compile warnings.

07 Oct 2015 by EqMule
- Please don't use MQ2 for unattended gameplay (afk botting)
- Added some stuff to the ALTABILITY struct, cred demonstar55
- Renamed AARankRequired to CurrentRank in the ALTABILITY struct
- Added .PointsSpent to the altbility TLO it returns points you spent on an AA
- Added .Rank to the altbility TLO it returns current rank of an AA
- Reminder: .MaxRank in the altbility TLO it returns max rank of an AA
- I'm sorry (not really) but in my ongoing efforts to clean up the API
  I had to rename a couple functions, so take notice and go over your plugins:
  mq2cast and mq2melee calls these for example. See below:
- Renamed GetAltAbility to GetAAById (cause thats what it is)
- Renamed GetAltAbilityIndex to GetAlternateAbilityId (cause thats what it is)

01 Oct 2015 by EqMule
- Please don't use MQ2 for unattended gameplay (afk botting)
- Fixed a bunch of POSIX stuff
- Made sure Target.Buff and Target.BuffDuration now works on spells without having to specify Rank
  example: /echo ${Target.BuffDuration[Pyromancy]} would FAIL prior to todays patch
  now it wont.
  example 2: /echo ${Target.Buff[Pyromancy]} would return NULL prior to todays patch
  now it returns the correct name including its rank: so Pyromancy XV for example...

30 Sep 2015 by EqMule (ALERTS AND MORE ALERTS AND STUFF)
- THIS IS A MACROBREAKING PATCH! (so read these notes)
- Please don't use MQ2 for unattended gameplay (afk botting)
- Fixed .Mercenary in the spawnstruct for TEST -cred demonstar55
- GetGuildIDByName now returns 0xFFFFFFFF and not 0x0000FFFF if a guild is NOT found, so if you use this function in a plugin adjust acordingly.
- Fixed a problem with searching through spawns for guild members
  This might break you macros so pay attention!:
  Prior to THIS patch there was a difference in CASE with guild/GUILD in spawn searches:
  IF you wanted to search for a spawn like this:
  /echo ${Spawn[radius 75 pc guild noalert 6]}
  THAT WOULD MAKE MQ2 THINK the guild you where looking for was called "noalert" 
  now if that was not your intention, you should have used UPPERCASE GUILD instead
  and it would just search for people in YOUR guild.
  In order to not use this confusing method of searching through spawns
  I have decided to rename lowercase guild to guildname
  so from this point and onward, you CAN specify guild OR GUILD and it will just pick your own guild
  in order to search for players of a specific guild use "guildname" and note that if there are spaces in the guildname you need encase with "".
  Example: ${Spawn[radius 75 pc guildname "Some Cool Guild" noalert 6]}
- Added a new TLO: ${Alert}
  it has 2 members: List which returns a AlertListType and Size which returns a IntType
  Usage Example 1: /alert add 1 ${Me.Name}
		 /echo ${Alert[1].List[0].Name}
		 Outputs: eqmule
		 /echo ${Alert[1].List[0].Spawn.Race}
		 Outputs: Dark Elf (or whatever my Class is)
  Usage Example 2: /alert add 1 id ${Me.ID}
         /echo ${Alert[1].List[0].SpawnID}
		 Output: 12345 (or whatever my spawnid is)
         /echo ${Alert[1].Size}
		 Output: 2 (or whatever size your alert list for 1 is)
  Usage Example 3: /alert remove 1 id ${Me.ID}
         removes the list entry from alert 1 that matches: id ${Me.ID}
- Added a new TLO Type: MQ2AlertListType which has the following members:
  well it has a crapload of members look at the source to list them but basically
  it has all the members SEARCHSPAWN has plus one extra that I call Spawn
  Spawn inherits the spawntype see the example above...
  Note that: .Spawn will only work if your alert has either .Name or .SpawnID set.
- Bunch of other stuff fixed/added/fightclub/updated/rewritten etc.
- ${Spell[some spell]} now looks through your aa list as well if it cant find a spell
  I did that to take the new ranks into account for example prior to this patch
  /echo ${Spell[Boastful Bellow].Range} would fail because the Boastful Bellow spell
  has been renamed to Boastful Bellow I
  anyway the fix is now in and it also means .RankName will return ranks for these kinds
  of alt abilities.

25 Sep 2015 by EqMule
- Please don't use MQ2 for unattended gameplay (afk botting)
- Updated for TEST again... (cmon man are u trying to kill me?!!, scowls at hludwolf ready to attack ;)
- So... when they patch at 8.30pm I have 2 choices:
  1. wait until the morning and go over it manually.
  2. run a quickpatch, cross fingers and release without proper testing.
  Well, I did 2. and went to bed, I guess it didnt work as intended
  uhm, so the structs has been corrected, castready and so on
  should be working again...

24 Sep 2015 #2 by EqMule
- Please don't use MQ2 for unattended gameplay (afk botting)
- Updated for LIVE

24 Sep 2015 by EqMule
- Please don't use MQ2 for unattended gameplay (afk botting)
- Updated for TEST
- Corrected the wwsCrashReportCheckForUploader_x offset and detour. :cred SwiftyMUSE

23 Sep 2015 by EqMule
- Please don't use MQ2 for unattended gameplay (afk botting)
- Updated for LIVE

19 Sep 2015 by EqMule
- Please don't use MQ2 for unattended gameplay (afk botting)
- Updated for TEST
- fixed a compile error in CustomPopup when building isxeq. 

19 Sep 2015 by SwiftyMUSE
- Updated autorun to allow for all toons instead of having to specify them individually.
  I did not change the /autorun command which is used to set the autorun value for the current
  toon.
  Eg., add ALL=<command> under [Autorun]
- Modified ground spawn detection to allow the value based on the actual zone.
- Updated pluginhandler to fix a timing issue with running zoned.cfg.

17 Sep 2015 by EqMule
- Please don't use MQ2 for unattended gameplay (afk botting)
- Updated for TEST
- DmgBonusType in the itemstruct has been renamed to ElementalFlag (because thats what it is)
- DmgBonusVal in the itemstruct has been renamed to ElementalDamage (because thats what it is)
  if you have plugins that refer to these make sure u rename as well.
- the size of the _AGGROINFO struct changed. Cred: demonstar55
- Added .Icon to the MQ2ItemType TLO
- Added Scroll to the mouseinfo struct. Thanks Brainiac,
- Fixed a crash in /windowstate that could happen when using a (bad) Custom UI. Thanks demonstar55
- since GetCombatAbilityTimer now accepts -1 as a timer, I have removed that check
  this means you should remove it from mq2melee as well for example:
  this line: if (EFFECT->ReuseTimerIndex && TYPE != AA && EFFECT->ReuseTimerIndex != -1)
  becomes this: if (EFFECT->ReuseTimerIndex!=0 && TYPE != AA)

26 Aug 2015 by EqMule
- Please don't use MQ2 for unattended gameplay (afk botting)
- Updated for TEST
- New feature: you can now search spawns by if they are aggresive or not
  for more info see this post by demonstar55 http://www.macroquest2.com/phpBB3/viewtopic.php?f=30&t=19813
- Added new command: /removepetbuff
  it will remove a pet buff by name or partial name.
  Usage: /removepetbuff Spirit of Wolf
  Feature requested by: standred
- New Commands: /popcustom and /popupecho
  for more info on these 2 commands see this post: http://www.macroquest2.com/phpBB3/viewtopic.php?f=30&t=15800&p=142608#p142608
  Cred: PMS
- Added new TLO member for the Character TLO: SpellInCooldown
  it returns TRUE if you have a spell in cooldown and FALSE when not.
  Cred:demonstar55 see this topic for more info: http://www.macroquest2.com/phpBB3/viewtopic.php?f=47&t=19689

21 Aug 2015 by EqMule
- Please don't use MQ2 for unattended gameplay (afk botting)
- Updated for TEST
- Updated for LIVE
- Made a few changes to how the zoned.cfg is processed
  hopefully that should fix a crash I have gotten reports about.
  *crossing fingers*

19 Aug 2015 by EqMule
- Please don't use MQ2 for unattended gameplay (afk botting)
- Updated for LIVE
- This is a heads up:
  In the near future I will restrict /target to a radius of 360
  I do this because its unreasonable to target stuff across zones.
  There is absolutely no scenario where you have a reason to target a mob
  until its within that range. So change your macros now if they do this.
  If you have line of sight to a mob there will be no radius restriction.

14 Aug 2015 by EqMule
- Please don't use MQ2 for unattended gameplay (afk botting)
- Updated for TEST

08 Aug 2015 by EqMule
- Please don't use MQ2 for unattended gameplay (afk botting)
- Updated for ninjapatch.
- Updated mkplugin.exe mkplugin.cpp and ISXEQ\PostBuild.bat with changes by D2U
  See http://www.macroquest2.com/phpBB3/viewtopic.php?f=30&t=19790
- Updated TelnetServer.cpp with changes by rmaxm
  See http://www.macroquest2.com/phpBB3/viewtopic.php?f=28&t=19793
- Updated the _LOOTITEM struct with addition by dewey2461
- Bugfix: ${Me.Inventory[someslot].Augs} now returns correct number of augslots the item has.
  example: /echo My gloves has ${Me.Inventory[Hands].Augs} augslots.
  NOTE: I dont know how this worked in the past, but this only counts how
  many augslots an item has, it doesnt check if there is actually an augment
  in the slot...
  Cred: Nytemyst for the report.
- Updated MQ2ItemDisplay.cpp with changes by dewey2461
  Added ${GearScore.UpgradeName}
  Added ${GearScore.UpgradeSlot}
  See http://www.macroquest2.com/phpBB3/viewtopic.php?f=30&t=19792

03 Aug 2015 by EqMule
- Please don't use MQ2 for unattended gameplay (afk botting)
- Fixed a 10 year old bug where GetSpellDuration would use pCharSpawn (which can be a level 30 mount)
  instad of the correct pLocalPlayer (which is actually your characters spawn with correct level)
  the impact of this would be that spells that scale their duration by the level of the caster
  would return a shorter duartion when on a mount...
  example: doing /echo ${Spell[Enticer's Command].Duration.Minutes} on a level 105 enc would return 4 when on a mount and 7 when not
  bug report: Maskoi

24 Jul 2015 by EqMule
- Please don't use MQ2 for unattended gameplay (afk botting)
- Updated for todays TEST ninja patch
- Fixed a struct that would crash eq if mq2hud was used.
- same struct messed up keypresses as well...
- /mouseto is back... and thats all I have to say about that at 
   this point, more on this some other time.

23 Jul 2015 by EqMule
- Please don't use MQ2 for unattended gameplay (afk botting)
- Updated for todays LIVE ninja patch

2 Jul 2015 by EqMule
- Please don't use MQ2 for unattended gameplay (afk botting)
- Updated for todays LIVE client

21 Jul 2015 by EqMule
- Please don't use MQ2 for unattended gameplay (afk botting)
- Updated for the TEST client
- Fixed a bug with finding items in bags for the test build.

16 Jul 2015 by EqMule
- Please don't use MQ2 for unattended gameplay (afk botting)
- Updated for TEST build.
- Removed SetForegroundWindow from the FlashOnTells feature.
  (it was not working as intended when using ISBoxer)
  It will still flash the window.

15 Jul 2015 by EqMule
- Please don't use MQ2 for unattended gameplay (afk botting)
- New Command: /flashontells
  You can use it to turn flashing of the eq window on or off when you recieve a tell.
  Usage:
  You either do /flashontells [on|off] or just /flashontells for a toggle.
  Or just set it in MacroQuest.ini to FlashOnTells=1 in the [MacroQuest] section.
  NOTE: You have to have tell windows enabled in options for this to work.
- TimeStampChat, BeepOnTells and FlashOnTells are now default ON if no setting is found in MacroQuest.ini.

14 Jul 2015 by EqMule
- Please don't use MQ2 for unattended gameplay (afk botting)
- Fixed a problem with combat abilities (thanks to William12 for the report)
  Before this change you could buy a rank 1 combatability, lets say Rest
  Then you bought Rest Rk. II
  At that point BOTH are saved in your combatabilities array...
  (I think thats a eq bug cause it sure isn't needed)
  Anyway... doing something like ${Spell[Rest].RankName}
  would then fail cause it would find "Rest" first...
  The fix is basically calling pCombatSkillsSelectWnd->ShouldDisplayThisSkill
   in every place NUM_COMBAT_ABILITIES is used...

06 Jul 2015 by SwiftyMUSE
- Updated to include new currencies (Fists of Bayle, Arx Energy Crystals, Pieces of Eight)
- Fixed ${Me.AltCurrency} to be able to use Medals of Heroism not Marks of Heroism

01 Jul 2015 by EqMule
- Please don't use MQ2 for unattended gameplay (afk botting)
- Updated for the LIVE Client
- Updated for the TEST Client
- Fixed ${Me.Drunk}
- Fixed ${Me.Trader}
- Fixed ${Me.Buyer}

25 Jun 2015 by EqMule
- Please don't use MQ2 for unattended gameplay (afk botting)
- Updated for the TEST Client

18 Jun 2015 by EqMule
- Please don't use MQ2 for unattended gameplay (afk botting)
- Fixed ${Me.UseAdvancedLooting} thanks to william12 for reporting it as broken.

17 Jun 2015 by EqMule
- Please don't use MQ2 for unattended gameplay (afk botting)
- Updated for today's LIVE patch
- GetCombatAbilityTimer for the LIVE build now takes 2 arguments pSpell->ReuseTimerIndex and pSpell->SpellGroup
  do a search for GetCombatAbilityTimer in your plugins and change accordingly.

11 Jun 2015 by EqMule
- Updated for the TEST build
- GetCombatAbilityTimer for the TEST build now takes 2 arguments pSpell->ReuseTimerIndex and pSpell->SpellGroup
  do a search for GetCombatAbilityTimer in your plugins and change accordingly.
  GetCombatAbilityTimer for the LIVE build has not changed. (but it will next patch.)
- Clicking on the name of someone in the targetwindow will now open a trade if you have coin (or an item) on the cursor.

08 Jun 2015 by EqMule
- Please don't use MQ2 for unattended gameplay (afk botting)
- Fixed /pickzone you can now do /pick 5 or whatever and it WILL send you to the 5 instance (if it exist)
  /pick 0 will just pick MAIN instance.

28 May 2015 by EqMule
- Please don't use MQ2 for unattended gameplay (afk botting)
- Updated LIVE build.
- Comming in next zip: /pickzone will take a instance number as an argument
  Usage: /pickzone 3 will pick instance 3 and zone you in (provided its valid)
  /pickzone 0 will select the main instance
  this might be buggy its a work in progress.
  NOTE: You should only use this in zones where /pickzone can be used.

23 May 2015 by EqMule
- Fixed ${Me.DSed} and ${Me.RevDSed} crashes thanks to klaarg for the bug report
- consolidated some other stuff and event related things

19 May 2015 by EqMule
- Updated for today's LIVE and BETA patches.

18 May 2015 by EqMule
- Added .NoDrop to the advlootitemtype tlo it returns TRUE if an item is NoDrop and FALSE if not.
  Usage: /echo ${AdvLoot.PList[1].NoDrop}
- Updated BETA build.

16 May 2015 by EqMule
- Updated TEST and BETA builds.
- Fixed an issue with the TEST build which prevented it from building correctly.
- Fixed a ctd in ${DisplayItem} if used after a /unload and reload but no item displayed. reporter: SwiftyMUSE
- Added ItemLink to the Item TLO it just prints the actual hexlink for an item (not clickable)
  this is useful for when creating hotbuttons with links in them manually...
  Usage: /echo ${Cursor.ItemLink}

15 May 2015 by SwiftyMUSE
- Updated GetItemLink to return a clickable or non-clickable link based on a parameter.

13 May 2015 by EqMule
- Added .IconID to the AdvlootItemType TLO it returns an int - cred randyleo
  usage: /echo ${AdvLoot.PList[1].IconID}
- Added .UseAdvancedLooting to the character TLO it returns TRUE if advanced looting is turned on otherwise FALSE -cred maskoi
  Usage: /echo ${Me.UseAdvancedLooting}

12 May 2015 by SwiftyMUSE
- Corrected GetSpellByID to return NULL when the spell is not found. (necessary to fix mq2cast, where it tries to cast
  an item that is not a clicky item and causes a CTD).

07 May 2015 by EqMule & demonstar55
- AltTimer in the _SKILL struct has been renamed to (the correct name) SkillCombatType (whatever that is...)
- Added .Stuck to the SpawnType TLO, i never seen it return TRUE, so more testing is needed...
- Added .PlayerState to the SpawnType TLO, it returns a mask as an inttype which has the following meaning:
  0=Idle 1=Open 2=WeaponSheathed 4=Aggressive 8=ForcedAggressive 0x10=InstrumentEquipped 0x20=Stunned
  0x40=PrimaryWeaponEquipped 0x80=SecondaryWeaponEquipped
  This too needs more testing.
- Added .Stunned to the spawntype TLO it returns TRUE or FALSE if a mob is stunned or not
  NOTE: .Stunned DID exist in the spawntype TLO before, but it only returned your character's Stunstate
  THIS MEANS IF YOU RELY ON THIS IN YOUR MACROS, use ${Me.Stunned} in your macros from now on instead
  when you need YOUR stunstate and the below examples when you need a SPAWNS stunstate, you have been warned...
  Usage: /echo ${Target.Stunned} or ${Spawn[npc somespawnname].Stunned}
- Added .Aggressive to the spawntype TLO it returns TRUE or FALSE if a mob is aggressive or not
- Cred .PlayerState and .Stuck: demonstar55
- Couple additions to /advloot
- /advloot shared # now accepts leave and giveto as arguments
  Usage:
  /advloot shared <#(index) or "item name"> giveto <name> <opt:qty> (qty is optional, if you leave it out it will give full stack)
  /advloot shared <#(index) or "item name"> leave
  Examples:
  Lets say there is a stack of 4 spiderling silks in the first list item of the shared lootwindow
  /advloot shared 1 giveto eqmule 1
  /advloot shared 1 giveto SwiftyMUSE
  Will give 1 spiderling silks to eqmule
  Will give the remaining 3 spiderling silk to SwiftyMUSE (we didnt specify qty, so it just gave the rest)
  /advloot shared "spiderling silk" leave
  Will just leave the first "spiderling silk" it finds in the shared list on the corpse...
  or /advloot shared 1 leave
  Will just leave whatever is in list index 1 in the shared list on the corpse... (in our example spiderling silk)

05 May 2015 by SwiftyMUSE
- Fixed bug with Me.AltAbility where it would not identify alt abilities that were granted but have
  no cost associated.
- Updated ItemDB.txt with new summoned items.

02 May 2015 by SwiftyMUSE
- Added .TankMercCount, .HealerMercCount, .MeleeMercCount, CasterMercCount to the Group TLO

30 Apr 2015 by SwiftyMUSE
- Fixed crash in MQ2Map when zoning with a custom filter

29 Apr 2015 by eqmule
- Updated for the latest LIVE client
- Fixed /bzsrch command
  this means it works again...
  Usage Example: see this post: http://www.macroquest2.com/phpBB3/viewtopic.php?f=17&t=19699&p=169467#p169467
- Fixed a crash that would happen if you logged all the way into the game
  then all the way out to server select, and back in again
  and at that point tried to call GetSpellByName or any
  of the TLO's that calls it.
- Added a few more members to the AdvLoot TLO: all return TRUE or FALSE if checkbox is checked
  .AutoRoll .Need .Greed .No .AlwaysNeed .AlwaysGreed .Never
  Usage Example: /if (${AdvLoot.SList[1].Need}==TRUE) item 1 in the shared list has Need checked. 
- Added PWantCount and SWantCount which counts the number of items in each list that has a checkmark
  in any of the need and greed boxes.
  Usage Example: /echo /if (${AdvLoot.SCount} && ${AdvLoot.SWantCount}) /advloot shared set ${Me.Name}

24 Apr 2015 by SwiftyMUSE
- Allow any case of NULL, TRUE, FALSE to be accurately calculated by our evaluation used in math.calc (and therefore
  in any IF condition.

23 Apr 2015 by SwiftyMUSE
- Fixed missing ground spawn names on the map

23 Apr 2015 by eqmule
- Updated for the LIVE client dated Apr 22 2015 15:38:04

22 Apr 2015 by SwiftyMUSE
- Added .MercenaryCount to the Group TLO

22 Apr 2015 by eqmule
- Updated for the latest LIVE client

21 Apr 2015 by SwiftyMUSE
- Removed unnecessary CleanName useage, as DisplayedName already has the cleaned up name
- Added LocYXZ to spawntype TLO

18 Apr 2015 by eqmule
- /itemnotify "${FindItem[${spellname}].Name}" rightmouseup
  will now actually mem spells...

17 Apr 2015 by eqmule
- Fixed GroupNumber in the raid TLO
  This means : /echo ${Raid.Member[xxxx].Group} will work again.
- Added MasterLooter as a member to the Raid TLO
  Usage: /echo ${Raid.MasterLooter}

16 Apr 2015 by eqmule
- Updated for latest TEST Client
- /notify now takes address as an argument (useful when a window have nested children and you cant find it by name...)
  Usage: /notify ${Window[SomeWindow].FirstChild.FirstChild.Next.Address} leftmouseup
  Usage: /notify ${Window[SomeWindow].Next.Child[Alist].Address} listselect 2

15 Apr 2015 by eqmule
- Added a new TLO for AdvLoot, this is a first draft, test it, report bugs, and so on to me.
  I need a volunteer to update the wiki with this new TLO and its usage/members
  It has a few members SList,PList,SCount and PCount
  /echo ${AdvLoot.PList[1].Name}
  Output: [MQ2] Bone Chips
  /echo there are ${AdvLoot.PCount} items in the personal loot list
  Output: [MQ2] there are 3 items in the personal lootlist
  /echo the item in index 1 has a StackSize of ${AdvLoot.PList[1].StackSize}
  Output: [MQ2] the item in index 1 has a StackSize of 2
  Alright at this point we know the item in index one is a stack of 2 bone chips
  Now we can decide to do something about it:
  /advloot personal/shared 1 leave
  That will click the leave button...
  /advloot personal/shared 1 ag
  That will click the ag checkbox
  And so on...
  Finally you can do
  /advloot shared set Eqmule 
  Or whatever other group member or Never or Leave on corpse or 
  any of all the other choices in the combobox for shared loot and it will set it...
- Added Support for the 6th Augslot in all TLO's dealing with Augs
  Thanks to demonstar55 for reminding me.
- Fixed multiple bugs where CleanName was used to clean names directly on pointers we werent supposed to modify.
  Thanks to Ceedopey for reporting the bug.

31 Mar 2015 by eqmule
- Updated for the latest TEST client
- Updated for the latest LIVE client

30 Mar 2015 by eqmule
- Fixed CSidlScreenWnd__CalculateVSBRange_x offset

28 Mar 2015 by eqmule
- Updated for the latest TEST client
- Updated for the latest LIVE client

27 Mar 2015 by eqmule
- Updated for the latest TEST client
- Updated for the latest LIVE client
- Spell.Dar is back in its full glory (Dar means DamageAbsorbRemaining) -cred demonstar55
  This is useful.
- Spell.Counter is back in its full glory -cred demonstar55
  This is useful for getting for example poisioncounters.

25 Mar 2015 by eqmule
- Updated for the latest LIVE client patch
- Added MarkNpc and MasterLooter to the groupmember TLO
- Fixed a potential crash in case FreeInventory: - cred htw

25 Mar 2015 by SwiftyMUSE
- Fix to /multiline command that would potentially cause incorrect parsing of the commands.

24 Mar 2015 by eqmule
- Fixed NewVardata cred: ctaylor22 
- Added a catch section to GetSpellByName to not try so hard to crash your eqgame(s)
- SwiftyMUSE added a fix from the future.

22 Mar 2015 by eqmule
- Updated for the latest TEST Client patch

19 Mar 2015 by eqmule
- Updated for the latest TEST Client patch
- Fixed Group.MainTank and the other roles

16 Mar 2015 by EqMule
- Added a sanitycheck for GetSpellByName - cred htw
- Misc Fixes
- HAPPY 16th EQ!

12 Mar 2015 by SwiftyMUSE
- Updated ${If[]} to allow one of two user-defined delimiters. The default delimiters are ',' and '~'.
  In the MacroQuest.ini file, you can change the delimiters using IfDelimiter and IfAltDelimiter values.

11 Mar 2015 by eqmule
- Updated for the latest TEST Client patch
- Updated for the latest LIVE Client patch
- Misc Fixes

07 Mar 2015 by eqmule
- Updated for the latest TEST Client patch
- the Alias TLO has been updated to be compatible with ISXEQ

04 Mar 2015 by eqmule & SwiftyMUSE
- made a few changes to how GetSpellByName works
  from now on I placed all of the spelldb in a map.
  the main reason for this is so we can pick spells that best matches our class
  and if it doesnt , at least pick a spell that is class usable.
  if both of those selections fails, we will just revert to old pick, which is to select whichever spell comes first
  in the db...
  Using this map has made spell lookup between 20-200 times faster than before.
  If you are interested in testing this, add a QueryPerformanceCounter before and after
  the call and you will see this for yourself.
- this also fixes problems with getting correct spells for .RankName
- Misc Fixes & Code cleanup
- ${Zone[xxxxx] if xxxxx is larger than MAX_ZONES no longer crashes the client.
- .RankName now returns the input spell if there is no rank found or if the character you do the query on doesnt have the spell.

27 Feb 2015 by eqmule
- Updated for the latest TEST Client patch

25 Feb 2015 by eqmule
- Updated for the latest LIVE Client patch

23 Feb 2015 by eqmule
- Added .Instance to the character TLO
  Usage: /echo ${Me.Instance} will return a int representing the instance ID
- ${Zone.ID} should now return the correct zone id even for instances and neighborhoods.
  as well as campfire zone id's and so on...
- Misc Fixes
- Fixed GROUPMEMBER struct for the test build
  This should fix a crash reported by dogstar, thanks for the reports buddy!


20 Feb 2015 by eqmule
- Updated for test client patch
- Changed all qsort calls to std::sort -Cred demonstar55
- Fixed /who sort guild (has it ever worked?)
  it will display all non guilded players first then sort the rest by guild.
- Fixed a bug where unloading mq2 while the ProcessGameEvents detour was in use would crash the game...
  This means using /unload should be safer than ever now.
- Misc fixes -Cred Htw and uploaders of minidumps.

13 Feb 2015 by eqmule
- Updated for the Test Client patch.

10 Feb 2015 by eqmule
- Updated for the Live Client patch.

07 Feb 2015 by eqmule
- Updated for the Test Client patch.

06 Feb 2015 by eqmule
- Fixed Task.Timer , it can now be trusted even when the task window is closed.
  ALSO TAKE NOTE: it returns a TimeStampType from now on. (used to be a TicksType)

03 Feb 2015 by eqmule
- Added new TLO Alias - Code by Cr4zyb4rd
  see this post for more info: http://www.macroquest2.com/phpBB3/viewtopic.php?f=30&t=19240&p=167005&hilit=alias#p167005
- Added IsActiveAA to the Spell TLO
  Usage: /echo ${Spell[Origin].IsActiveAA}
  returns: TRUE since Origin is a "Active" AltAbility as opposite to a Passive ability.
- Fixed the EQMisc__GetActiveFavorCost_x offset how long has it been broken?
- Added some stuff to make ISXEQ compile

02 Feb 2015 by eqmule
 - Added .Expansion to the Me.AltAbillity TLO it returns a inttype
 - Added .Flags to the Me.AltAbillity TLO it returns a inttype
 - Added .Passive to the Me.AltAbillity TLO it returns a booltype TRUE if its a passive ability and false if its an active.
 - Added a check for plugin unloading to not try to unload plugins that has already been unloaded...
   not exactly sure if it will help, but im trying to mitigate a crash i have seen when doing /unload
   time will tell.
- Added pcpet and npcpet to searchspawn
  This means you can do stuff like /who pcpet and see a list of all pets that belong to players
  OR /who npcpet and you only see a list of pets that belong to NPCs
  OR /echo ${SpawnCount[npcpet]} to get a count of all npc pets in a zone...
  just specifying pet works as it always have and returns all pets... npc and pc owned...
  Idea: Nytemyst
- Added /mercswitch functionality it will now accept Healer, Damage Caster, Melee Damage and Tank as arguments
  usage: /mercswitch Damage Caster
  and it will switch your merc to the Damage Caster (if you have one and its not already active
  which brings us to:
- Added Mercenary.Index which returns your mercenary's Current list index
- Added Me.MercListInfo which is used in the following ways:
  usage1: /echo ${Me.MercListInfo[1]} returns whatever mercenary type is in Index 1 (there are max 7) as a string and it can be : Healer, Damage Caster, Melee Damage or Tank
  usage2: /echo ${Me.MercListInfo[Healer]} returns the index to the first Healer it finds... as a IntType or 0 if not found.
  This is new code, so there might be some changes to it in the future depending on feedback.

29 Jan 2015 by eqmule
- Updated for test client
- New Command (Idea Cred:brihua) /removeaura
  Usage: /removeaura someaura
  It will take partial auranames as well.
- Added ${Macro.CurLine} Idea:Maskoi
  It will tell you what line you are on in your macro
  usage: /if (${something}) /echo blah blah something happened on Line ${Macro.CurLine}
- Updated Instructions: .Equipment[x].ID doesnt exist, see example below:
  .Equipment in the Spawn TLO returns a inttype, it takes numbers 0-8 or names: head chest arms wrists hands legs feet primary offhand
  Usage: /if (${Pet.Equipment[primary]}==12507) /echo my pet is holding a Frightforged Ragesword in his primary hand
  Usage: /if (${Group.Member[mymagesname].Pet.Equipment[primary]}==12507) /echo my mages pet is holding a Frightforged Ragesword in his primary hand

24 Jan 2015 by SwiftyMUSE
- Modified .RankName to handle spells and potions with the same name

23 Jan 2015 by eqmule
- Updated for today's live client patch

22 Jan 2015 by eqmule
- Removed a MacroError from the ini TLO (sigh)
- I need a vacation...

22 Jan 2015 by eqmule
- Fixed ${Ini (which I broke yesterday)
  It now reads sections and keys correctly again.
  Thanks for the reports.
- Fixed /alert clear #

21 Jan 2015 by eqmule
- Updated for live patch
- Made a change to the Ini TLO (Requester: TreeHuginDruid)
  it should be able to read Section names with commas in them now
  Let me know if this breaks any macros.

19 Jan 2015 by eqmule
- Updated for test server

18 Jan 2015 by eqmule
- Added a workaround for a wineq2 crash.
- Added CCustomMenu so we can create custom menus...
  This is still a work in progress and Ill have more
  to say about it in a later release.
- Stackchecks have been slightly modified to try to take higher level version override into account. -SwiftyMUSE
  Report any issues with this on the forum.

15 Jan 2015 by SwiftyMUSE
- added /break and /continue for /for loops.

14 Jan 2015 by eqmule
- Updated for test patch
- This is a pretty extensive patch, please do a FULL Rebuild.
- New Feature see: http://www.macroquest2.com/phpBB3/viewtopic.php?f=17&t=19610
  you can now have your pet attack a mob without having to target the mob first.
  Usage: /pet attack/qattack # where # is the spawnid of the mob u want the pet to attack
  Example: /pet attack ${Spawn[npc targetable los radius 200 range 1 20].ID}
- Changed the way crashreports are handled.
  You will get an option to break into debugger now.
  I also added some info to the crash detected messagebox
  that lets you know where you can find a copy of the crashdump.
  Not every crash is related to mq2, but if you have a call stack
  where you see mq2main.dll, mail the .dmp to me.
- Added .InInstance to the character TLO
  it returns true if you are in an instance.
  Credit: PeteSampras
- Added a line of code to prevent a ctd in chatwindow
- Added .Offline to the Group.Member TLO
  Usage: /echo ${Group.Member[x].Offline}
  will return a Bool TRUE if offline and FALSE if online
- Added .OtherZone to the Group.Member TLO
  Usage: /echo ${Group.Member[x].OtherZone}
  will return a Bool TRUE if online but in another zone and FALSE if online and in same zone as you.
- Added .AnyoneMissing to the Group TLO
  Usage: /echo ${Group.AnyoneMissing}
  returns TRUE if someone is missing in group, offline, in other zone or simply just dead...
- Rewrote /Alerts again, I wasn't happy with the last version
  lets see if this one is better.

31 Dec 2014 Happy New Year Edition by eqmule
- New Feature see: http://www.macroquest2.com/phpBB3/viewtopic.php?f=17&t=19608
  if you have an item on your cursor and click the name on the targetwindow
  a trade will be initiated and the tradewindow will open.
  Good for tradeing stuff quickly in crowded places like raids or guildhall
- Added a new argument to the /Alerts command [remove]
  it just removes an alert from a list
  Example: /Alert remove 1 npc los
  will remove a previously added alert from list 1 that has is alert on npc and los
  Also alerts are now in a std::list, let me know if there are any problems with this.
  I really hope this wont break any macros, cause code seems to execute a bit faster...

31 Dec 2014 by SwiftyMUSE
- Updated spell stacking (stacks, stackspet, stackswith, willstack)
  Allow stacking of spells that have a greater effect over a lesser one. Used with damage absorption, spell haste, aggro multiplier.
  The change should not break anything existing as I have just put the triggered effects override in the stackswith/willstack code.
  Only updated the stackswith code, willstack is using the old code for comparison purposes. Once we determine the fix doesn't break
  anything, the willstack code will be converted to the new code.
- Added .Hour12 to Time TLO
  returns a string of the format ## AM/PM.
- Change: included "told you," in chat events.

29 Dec 2014 by eqmule
- Botauthors, you can stop summoning pet weapons when its not needed:
- Added .Primary and .Secondary to the Spawn TLO
  both return a inttype which is the idfile id for whatever the spawn is holding in his primary or secondary slot.
- Added .Equipment to the Spawn TLO
  it returns a inttype, it takes numbers 0-8 or names: head chest arms wrists hands legs feet primary offhand
  Usage: /if (${Pet.Equipment[primary]}==12507) /echo my pet is holding a Frightforged Ragesword in his primary hand
  Usage: /if (${Group.Member[mymagesname].Pet.Equipment[primary]}==12507) /echo my mages pet is holding a Frightforged Ragesword in his primary hand
- Change: spawn tlo member .Holding is now a booltype.
  it will return 0 of spawn is not holding anything and 1 if it is.
- BugFix: InitializeMQ2Commands is now called before InitializeMQ2Pulse so we wont end up with a race condition in HideDoCommand...
  the only reason this has worked mostly? fine the last 10 years or whenever it was added in this order
  is cause computers where slower back in the day...
  Anyway if the gCommandCS Critical Section is not initialized when used in HideDoCommand ( CAutoLock DoCommandLock(&gCommandCS);)
  we will hang... (Also changed EnterCriticalSection to a TryEnterCriticalSection, cause there is no reason to get stuck if its the same thread calling it, or is there?
  I'm prepared to revisit this topic if any weird problems arises, let me know...)
- Fix/New Feature: /notify QuantityWnd QTYW_slider newvalue # works now/again (did it ever?) Thanks to nytemyst for the report.
- /windows open now only returns actual open and visible windows.
  I dont know if we need to make an adjustment to this, lets see what people who use that command think.

27 Dec 2014 by SwiftyMUSE
- Fix for /sellitem, the offset was wrong.

24 Dec 2014 Christmas Edition by Santa
- I finally managed to bring perfect LineOfSight to MQ2
  This means no more false positives... Ever...
  Now, poeple ask me, why did it take you 10 years to fix this when it was
  such a simple fix? Well, I actually had to write 1000 lines of code to know which 999 to throw away...
  Anyway Enjoy it, Please see:
  http://www.macroquest2.com/phpBB3/viewtopic.php?f=35&t=19601

  -Usage ${Target.LineOfSight} or ${LineOfSight[${Me.Y},${Me.X},${Me.Z}:${Target.Y},${Target.X},${Target.Z}]}
   Example: /echo there are ${SpawnCount[npc los radius 200 range 100 110]} mobs within a radius of 200 that i can see between level 100 and 110
   Ouptut there are 3 mobs within a radius of 200 that i can see between level 100 and 110

- Splitted ${Target.Maloed} and ${Target.Tashed}
  Maloed only returns a spelltype if the mob actually has a resist debuff casted by a mage or a shaman
  and Tashed only returns a spelltype if the mob actually has a resist debuff casted by a enchanter.

11 Dec 2014 by eqmule
- Updated for patch
- /useitem now works for mounts in the mount key ring.
  Please see change message from the 09 Dec 2014
  for more info on this.

09 Dec 2014 by eqmule
- Added Feature:
  /useitem now works for mounts in the mount key ring.
  /useitem now accepts both quoted and unquoted arguments.
  /useitem now accepts partial arguments.
  Example: /useitem 1 0 or /useitem "Abyssal Steed" or /useitem Abyssal Steed or /useitem Abyssal
  NOTE: if you enclose the argument with quotes, it WILL expect that whats inside the quotes is
  an exact name, so /useitem "Abyssal" wont work, but /useitem Abyssal will...
  also, its not case sensitive, so /useitem abyssal will work as well.
- Added Feature:
  ${FindItem[blah blah]} now finds mounts that are in the mount keyring as well.
- Added MQ2MountType TLO for now it only have 2 members, Index and Name
  Usage: /echo ${Mount[1].Name}
  Outputs: [MQ2] Whirligig Flyer Control Device
  Usage: /echo ${Mount[2].Name}
  Outputs: [MQ2] Abyssal Steed
  Usage: /echo ${Mount[Abyssal Steed].Index}
  Outputs: [MQ2] 2

03 Dec 2014 by eqmule
- Updated for Test patch
- Fixed a problem with /setwintitle
  it wasnt checking for windowclass which would result in
  title not being set for the correct window at all times.

22 Nov 2014 by eqmule
- Added a fix (to a eqbug) which affects Target.Beneficial.
  the player buffs "leak" and shows up briefly in the target buff window
  you can see this if you make target buff window large enough.
  Of course the best fix would be if the eqdevs just made sure player buffs
  dont show up in the targetbuff window, but I dont know if they
  see this a bug or a feature, or even if they are aware.

19 Nov 2014 by eqmule
-Updated for patch
- Added Me.DSed and Me.RevDSed, both return a spelltype
  Usage:
  /if (${Bool[${Me.DSed.ID}]}==TRUE) {
		/echo I have a Damage Shield on its: ${Me.DSed}.
  }
  /if (${Bool[${Me.RevDSed.ID}]}==TRUE) {
		/echo I have a Reverse Damage Shield on its: ${Me.RevDSed}.
  }
- Changes since last zip where made to the following file(s):
	EQData.h
	eqgame.h
	EQUIStructs.h
	MQ2DataTypes.cpp
	MQ2DataTypes.h
	MQ2Utilities.h

13 Nov 2014 by eqmule
- Fixed QuestItem in the Iteminfo struct, it was off by four bytes.
- Added .Quest and .Expendable to the Item TLO.
  both return a pBoolType
  Usage:
  /echo ${FindItem[Drachnid Carapace].Quest}
  Outputs: [MQ2] TRUE
- Changes since last zip where made to the following file(s):
	EQData.h
	MQ2DataTypes.cpp
	MQ2DataTypes.h

12 Nov 2014 by eqmule
- Added Target.Beneficial, Target.DSed and Target.RevDSed
  they all return spelltype
  Usage:
  /if (${Bool[${Target.Beneficial.ID}]}==TRUE) {
		/echo need to debuff cause the target has ${Target.Beneficial} on.
  }
  /if (${Bool[${Target.DSed.ID}]}==TRUE) {
		/echo the target has a Damage Shield on its: ${Target.DSed}.
  }
  /if (${Bool[${Target.RevDSed.ID}]}==TRUE) {
		/echo the target has a Reverse Damage Shield on its: ${Target.RevDSed}.
  }
- Added Spell[somespell].Beneficial
  Usage:
  /echo ${Spell[Skin Like Wood].Beneficial}
  Outputs: TRUE
- Changes since last zip where made to the following file(s):
	MQ2DataTypes.cpp
	MQ2DataTypes.h
	MQ2Utilities.cpp

07 Nov 2014 by eqmule
- Fixed a few Buffer Overflow bugs in our somethingsomething(char* szFormat, ...) functions...
  was long overdue...
- Fixed /buyitem and /sellitem
- Changes since last zip where made to the following file(s):
	eqgame.h
	MQ2Commands.cpp
	MQ2DataVars.cpp
	MQ2PluginHandler.cpp
	MQ2Utilities.cpp

06 Nov 2014 by eqmule
- Changed NUM_BOOK_SLOTS to 0x320 (yes really this time)
  this will fix any problems with the charinfo2 struct...
- Changes since last zip where made to the following file(s):
	EQData.h

04 Nov 2014 by eqmule
- Changed NUM_BOOK_SLOTS to 0x320
  Thanks to woobs for reporting this bug
  This should also fix .RankName
  Thanks to Gnits for reporting that bug.

31 October 2014 by eqmule
- Added Heirloom, Collectible and NoDestroy to the Item TLO.
  They all return pBoolType.
  Been on my todo list forever, so it was long overdue.
- Changes since last zip where made to the following file(s):
	EQData.h
	EQUIStructs.h
	MQ2DataTypes.cpp
	MQ2DataTypes.h

30 October 2014 by eqmule
- Updated for the patch
- Changes since last zip where made to the following file(s):
	eqgame.h

29 October 2014 by eqmule
- Fixed an ISXEQ bug thanks to Kannkor for reporting it.
- Fixed Me.Shrouded thanks to dewey2461 for reporting it.
- Fixed Merchant.Item thanks to Fry for reporting it.
- Added Support for Test Server compile
- Changes since last zip where made to the following file(s):
	EQData.h
	EQUIStructs.h
	MQ2DataTypes.cpp
	MQ2DataTypes.h
	MQ2Main.h
	zipit.lst

28 October 2014 by eqmule
- Updated for the patch
- Fixed offset for __ProcessGameEvents_x
  I dont think there is much of a difference but it was
  pointing to __ProcessMouseEvent_x before this change
  I have no idea if that was intentional or not...
- Changes since last zip where made to the following file(s):
	EQData.h
	eqgame.h
	EQUIStructs.h
	MQ2Main.cpp
	MQ2Main.h
	MQ2DataTypes.cpp
	MQ2DataTypes.h
	MQ2Internal.h
	MQ2Benchmarks.cpp

15 October 2014 by eqmule
- Change: struct _MQBENCH Count member is now a ULONGLONG

01 October 2014 by eqmule
- Added .Endurance to the Item TLO it returns IntType
- Added .PctMana to the Spawn TLO it returns IntType
- Added .Zoning to the Character TLO it returns BoolType TRUE if Zoning FALSE if not.

27 September 2014 by eqmule
-Added support for beta server compile

26 September 2014 by eqmule
- Added a new member to the MQ2FloatType TLO: .Raw it returns a pIntType
  Usage: /echo My heading is: ${Me.Heading.Degrees.Raw.Hex} (${Me.Heading.Degrees})
  Outputs: [MQ2] My heading is: 0x43334C00 (179.30)
- The format for all .Hex members are now "0x%X" instead of "%x"
  Let me know if this has any adverse effects on your MQ2 usage.

19 September 2014 by eqmule
- Updated for the patch for the patch for the patch.
- Fixed a couple ISXEQ bugs, see post:
  http://www.macroquest2.com/phpBB3/viewtopic.php?f=48&t=19538
- Changes where made to the following file(s):
	EQData.h
	eqgame.h
	EQUIStructs.h
	MQ2ChatHook.cpp
	MQ2Template\ISXEQTemplate.cpp

17 September 2014 by eqmule
- Updated for the patch for the patch
- Changes where made to the following file(s):
	eqgame.h

17 September 2014 by eqmule
- Updated for the patch
- Support for the new alt currency "Noble" is hereby announced.
  (it was added on the 12th of Sep)
- Changes where made to the following file(s):
	EQData.h
	eqgame.h
	EQUIStructs.h

13 September 2014 by eqmule
- Fixed ${Me.Fellowship.CampfireZone.ShortName}
- Added BuffDuration to the Pet TLO, it returns a pTimeStampType
  Usage: /echo My pets haste will fade in ${Pet.BuffDuration[Hastening of Sviir Rk. II].TotalSeconds} seconds.
  Outputs: [MQ2] My pets haste will fade in 3200 seconds.
- Added support for getting Duration on Songs.
  See notes (below) from 12 September 2014 updates.

12 September 2014 by eqmule
- WARNING!!! MACRO BREAKING CHANGES!
- I have continued my effort to get a higher resolution on timers in MQ2...
  I just can't do them all at once cause it will
  wreak to much havoc in your macros...
- I have updated the following TLOs:
  MQ2TargetBuffType and MQ2BuffType
  The BuffDuration and Duration members.
  They NO longer return a pTicksType.
  Both return a pTimeStampType now.
  This means you can get a higher resolution since default return is milliseconds.
  BUT IT ALSO MEANS ALL MACROS THAT EXPECT TICKS WILL BREAK...
  So go through all you macros and search for ".Duration"
  and ".BuffDuration" and make sure they are working.
  Usage examples:
  /echo ${Target.Hasted.Duration.TotalSeconds}
  returns: 3668
  /echo ${Target.BuffDuration[Hastening of Sviir Rk. II].TotalSeconds}
  returns: 3537
  /echo ${Me.Buff[Hastening of Sviir Rk. II].Duration.TotalSeconds}
  returns: 3432
- Changes where made to the following file(s):
	EQData.h
	EQUIStructs.h
	MQ2DataTypes.cpp
	MQ2DataTypes.h
	MQ2Main.h
	MQ2Utilities.cpp

08 September 2014 by eqmule
- Added support for clicking Sell in barter window.
  Usage: /notify BarterSearchWnd BuyLineList listselect 2
         /notify BarterSearchWnd Sellbutton leftmouseup
- Added support for clicking Buy in bazaar window.
  Usage: /notify BazaarSearchWnd BZR_ItemList listselect 17
         /notify BazaarSearchWnd BZR_BuyButton leftmouseup
- Changes where made to the following file(s):
	MQ2Windows.cpp

25 August 2014 by eqmule
- Updated for patch.
- Added Maloed and Tashed to the Target TLO
  they both return a pTargetBuffType TLO which has 3 members:
  Address (pIntType), Index (pIntType) and Duration (pTicksType).
  It also inherits pSpellType.
  This means that you can to stuff like:
  /if (${Bool[${Target.Tashed]}==TRUE) /echo ${Target.Tashed.Name} will fade in ${Target.Tashed.Duration.TotalSeconds}s
  [MQ2] Tashania will fade in 114s
 
21 Aug 2014 by eqmule
- Added .Slowed.Rooted.Mezzed.Snared and .Hasted to the Character TLO.
  it returns a pBuffType
	Usage: /echo ${Me.Snared}
	Output: [MQ2] Ensnare
- Changes where made to the following file(s):
	MQ2DataTypes.cpp
	MQ2DataTypes.h
	MQ2KeyBinds.cpp
	MQ2Main.h
	MQ2Utilities.cpp

20 August 2014 by eqmule
- Updated for patch.

05 August 2014 by eqmule
- Updated for patch.

30 July 2014 by eqmule
- Added MercID to the spawn TLO it returns an inttype
  if the spawn is player and has a merc up this is it's spawn ID
  Usage: /echo Eqmule has a merc up, it's a ${Spawn[${Spawn[=Eqmule].MercID}].Class} named ${Spawn[${Spawn[=Eqmule].MercID}].Name}
  Output: [MQ2] Eqmule has a merc up, it's a Cleric named kandrella_012345

- Added ContractorID to the spawn TLO it returns an inttype
  if the spawn is a merc this is its contractor's spawn ID
  Usage: /echo My target (${Target.Name}) is contracted by ${Spawn[${Target.ContractorID}].Name}
  Output: [MQ2] My target (kandrella_012345) is contracted by Eqmule

24 July 2014 by eqmule
- Attempting to fix charselect crashes when macros are running there.
- Changes where made to the following file(s):
	eqgame.h
	MQ2Commands.cpp
	MQ2Globals.cpp
	MQ2Globals.h
	MQ2Mouse.cpp

22 July 2014 by eqmule
- Fixed the CListWnd__Sort_x offset
- Changes where made to the following file(s):
	EQData.h
	eqgame.h
	MQ2DataTypes.cpp
	MQ2DataTypes.h
	MQ2KeyBinds.cpp
	MQ2Main.cpp

21 July 2014 by eqmule
- Added FirstFreeSlot to the Item TLO, it returns an Int.
  Usage:
  /echo ${FindItem[Spell Research Kit].FirstFreeSlot}
  [MQ2] 5
- Added SlotsUsedByItem to the Item TLO, it returns an Int.
  NOTE: it only works for containers and checks only each slot of the container
  this means you CAN have a stack of 100 water flask in slot 1 of the container
  it will still just return 1 cause it counts only how many slots that has "Water Flask"
  in them not the actual stacksize of the item.
  Usage:
  /echo My Spell Research Kit has ${FindItem[Spell Research Kit].SlotsUsedByItem[Water Flask]}} slots that has Water Flask(s) in them.
  [MQ2] My Spell Research Kit has 4 slots that has Water Flask(s) in them.

19 July 2014 by eqmule
- Fix for missing offset

18 July 2014 by eqmule
- Updated for friday night ninja patch...
- Added 2H Piercing to skill definitions.

16 July 2014 by eqmule
- Updated for patch
- NUM_SPELL_SETS is now 30
- /useitem now searches for items by exact name.
  Example: /useitem "Philter of the Wolf V"
  will uee that potion
  /useitem "Philter of the Wolf VI"
  will use that one...
  prior to this patch doing a /useitem "Philter of the Wolf VI"
  would use "Philter of the Wolf V" if it found that one first...

30 June 2014 by eqmule
- Added new command: /removebuff
  it will remove a buff or a song by name or partial name.
  Usage: /removebuff Summon Drogmor
- Added new command: /makemevisible
  it will make you visible.
  Usage: /makemevisible

26 June 2014 by eqmule
- Fixed MercAAExp,MercAAPoints and MercAAPointsSpent
  this means /echo ${Mercenary.AAPoints} works again.
- Added Leader to the Task TLO it returns a pStringType
  Usage: /echo The task leader is ${Task.Leader}
  Outputs: The task leader is eqmule

23 Jun 2014 by SwiftyMUSE
- Corrected several CTD bugs when a character did not have anything in
  their bank and/or shared bank.

21 Jun 2014 by SwiftyMUSE
- Fixed a bug with pMacroQuestType where pEverQuestType members wouldn't
  inherit correctly. All old ${MacroQuest.} members should work correctly
  now again.

20 Jun 2014 by eqmule
- Updated for patch
- Fixed a problem with writing plugins to MacroQuest.ini when ReadOnly.
  Bug Reported by: Xath
  See: http://www.macroquest2.com/phpBB3/viewtopic.php?f=47&t=19458

19 Jun 2014 by eqmule
- Added back Windows XP Support for GetTickCount64()
  Plugins should change all calls from GetTickCount64()
  to GetTickCount642() which detects if its on winxp
  and calls the old function instead of the new one.
  As a sidenote, if you are still using winxp, know that right this
  moment you have already been pwned and with 100% certainty you are part
  of someones botnet. If you are lucky they wont steal you eqlogin
  just use your computer to click ads or something...
- Fixed a bug with .RankName where two different spells
  can belong to same spellgroup.
  The solution was to compare by SpellGroup AND the spellname.
  Bug Reported by: MacQ
  See http://www.macroquest2.com/phpBB3/viewtopic.php?f=48&t=19455

18 Jun 2014 by eqmule
- Updated for patch.
- The Spell TLO member .RankName now works for combatabilities as well
  Example: /echo My version of Rest is: ${Spell[Rest].RankName}
  Outputs: [MQ2] My version of Rest is: Rest Rk. II

17 Jun 2014 by eqmule
- ${Me.PID} ha been moved to the EverQuest TLO
  so it is now ${EverQuest.PID}
- ${Me.WinTitle} has been moved to the EverQuest TLO
  so it is now ${EverQuest.WinTitle}
- New TLO: EverQuest - Cred: Cybertech
  it has basically the same members as the old MacroQuest TLO
  but I think most of them are more fitting under the EverQuest TLO.
  MacroQuest TLO will inherit EverQuest TLO so backward compatibility is maintained
  BUT new macros should use EverQuest instead.
- Added SpellGroup and SubSpellGroup to the Spell TLO
- Added RankName to the Spell TLO - Cred: petesampras,htw,maskoi
  it returns a pSpellType rather than a pStringType, but since default is the .Name
  and I think thats how most people will use it, its called "RankName"
  Usage: /echo I have the ${Spell[Certitude].RankName} version of Certitude its ID is: ${Spell[Certitude].RankName.ID}
  Output:
  [MQ2] I have the Certitude Rk. II version of Ceritude its ID is:
  Second example: Lets say you have Vinespur Rk. II in your spellbook (and memmed)
  then doing a /cast "${Spell[Vinespur].RankName}" in your macro will cast it, since its
  going to be resolved as /cast "Vinespur Rk. II"
  This should decrease the edititing of inifiles everytime you buy a new rank of a spell.

Friday the 13th!! (of June 2014 by eqmule)
- Added Rank to the Spell TLO, it returns a pIntType thats either 1, 2 or 3 for spells
  and 4-30 for clickys and potions. - Cred: petesampras
  This represents the spell rank, i.e a Rk. II Spell will return a 2.
  Usage: /echo ${Spell[Certitude Rk. II].Rank}
  Outputs: [MQ2] 2
- Added 3 new members to the Character TLO: (a while ago, just forgot to mention it.)
    ZoneBoundX, ZoneBoundY, ZoneBoundZ
	they return a pFloatType
- ${Me.Name}, ${Me.Surname} ${Me.Level} ${Me.ID} now works at charselect as well.
  There is no good reason to duplicate them, so from now on they are fetched from
  LocalPlayer instead since that one exist at charselect, but pCharInfo does not.
- Removed the follow since they are no longer in the client:
	TypeMember(GroupLeaderExp);
	TypeMember(RaidLeaderExp);
	TypeMember(GroupLeaderPoints);
	TypeMember(RaidLeaderPoints);
	TypeMember(PctGroupLeaderExp);
	TypeMember(PctRaidLeaderExp);

10 Jun 2014 by eqmule
- Since someone asked me this:
  -Q: Can you make the /setwintitle set it each time u zone?
  -A: Yes, create a file called zoned.cfg into your Release\Configs Folder
  and paste for example: /SetWinTitle EverQuest - ${Me.Name} (${Zone.ShortName})
  into it.
- Fixed a problem with Auras being detected as a Named spawn. Cred Maskoi.
- Fixed a bug in SearchSpawn where it would return Untargetable mobs
  even though the untargetable flag wasnt set.
  This means ${Spawn[npc radius 100]} wont return Arcane Distillect anymore,
  but ${Spawn[npc untargetable radius 100]} will. (if one is in radius)
- IsInGroup and IsInRaid now checks for Player's corpse as well as Player
  (as long as you specify [pccorpse] in the spawnsearch.)
  This means you can now do stuff like:
  /echo ${SpawnCount[pccorpse Group zradius 50 radius 110]}
  /echo ${SpawnCount[pccorpse Raid zradius 50 radius 110]}

09 Jun 2014 by eqmule
- Fixed? /while
  Feel free to test it and report any bugs.
- Added /GetWinTitle and /SetWinTitle Commands
- Added WinTitle to the Character TLO: it returns a pStringType
- Added PID (Process ID) to the Character TLO: it returns a pIntType
  Usage:
  /SetWinTitle [${EverQuest.PID}] EverQuest - ${Me.Name} (Lvl:${Me.Level} ${Me.Class})
  /echo ${EverQuest.WinTitle}
  [MQ2] [2319] EverQuest - Eqmule (Lvl:100 Shadow Knight)

01 Jun 2014 by eqmule
- Added three new MQ2Type(s): MQ2TimeStampType, MQ2Int64Type and MQ2DoubleType
  MQ2TimeStampType has the same submembers as pTicksType
  with the difference being that the default return value is milliseconds.

- MACRO-BREAKING CHANGE! (if your macro uses Me.GemTimer)
  Look, for years we relied on updating stuff every 6 seconds (1 tick)...
  I had to make this change since the client updates more often nowadays.
  Which is why:
  ${Me.GemTimer[x]} now returns a pTimeStamp.
  The default return is milliseconds until gem is refreshed.
  Usage Example: /echo ${Me.GemTimer[5].TotalSeconds}
  Outputs: [MQ2] 25

- All references to GetTickCount() have been replaced with GetTickCount64()
  This will fix problems related to all timers for people who dont do a complete
  shutdown of their computer earlier or on every 49.7th day.
  Plugin authors should replace all references to GetTickCount() in their plugins
  with GetTickCount64() as well.
- ${Macro.Runtime} now returns a pInt64Type to be able to hold the return of GetTickCount64
  if you are using ${Macro.Runtime} in your macro, make sure it works as intended. 

23 May 2014 by eqmule
- Fixed a fix...
  Sorry but I was in the middle of testing stuff yesterday and today they patched so
  in order to get everything out quick for x2 weekend
  I missed a bug in GetSpellByID, its fixed now (again)

23 May 2014 by eqmule
- Updated for patch

22 May 2014 by eqmule
- Secured a few functions that calls GetSpellByID against buffer overflows.

21 May 2014 by eqmule
- Updated for patch

15 May 2014 by eqmule
- Updated for patch

14 May 2014 by eqmule
- Updated for patch

12 May 2014 by eqmule
- Added nogroup to searchspawn - cred htw
  This means you can do stuff like /echo ${Bool[${NearestSpawn[1, nogroup pc radius 300]}]}
  it will return TRUE if there is at least 1 player within 300 radius of you thats NOT in your group.
- Added case Range: to ItemType

08 May 2014 by SwiftyMUSE
- Update of SpellSlotInfo for SPA's 157 to format as a ranged value
- Added MaxBuffSlots, changed FreeBuffSlots to use the new function that gets the max buff slots

29 Apr 2014 by eqmule
- Updated for patch

26 Apr 2014 by eqmule
- If using an old ItemDB.txt you will now see a message asking you to update it.

24 Apr 2014 by SwiftyMUSE
- Fix for reuse timer in spell slot information
- Fix for random CTD on some spell display
- Fix for CTD when item missing in ItemDB
- Added command /SpellSlotInfo [#|"spell name"]. You can use this to see the spell slot
  information for any spell without having to right-click display through the MQ2ItemDisplay plugin.
- Ground spawn updates

18 Apr 2014 by eqmule
- Fixed a bug in GetSpellByID that would make it return "Unknown Spell" when it 
  should just return 0
  This means macros like scribe.mac will work again.

16 Apr 2014 by eqmule
- Fixed the EQRAIDWINDOW struct
  This means caption classcolors for raidmembers will again work as intended.
- Changed how plugins are loaded from MacroQuest.ini
  I don't think this will affect anyone, but from now on
  when a plugin is unloaded the [Plugins] section will not be erased
  The old mq2plugin=mq2plugin is still valid, but eventually
  you will end up with a list of plugins where the entries
  will look like mq2plugin=1 or mq2plugin=0
  I did this because I'm preparing the loader for being able to unload/load
  plugins directly from its iconmenu.

13 Apr 2014 by SwiftyMUSE
- Added GemIcon, HateGenerated, PvPCalc, Unknown182, Unknown222, Unknown223 to the SPELL struct
- Added HateGenerated to MQ2ItemDisplay output

11 Apr 2014 by SwiftyMUSE
- Merged the MQ2GearScore logic into the base code for MQ2ItemDisplay. This means that MQ2GearScore
  is no longer necessary and MQ2Bzsrch will work correctly for those that want scores.
  In order to use the new functionality, rename your old ini file to MQ2ItemDisplay.ini to get all
  the same values. You can stop using MQ2GearScore and go back to use the base code MQ2ItemDisplay

10 Apr 2014 by SwiftyMUSE
- Update of SpellSlotInfo for SPA's 124/125/132 to format as a ranged percent and specify that SPA 132
  is a # of tick(s)

08 Apr 2014 by SwiftyMUSE
- Rewrite of SpellSlotInfo, uses new function ParseSpellEffect. Pass a pSpell structure, slot number,
  character buffer and it will return a character buffer with the spell effect information
- Fixed issue with MQ2ItemDisplay that would sometimes display the wrong usable classes

08 Apr 2014 by SwiftyMUSE, eqmule
- Corrected datatype refactor to allow for correct type inheritence in MQ2 parser

08 Apr 2014 by eqmule
- Added MaxTargets to the SPELL struct
  This means we can check how many targets a spell will affect, 12 for example.
- Added SpellGroup to the SPELL struct
  This is used to display the spell family for the "Limit: SpellGroup"

06 Apr 2014 by SwiftyMUSE
- Fixed issues with GetSpellNameByID and GetSpellbyID that would cause undefined results or CTD

05 Apr 2014 by eqmule
- Fixed a crash in GetSpellEffectName
- MacroQuest2.exe should work on windows 8.x now

04 Apr 2014 by eqmule
- Update for patch

02 Apr 2014 by SwiftyMUSE
- TEMPORARY fix for C2065 compiler issue on vs2008

02 Apr 2014 by eqmule
- Update for patch
- MacroQuest.ini is now created (from the _default template) if it doesnt exist.
- The item and spelldisplay plugin should display more correct info now
  SwiftyMUSE did most of that grunt work, big props to him for taking it on.
  We will carefully monitor this code and add more fixes as we go to make stacking
  and spell/iteminfo 100% perfect.

30 Mar 2014 by SwiftyMUSE
- Added CreateMQ2NewsWindow for Macroquest.ini file to turn on/off the creation of
  the news window
- Updated stacking checking to ignore bard songs and song window illusions
- Removed the stat change portion of the additional checks for stacking introduced
  on 23 Mar 2014

30 Mar 2014 by eqmule
- Fixed /lootall
- Added Caster to the Spell TLO
  returns a pStringType of the caster of a buff
  Usage: /echo ${Target.Buff[Ancient Flames].Caster}
  [MQ2] eqmule

27 Mar 2014 by CyberTech
- Refactor datatype definitions for MQ2 and ISEQ code
    All datatypes are declared in one file (DataTypeList.h), one time, for both ISXEQ and MQ2.
    Inheritance and Persistence are defined at the same time and location.
    This will avoid the ISXEQ build breaking or falling behind when new datatypes are added to MQ2.
    Additionally, it simplifies the code required for a new MQ2 datatype -- 1 line of code instead of 4

26 Mar 2014 by eqmule
- Fixed Spell[some spell].Description
  it now returns the correct string.
- Added a Slowed,Rooted,Mezzed,Crippled,Snared and Hasted
  to the TargetType TLO.
  they all return a pTargetBuffType TLO which has 3 members:
  Address (pIntType), Index (pIntType) and Duration (pTicksType).
  It also inherits pSpellType.
  This means that you can to stuff like:
  /echo ${Target.Slowed.Name} will fade in ${Target.Slowed.Duration.TotalSeconds}s
  [MQ2] Tepid Deeds will fade in 114s
  /echo ${Target} will break mezz in ${Target.Mezzed.Duration.TotalSeconds}s
  [MQ2] a_pyre_beetle48 will break mezz in 66s

24 Mar 2014 by eqmule
- Added exact match option to spawn searches (Suggested by: petesampras)
 example: /echo ${Spawn[=eqmule]} will find eqmule but not eqmulee.
- Fixed GroupMemberTargeted (this means /target clear works again)
- Added new TLO Member 'Inviter' to the character TLO. (its a pStringType)
 You can check ${Me.Invited} to see if you have a
 group invitation so I figured it would be useful
 to know who actually sent the invite:
 Usage: /echo ${Me.Inviter} just invited me to join their group
 Output: [MQ2] uberplayer00 just invited me to join their group

23 Mar 2014 by SwiftyMUSE
- Corrected itemdisplay to show useable classes for the spell when over level 70
- Corrected to make sure cfg files are executed during refresh injections
- Additional checks for spell stacking.
  (Buffs/Songs will stack (both land) if they are benefical spells and it's some type
  of stat change that was currently causing it to fail)

22 Mar 2014 by SwiftyMUSE
- Corrected useable class name in itemdisplay extension.
- Additional updates for spell effects
- Updates for spell stacking. Added .StacksWith as an alias
  for .WillStack

22 Mar 2014 by eqmule
-NOTE, THIS UPDATE WILL BREAK PLUGINS. (but not that much see below)
 SPELL struct member Level is now ClassLevel
 this was done cause i want you to know which plugins to update.
 ANY place that refers to Level-1 muct be changed to ClassLevel
 do NOT forget to remove the -1
-Updated the launcher.
-Injecting is now faster, it will happen even when eq is not in focus.
 This means injecting will no longer attach to any process it feels like.
 it will only attach to eqgame.exe.
 This is a good thing, (cause it means you wont have to kill the tasktray icon)
 if you need to /unload to do a rebuild for example.
 Also, since mq2main only attaches to eqgame, launchpad will now
 run just fine without dying even when the tasktray icon is up...
 If you /unload you can "reload" from the tasktray icon by selecting
 "Refresh Injections"
 If you start a new session of eqgame.exe mq2main.dll will be autoinjected.
 "Refresh Injections" will only reattach to eqgame.exe(s) that doesn't already
 have a mq2main.dll loaded in its address-space. 
 If one is loaded already it will move on to the next eqgame.exe it finds and try there
 until it has made sure all running eqgame.exe has mq loaded...

18 Mar 2014 by SwiftyMUSE
- Added CountSongs
- Changed .Stacks and .StacksPet to allow the comparison of the songs too
- Added MercType to the list of PlayerClasses
- Added the ability to allow custom offsets for those that need that (See the new privates files, MQ2Globals-private.cpp/.h)
- Added an actordef list to define the names for the various groundspawns.
  (If you find any missing (there are some), please post and they can be added.) Use "/items drop" to see
  the value that needs to be added. I removed the use of weapons.h and grounds.h. They were merged into
  the actordef list.
- Added some missing expansion names
- Added additional spelltype members (thanks PeteSampras)

18 Mar 2014 by eqmule
-IMPORTANT: MacroQuest.ini has been renamed to MacroQuest_default.ini
 I did this because I got tired of that unzipping would overwrite
 mine (which has custom settings in it) everytime there was a new zip.
 New Users that never run MacroQuest2.exe before
 SHOULD remove the _default extension on that file before they start MacroQues2.exe.
 (I want to make MacroQuest2.exe automatically do that at some point if no ini exist,
 but for now its a manual thing)
-Fixed a ctd when you did a /echo ${FindItemBankCount[blah]} with an empty shared bank...
-Fixed EQRAID struct (again)
-Added all known SPAs (458 of them), this means you should not get any more Unknown Spell Effects
 in the Spell Display. (You will get "Please Check" instead but thats for me
 so I know which ones I need to look closer at, dont worry about that for now.
-Added Spell restrictions as well to the spell display info - cred htw

-This is mainly a maintenance release, which means, it has code i am going to finetune later
 as well as some code that is now redundant and will be removed at a later point so we can avoid bloat.
 Hopefully releasing this now, will give those of you that maintain your own versions enough time
 to merge in the new stuff with your own builds before next patch...

-The Readme.chm file is back! (Click ReadMe on the macroquest2 icon...)
 it has compile instructions for VS 2012...

 more can be done to update other sections of it, but we need to start somewhere.
 contact me if you are interested in helping out with that.

16 Mar 2014 by eqmule
-Fixed EQRAIDMEMBER struct
 This means /echo ${Raid.Member[${Me}].Class} (and the likes) will work again.
-Fixed a bug with pRaidType where pSpawnType members wouldn't inherit correctly.
 This means things like /echo ${Raid.Member[${Me}].Race} will work properly (again)... (did it ever work?)

15 Mar 2014 by eqmule
-Fixed the EQRAID struct 
 This means, things like /echo ${Raid.Members} will work again.

13 Mar 2014 by eqmule
-Updated for patch
-Fixed a problem with MQ2Labels showing up as Unknown

12 Mar 2014 by eqmule
-Updated for patch
-The MQ2Type destructor is now virtual Cred: TypePun

09 Mar 2014 by eqmule
-Added Distance3D float member to the Switch TLO
-/click left item is back!! (in all its old days glory...)
 To use: first /itemtarget then /click left item
 Yes you can pick up stuff from the ground without facing it.
 Yes you can open a tradeskill container without facing it.
 BUT make sure you are in range. (20)
 Even though you do not have to be facing the item I still recommend
 you do a /face item (for appearances) before you issue a click left item...
 Please dont abuse this.

01 Mar 2014 by eqmule
-Fixed InvitedToGroup (it was in the wrong place in the struct)

26 Feb 2014 by eqmule
-Made some preparations for future updates related to Custom Help Windows
 Not a critical update unless you are a hardcore plugin author.

23 Feb 2014 by eqmule
-Corrected some offsets that where wrong.
 This should fix a couple ctd's reported on the forum (hopefully)
 Sorry about any downtime this may have caused to your crews...
-CampfireZone wont ctd in neigboirhoods or greater guild halls anymore
 however it wont return anything either until I figure out where that info is located.
-Updated /beepontells and /timestamp to take on AND off as arguments.
 no argument will just toggle, just like before this change.
 This is also saved to macroquest.ini from now on.

21 Feb 2014 by SwiftyMUSE, eqmule
- Updated for patch

20 Feb 2014 by eqmule
-Fixed EQRAID struct 
 This means, things like /echo ${Raid.Members} will again work.

19 Feb 2014 by eqmule
-Updated for patch
-Added LoreGroup and LinkDBValue to CONTENTS struct
 It is used in the linkdb plugin. Cred: SwiftyMUSE

-Added a new TLO Member for Song/Buff, HitCount which will return a pIntType of how many hits a song/buff has left before it fades.
 Usage /echo ${Me.Song[Lich Sting Recourse].HitCount}

-made some adjustments to /itemnotify
 Im not really finished with it, more testing is needed
 but now it can select items when merchantwindow is open.

 and /ctrl /itemnotify should pick up single items as well... *should*
 more to come on this, its complicated... I know the code looks like a complete mess
 but I will clean it up when I know exactly how I want it to work...

05 Feb 2014 by eqmule
-Changed /ini to work in the following way (see below), apperantly there was a bug in my understanding
 of how people wanted it to work.
//	/ini "someini.ini" "the section" "NULL" "NULL"
//	adds a key named NULL and a value named NULL under the [the section]:
//	to remove the key named NULL:
//	/ini "someini.ini" "the section" "NULL" NULL
//	OR /ini "someini.ini" "the section" "NULL"
//	to remove section "the section":
//	/ini "someini.ini" "the section" NULL
//	OR /ini "someini.ini" "the section"
//
//	Basically leaving the third and/or fourth parameter blank will be interpreted as NULL
//	enclosing NULL in quotes will interpret it as an actual string "NULL"

29 Jan 2014 by eqmule
-Fixed a bug in MQ2DataVars.cpp
 itemlinks now works as intended. (again)
-Added some support for ISXEQ and some new commands(/beepoontell,/timestamp) + a lineofsight code change
 cred: Red-One

28 Jan 2014 by eqmule
-Updated for patch

27 Jan 2014 by eqmule
-New Feature: /useitem "item name here"
-New Feature: /itemnotify "item name here" left/rightmouseup
 This means no more need to figure out which slot an item is in, as long as its in our inventory
 it will be "clicked".
 For obvious reasons, rightmouseup only works on clicky items...

-NOTE! MACRO AUTHORS:
Keeping with my modus operandi of "breaking things that are'nt fixed" (properly)
I have made changes to the following:
Macro breaking changes: (please dont panic, its easy to adjust)
1. TLO ${Me.XTarget[x].Type} is now ${Me.XTarget[x].TargetType}
 Reason: XTarget inherits Spawn and since that already contains a .Type member, it was necasary to change it.

2. Ok , so I noticed that everquest sometimes mark chat as SPAM
and in order to do that, they "tag" say,tell, and the rest of the chat if it orignates from another player.
This messes up our eventhandling, and I believe it has for several years.
So, its well overdue for a change, I am sorry about this though, cause this WILL
break some macros (and possibly plugins) that "fixes" this internally...
Here is an example of how a macro would deal with this:

#event healme "#1# says,#*#heal me#*#"

Sub Event_healme(line, Sender)
	/varset Sender ${Sender.Right[-2].Left[-1]}
	/if (${Sender.Equal[eqmule]}) {
		/echo eqmule needs a heal
		/varset healneeded 1
	}
/return

As you can see, unless we "strip" ${Sender} it will never be equal to "eqmule"
cause "eqmule" is actually "\x12\x31eqmule\x12"

Now, the fix for this obviously should be taken care of by core mq, and not your individial macros.
So I have done precicely that.
After building this version of mq, the new event should look like this instead:
Sub Event_tagged(line, Sender)
	/if (${Sender.Equal[eqmule]}) {
		/echo eqmule needs a heal
		/varset healneeded 1
	}
/return

Ok? questions? post on the forum, im releasing this version a month or so before next patch, 
so u should all have plently of time to adjust to this change.

22 Jan 2014 by eqmule
-Updated for patch

21 Jan 2014 by eqmule
-Added two new features
-New Command: /beepontells which is a toggle, can be set in MacroQuest.ini BeepOnTells=1 in the [MacroQuest] section.
 well... thats what it does, u get a tell... it beeps...
-New Command: /timestamp which is a toggle, can be set in MacroQuest.ini TimeStampChat=1 in the [MacroQuest] section.
 Basically it timestamps all chat when its on...
 NOTE: The timestamp takes place AFTER chatevents are handled, so at least in theory
 this should NOT have any adverse effects when turned on.

20 Jan 2014 by eqmule
-pinstCTaskWnd is back, dont know when it got lost...
-Added new TLO "Task" its useful for shared tasks(quests).
 it has the following members:
 -Title returns a pStringType of the shared task.
 -Timer returns a pTicksType of the amount of time left before task expires.
 -Members returns a pIntType of how many members the task has.
 -Member returns a pTaskMemberType
  pTaskMemberType has the following members:
  -Name returns a pStringType
  -Leader returns a pBoolType of TRUE or FALSE if the member is the task leader or not
  -Index returns a pIntType of the members taskindex, i.e where in the list it is... 1-6
Usage:
       /if (${Task.Member[Eqmule].Leader}) {
              /echo I am the leader of ${Task.Title} which expires in ${Task.Timer.TotalMinutes}...
	   }
	   /echo Task Member 2 is ${Task.Member[2]}
Output:
      [MQ2] I am the leader of Hatching a Plan which expires in 243 minutes...
      [MQ2] Task Member 2 is Eluidiaan

-XTarget now inherits pSpawnType
 this means that you can now do stuff like:
 /echo ${Me.XTarget[1].PctHPs}
 [MQ2] 93
 /echo ${Me.XTarget[8].Level}
 [MQ2] 16
 NOTE: max XTarget is 10... I dont think doing /echo ${Me.XTarget[11].Level} will turn out good for anyone...

 Please update ALL macros that targets mobs around you *when fighting* to check their HP to use XTarget[x].PctHPs instead.
 HINT: This is not a suggestion, its a very strong recommendation/borderline order.
 The reason for this is that:
 1. Targeting multiple mobs over and over just to check their HP, SLAMS the eq servers with targetpackets.
 2. It is BAD practice and it slows down YOUR macro, as well as the eq servers.
 3. For your own good, detecting botters are extremely easy by just watching how your character targets.
    no "real" player will target 50 mobs around him in a couple seconds, just to select the one with the lowest HP.

04 Jan 2014 by eqmule
-Added ActiveDisc to the Character TLO, it returns a pSpellType if a discipline is active. (otherwise NULL)

 usage: /if (${Me.ActiveDisc.ID}) {
			/echo Yes I am using a Discipline, and its ${Me.ActiveDisc.Name}, the spell id is ${Me.ActiveDisc.ID}
		}
 
02 Jan 2014 by eqmule

								HAPPY NEW YEAR!!!
We have had a good 2013, I expect to add some exciting new things as well as continue
work on updating and making MQ2 better and better this year.
Stay tuned, and thank you for all of your support!

-This is NOT a critical update (no need to update unless you really need the following:)
-Added GetCurrencyIDByName
-Added new Character TLO Member AltCurrency which returns a pIntType
 usage: /echo ${Me.AltCurrency[Marks of Valor]}
        /echo ${Me.AltCurrency[31]}
 Cred: desgn
-Added ZoneFlags to the pZoneType TLO, it returns a pIntType
-Added Category and Subcategory Members to the Spell TLO, they return pStringType
-Fixed a CTD in ${DisplayItem.StackSize}
-Added delete functionality to the /ini command
 usage: NULL required: http://www.macroquest2.com/phpBB3/viewtopic.php?t=12574&highlight=delete
       no NULL needed: http://www.macroquest2.com/phpBB3/viewtopic.php?f=28&t=18467

 Both approaches are valid and will work for backward compatability.

15 Dec 2013 by eqmule
-This is NOT a critical update (no need to update unless you really need the following:)
 I just added FindItemByID and renamed FindItem to FindItemByName
-Updated ${Mercenary.State} to return "NOMERC" if you dont have a merc.

-There is a /while command in right now (has been for a while -pun intended)
 I just wasnt ready to announce it earlier, look, this is extremely beta.
 IF you are gonna try it, you cannot expect it to work perfectly
 I basically only tried:
 /while (${Target.ID}) {
	/delay 1s <--- IMPORTANT
	/echo Hi there we have a target
 }
 You can NOT do:
 /while (something) /echo hi there
 
 right now it NEEDS the {} enclosure...
 and please unless you want your cpu to freak out... use a "/delay something" within that closure...
 see my example above (the <-- IMPORTANT)

11 Dec 2013 by eqmule
-Updated for patch
-Updated AltAdvManager::GetAltAbility with second parameter, I dont know what it is yet, rank? level?
-Fix for SpawnInfo->Trader and SpawnInfo->Buyer

06 Dec 2013 by eqmule
-Fixed void CTabWnd::SetPage(int,bool,bool);
(this means aapurchase and the likes works again...)
your're welcome...

05 Dec 2013 by eqmule
-Updated for patch

27 Nov 2013 by SwiftyMUSE
-Added AAPointsAssigned to Me TLO

16 Nov 2013 by EqMule
-Fix for ${Target.AggroHolder} it now properly return Pets and Mercenary SpawnTypes as well as Players.
 There is still some work to do on this TLO, for example it wont return
 yourself, this is not intentional, its on my todo list.

-Added support for /itemnotify with bags closed for bank and shared bank as well.

-Fixed a bug where if you sent a /itemnotify in <pack> <slot> leftmouseup 
 and you had the item on a hotbutton, instead of picking it up, it would activate it.
 This means that from now on, if you issue a /itemnotify leftmouseup command... you can be 100% sure
 it WILL pick up the item, not activate it...

14 Nov 2013 by EqMule
-Updated for patch
-"/itemnotify in" changed to work even if bags are closed.
 example: /itemnotify in pack1 1 leftmouseup ( Will pick up the item in pack1 slot 1 even if the bag is closed...)

 Note: that this is pretty much untested right now, let me know of any issues.

10 Nov 2013 by SwiftyMUSE
- added MaxLevel to Spell TLO
  the purpose was to allow autobot to get the max mezz level automatically
  and avoid hardcoding it in the macro itself.

07 Nov 2013 by EqMule
-Fix for Contents.Power
-Added a manifest to MacroQuest2.exe so it will requireAdmin automatically.
-Updated all visual studio vcxproj files to use the v110xp toolset.

its time for you guys to update to vs2012 sp3 or newer if you want to use the vs2012 .sln
For the rest of you, this shouldnt have an impact, just use old MacroQuest2.sln

as for the strcpy_s error, this is intentional, upgrade your visual studio to a version released after 2006.
you cannot use vs 6.0 anymore (unless you change them all back to strcpy)

06 Nov 2013 by EqMule
-Updated for patch
- Changed top #turbo to 80, still defaults to 20
-Brought back an old friend from the dead... /click left door
 You do not *HAVE* to face the door to "click" it but I still recommend that you do, your char doesn't need the attention...
Usage:
Sub OpenDoor
:retrydoortarget
	/doortarget DOOR1
	/delay 1
	/if (!${Switch.ID}) {
		/goto :retrydoortarget
	}
	/face door nolook
	/delay 1
:retryopendoor
	/if (!${Switch.Open}) {
		/click left door
		/delay 1s
		/goto :retryopendoor
	}
/return

29 Oct 2013 by EqMule
-Cast item works on items in bags now if you have VoA or higher expansion.
cred to desgn for code/suggestion

26 Oct 2013 by EqMule
-Added a new member to the Target TLO:
${Target.AggroHolder} it returns a pSpawnType of whoever your target is most angry with and currently attacking, 
i.e they guy that has the most aggro.
This can be used for ANY Target, you dont even have to have aggro yourself or even be in group with them.
You can run by someone fighting, select their target and this will return whoever its most angry with...
/echo ${Target.AggroHolder}
[MQ2] EqMule

***OK THE NEXT FIX "might" break some macros, BUT, this is how it is meant to work for consistency, so... deal with it please.***
-Fixed ${Group.Member[<thename>].PctAggro and ${Group.Member[x].PctAggro
/echo ${Group.Member[eqmule].Index}
[MQ2] 3			<-- im groupmember 3
/echo ${Group.Member[3].Name}
[MQ2] Eqmule	<-- see?
/echo ${Group.Member[3].PctAggro	<-- it works with the number
[MQ2] 54		<-- my aggro
/echo ${Group.Member[Eqmule].PctAggro	<-- as well as the name
[MQ2] 54		<-- my aggro

23 Oct 2013 by EqMule
-NOTE TO: Macroauthors, Macro breaking CHANGE!

 Look, to prepare for a PctAggro fix, I needed to make a change to how ${Group.Member[<TheName>]} works
 This will most likely BREAK some people macros
 BUT it is going to be consistant with how other TLO's work that deal with Names and so on.
 so in the end you will thank me for making this change.
 From Now On: ${Group.Member[<TheName>} returns a pGroupMemberType NOT a pIntType
 SO IF you need the Index of a GroupMember, I have added a new member called: Index
 Example of how it worked BEFORE THIS PATCH:
 /echo ${Group.Member[${Me.Name}]}
 [MQ2] 0
 Example of how it works AFTER THIS PATCH:
 /echo ${Group.Member[${Me.Name}]}
 [MQ2] Soandso
 BECAUSE the new type is a pGroupMemberType, it also inherits pSpawnType which is why you can also do:
 /echo ${Group.Member[${Me.Name}].Class}
 [MQ2] Wizard
 I hope you all can see the benefit of being able to directly access the pSpawnType in this way...
 But, to get back to the index:
 To actually get the index do a:
 /echo ${Group.Member[${Me.Name}].Index}
 [MQ2] 0

 We good?

21 Oct 2013 by EqMule
-Fixed ${Pet.Body.ID} and ${Mercenary.Body.ID} crashes (when no pet/mercenary was up)

20 Oct 2013 by EqMule
-Added Prestige to the Item TLO:
usage: /echo ${Cursor.Prestige} returns a pBoolType TRUE if its a Prestige item otherwise FALSE

19 Oct 2013 by EqMule
-Added Subscription to the Character TLO:
usage: /echo ${Me.Subscription} returns a pStringType "UNKNOWN","FREE","SILVER" or "GOLD"

15 Oct 2013 by EqMule
-Added EnduranceCost to the Spell TLO:
usage: /echo ${Spell[Malarian Mantle].EnduranceCost} returns a pIntType
-Added PctPower to Item TLO:
usage /echo ${Me.Inventory[powersource].PctPower} returns a pFloatType

14 Oct 2013 by EqMule
-Added 2 new Members to the Character TLO:
${Me.PctMercAAExp} which returns a float of the current percent of exp your mercenary has.
and
${Me.MercAAExp} which returns the actual pIntType

13 Oct 2013 by EqMule
-Fix For macros not loading...

13 Oct 2013 by EqMule
-Fix for ${Group.Member[x].Pet}

12 Oct 2013 by EqMule
-Added Support for CustomPlugins.ini
 it only have 2 sections and in the Macroquest Section only DebugSpewToFile is valid
 in the Plugins section you can add as many plugins as u like...
 /plugin unload on a custom plugin will unload it (as it should), but it will NOT write the change to the CustomPlugins.ini.
 That behaviour is by design. If you dont want a plugin to be loaded, you should manually remove it from the list.
 Example of what my CustomPlugins.ini looks like:
 [MacroQuest]
 DebugSpewToFile=1

 [Plugins]
 mq2AutoLogin=mq2AutoLogin

12 Oct 2013 by EqMule
-Fix for a crash in the "Clearing A Path" instance in Dead Hills
 this will most likely fix other instance crashes as well in the new zones.
 however i couldnt log in game to test, so report in bugs forum if u still crash
 when zoning in.

12 Oct 2013 by EqMule
-Fix for ${Me.Pet.Following} and ${Me.Mercenary.Following}
-Todo: Fix ${Me.Inventory[powersource].Power}

11 Oct 2013 by EqMule
-Removed PetTarget and PetCombat
-Added new TLO members for ${Me.Pet}
- Buff		example: /echo ${Me.Pet.Buff[1]} returns a pSpellType
			example: /echo ${Me.Pet.Buff[Spirit of Wolf]} returns a pIntType (The slot the buff is in)
- Combat	example: /echo ${Me.Pet.Combat} returns a pBoolType TRUE or FALSE (on/off)
- GHold		example: /echo ${Me.Pet.GHold} returns a pBoolType TRUE or FALSE (on/off)
- Hold		example: /echo ${Me.Pet.Hold} returns a pBoolType TRUE or FALSE (on/off)
- ReGroup	example: /echo ${Me.Pet.ReGroup} returns a pBoolType TRUE or FALSE (on/off)
- Stance	example: /echo ${Me.Pet.Stance} returns a pStringType "FOLLOW" or "GUARD"
- Stop		example: /echo ${Me.Pet.Stop} returns a pBoolType TRUE or FALSE (on/off)
- Target	example: /echo ${Me.Pet.Target} returns a pSpawnType of the pets current target
- Taunt		example: /echo ${Me.Pet.Taunt} returns a pBoolType TRUE or FALSE (on/off)

10 Oct 2013 by EqMule
-Updated for patch
-Added new TLO ${Mercenary}
It returns a SpawnType so you have access to all spawnmembers.
As well as these four new ones:
${Mercenary.State} (stringtype) which returns strings: "DEAD" "SUSPENDED" "ACTIVE" or "UNKNOWN";
${Mercenary.StateID} (int) which returns the state as a number (mostly good for debugging)
${Mercenary.Stance} (stringtype) which return the Stance as a string
${Mercenary.AAPoints} (int) returns how many unspent mercenary AA you have.
I Plan to add more stuff later if needed. Those are the most useful for now...

09 Oct 2013 by EqMule
-Fix for Bank and SharedBank members in CHARINFO struct
(thanks to Drakhhen for making me aware of this bug)

08 Oct 2013 by EqMule
- Updated for Oct 7-8 2013 patch
- Shared Bank now has 4 slots
- I will add a TLO for the new mercenary AA
 but I need more time to look into it, unless someone beats me to it.
 For now use the UI...
- Added a couple new TLO's
 /echo ${Me.PetTarget}
 will return the spawn your pet has targeted.
 so you can do /echo ${Me.PetTarget.ID} and so on to get more info out... 
- /echo ${Me.PetCombat}
 is the pet attacking something? 
 returns TRUE or FALSE 

Im pretty sure these 2 can use some more work, but should work in most situations I think...

22 Sep 2013 by EqMule
- Added Me.ZoneBound which returns Zone information for the zone you are bound in
  Usage:
	/if (${Zone.ID}==${Me.ZoneBound.ID}) {
		/echo crap im back at bindpoint, did I die?
	}
18 Sep 2013 by EqMule
- Updated for patch
21 Aug 2013 by EqMule
- Updated for patch
18 July 2013 by EqMule
- Added support for /useitem
  Example: /useitem ${FindItem[=worn totem].ItemSlot} ${FindItem[=worn totem].ItemSlot2}
  Note: you need VOA expansion or newer for /useitem to work, its a soe, not an mq2 command
- Fixed listselect *
	Example: /notify MMTW_MerchantWnd SubtypeListBox listselect 10
			 Will select the Tier V Healer listitem in the Mercenary Merchant Window.
	
	*listselect wasnt able to actually "select" items, it only "highlighted" them prior to this fix.
17 July 2013 by EqMule
- Added comboselect*
	Example: /notify MMTW_MerchantWnd TypeComboBox comboselect 2
			 Will select Journeyman Mercenaries in the Mercenary Merchant Window.
	
	*listselect still works when you just need to "set" an item in a combobox
	but when you want it to actually do the "select" use comboselect.

16 July 2013 by EqMule
- Updated for Jul 16 patch
- Added Item.Damage (thanks to nod77)
- Added new TLO GetCurSel (thanks to Dewey2461) see http://www.macroquest2.com/phpBB3/viewtopic.php?f=30&t=18947
- report bugs to me on irc or on the forum

22 June 2013 by ieatacid
- Fixed window.Enabled

20 June 2013 by EqMule, ieatacid
- Updated for Jun 19th patch

2 June 2013 by ieatacid
- MacroQuest.GameState now returns 'PRECHARSELECT' when applicable

17 May 2013 by EqMule, ieatacid
- Updated for May 14th patch

21 April 2013 by ieatacid
- MQ2Map fixed

21 April 2013 by ieatacid, EqMule
- Updated for April 17th patch

21 March 2013 by ieatacid
- Fixed keybind issues (?)

16 March 2013 by ieatacid
- Updated for March 13th/14th patch

16 February 2013 by ieatacid
- Updated for Feb. 13th/14th patch

20 January 2013 by ieatacid
- Fixed _CXWND.pParentWindow crash
- Fixed MQ2ItemDisplay crash

19 January 2013 by ieatacid
- Fixed MQ2ItemDisplay
- Fix corpse crashes
- Fixed a couple inventory struct members that were off -- item.stack and some others should work correctly now
- Fixed Me.Pet

18 January 2013 by ieatacid
- Updated for January 16/17 patch

4 January 2013 by ieatacid
- Fixed _ITEMINFO.Clairvoyance
- Fixed HasExpansion function

24 December 2012 by ieatacid
- MQ2ItemDisplay: fixed duplicate spell data being displayed

13 December 2012 by ieatacid
- Updated for December 12th patch
- FIXED OLD COMPILER WARNINGS

9 December 2012 by ieatacid
- Added ability to check if your account has a specific expansion enabled
... bool character.HaveExpansion[n]: Check if you have an expansion by number
... bool character.HaveExpansion[name]: Check if you have an expansion by name (full name not abbreviation)
... Added function for checking expansion availability. See HasExpansion function in MQ2Utilities.cpp for more info
- Added access to aggro data
... int character.PctAggro: Your aggro percentage
... int character.SecondaryPctAggro: Secondary aggro percentage
... spawn character.SecondaryAggroPlayer: spawninfo for secondary aggro player
... spawn character.AggroLock: spawninfo for aggro lock player
... int target.PctAggro: target's aggro percentage on you (same as character.PctAggro)
... int target.SecondaryPctAggro: target's secondary aggro percent (same as character.SecondaryPctAggro)
... spawn target.SecondaryAggroPlayer: spawninfo for target's secondary aggro player (same as character.SecondaryAggroPlayer)
... int groupmember.PctAggro: group member's aggro percentage
... int xtarget.PctAggro: xtarget's aggro percentage

3 December 2012 by ieatacid
- Fixed MQ2Bzsrch.  bazaaritem.Value has been removed because it's no longer sent with the item data

29 November 2012 by ieatacid
- Fixed alternate ability bug
- Fixed Me.CombatState
- MQ2Bzsrch is still broken, don't load it

28 November 2012 by ieatacid
- Updated for today's patch

23 November 2012 by ieatacid
- Fixed MQ2FPS (it once again stops rendering)

15 November 2012 by ieatacid
- Fixed custom chat channel join/leave messages not firing

12 November 2012 by ieatacid
- Fixed UI crashes

10 November 2012 by ieatacid
- Fixed alt ability bug

9 November 2012 by ieatacid
- Updated for November 7th patch
- Due to the introduction of ASLR into the client, offset names in eqgame.h have been changed as it was the easiest route to take in adapting the code base
- A function has been added to MQ2Inlines.h for plugins that need to adjust their own offsets for ASLR: DWORD FixOffset(DWORD nOffset);
... It takes the offset as a parameter and returns the recalculated offset

18 September 2012 by ieatacid
- Updated for patch on the 16th

25 September 2012 by ieatacid
- Updated for patch

19 September 2012 by ieatacid
- Updated for patch

16 August 2012 by ieatacid
- Updated for patch

19 July 2012 by dkaa, ieatacid
- Updated for patch

27 June 2012 by ieatacid
- Updated for patch

13 April 2012 by ieatacid
- Updated for patch

31a March 2012 by dkaa
-- Fixed DeleteAll, which was crashing MQ2Tracking...

31 March 2012 by dkaa
-- Fixed MyTradeReady, etc
-- Fixed various window crashes
-- Broke all the plugins that create their own window.  While consolidating some code, I ran into the problem that Show is both member data and function.  Do the data member changed to dShow, which means plugins like MQ2BagWnd have to change too.

23 March 2012 by ieatacid, dkaa
- Updated for March 22nd patch
- Added mapfilter TargetPath
... when enabled, right-clicking a spawn on the map will make it your target and draw a path to it on the map and in the world
... off by default

03 February 2012 by dkaa
- Kill launchpad if we are injected.  Launchpad is snooping into all processes.

15 January 2012 by dkaa
- Updated to fix /lootall

17 December 2011 by ieatacid
- Updated for today's patch

15 December 2011 by ieatacid
- Fixed spell manager crash

14 December 2011 by ieatacid
- Updated for today's patch

23 November 2011 by ieatacid
- Fixed _EQINVSLOTWND struct
- Added Me.GemTimer to retrieve the refresh time on spell gems, returns ticks type

18 November 2011 by ieatacid
- Updated for November 15th patch

11 October 2011 by ieatacid
- Fixed Me.TributeTimer

15 September 2011 by ieatacid
- Updated for today's patch

19 August 2011 by ieatacid
- Fixed some campfire stuff

30 June 2011 by ieatacid, dkaa
- Updated for today's patch

28 April 2011 by dkaa
- updated for the patch

20 April 2011 by dkaa
- fix for XTarget -- thanks, drkrain

19 April 2011 by dkaa
- added Me.SkillCap

14 April 2011 by ieatacid
- Updated for April 13th patch

6 April 2011 by ieatacid
- Added Me.MercenaryStance -- returns current active mercenary stance as a string, default is NULL

23 March 2011 by dkaa
- Fixed GetSTMLText -- you need the new eqbcs
- Fixed SetSTMLText -- you need the new eqbcs
- Fixed AppendSTMLText -- you need the new eqbcs
- Added a constant for the chat font offset so the /bcfont will work again
- Added the class CXStr &  CXStr::operator=(class CXStr const &) offset.
- This is all brainiac's fault.

17 March 2011 by dkaa
-  Jaysus, a patch on Paddy's day.

9 March 2011 by ieatacid
- Updated for today's patch

5 March 2011 by dkaa
- Fixed window.Enabled

19 February 2011 by ieatacid
- Me.Aura now returns the effect name as a string instead of a spell type.  If you need access to the spell data, look it up using the Spell TLO

17 February 2011 by ieatacid
- Updated for today's patch

15 February 2011 by dkaa
- fixed NoDrop again

13 February 2011 by ieatacid
- Fixed item.NoDrop
- Me.Aura now returns the name of the effect in the aura window if it can't find the matching spell
- _FELLOWSHIPINFO fix (thanks, Drakhhen)
- Fixed CListWnd::DeleteAll function offset (thanks, brainiac)

12 February 2011 by ieatacid, dkaa
- Updated for February 9th and 11th patches

16 January 2011 by dkaa
- Fixed IsNamed for some of the newer zone.  Thanks, el_nene.

16 January 2011 by ieatacid
- Fixed spawn.Levitate
- Fixed Me.FreeInventory

13 January 2011 by ieatacid
- Updated for today's patch

8 December 2010 by ieatacid
- Updated for today's patch

7 December 2010 by ieatacid
- Fixed "/click left" crash

4 December 2010 by ieatacid
- Added Me.Haste which reports total haste as it appears in the stats tab of the inventory window
- Changed EQ_Character::DoCombatAbility to return bool instead of void, as it is in the client

16 November 2010 by ieatacid
- Fixed for Me.FreeInventory

10 November 2010 by ieatacid
- Updated for today's patch

9 November 2010 by ieatacid
- Fixed /lootall crash

5 November 2010 by dkaa
- Fixed RightClickedOnPlayer
- Fixed item.Stacks, item.FreeStacks, and item.StackCount

1 November 2010 by ieatacid
- Fixed GetFullZone and GetShortZone crashes

29 October 2010 by dkaa
- Fixed SelectedItem and some crashes

26 October 2010 by ieatacid
- Updated for today's patch

23 October 2010 by dkaa
- Fixed the loot window and looting

22 October 2010 by dkaa
- Fixed the VC6 compile issue.
- Fixed some crashes.
- Fixed FindItem so it returns the correct slot.

21 October 2010 by ieatacid, dkaa
- Updated for today's patch
- Bug fixes and code changes for the October 16th patch

16 October 2010 by ieatacid, dkaa
- Updated for October 12th patch

15 September 2010 by ieatacid, dkaa
- Updated for today's patch

8 September 2010 by ieatacid, dkaa
- Updated for today's patch

18 August 2010 by ieatacid
- Updated for today's patch

29 July 2010 by dkaa
- Fixed a problem with Dar.  Thanks, Minymezz

28 July 2010 by ieatacid
- Updated for today's patch
- Adjusted /doability to look for your abilities in a similar way the client does, further eliminating it relying on abilities being mapped to action window buttons

14 July 2010 by ieatacid, dkaa
- Updated for today's patch

9 June 2010 by ieatacid
- Updated for today's patch

13 May 2010 by dkaa
- made the chat window history a constant to promote harmony

13 May 2010 by ieatacid
- Updated for today's patch
- Fixed Me.Dar and Me.Buff.Dar

12 May 2010 by ieatacid
- Updated for today's patch

10 May 2010 by ieatacid
- Fixed the 'listselect' window notification so you no longer need to 'leftmouse' and 'leftmouseup' after. Macros will need to be adjusted accordingly

14 April 2010 by ieatacid
- Updated for today's patch

10 March 2010 by ieatacid
- Updated for today's patch

13 January 2010 by ieatacid
- Updated for today's patch

7 January 2010 by dkaa
- Fixed the buff count to 30, song count to 20

24 December 2009 by ieatacid
- Added Me.XTarget.  See wiki for details: http://www.macroquest2.com/wiki/index.php/DataType:xtarget

18 December 2009 by SwiftyMUSE
- Updated for today's patch

15 December 2009 by SwiftyMUSE
- Updated for today's patch

14 December 2009 by dkaa
- Fix for AltAblity and Underfoot

8 December 2009 by ieatacid, SwiftyMUSE
- Updated for today's patch

19 November 2009 by ieatacid
- Updated for today's patch

18 November 2009 by dkaa
- added npccorpse and pccorpse to the spawn search filters

14 November 2009 by ieatacid
- Fix for EQMERCHWINDOW struct which will fix various things that reference it

14 November 2009 by dkaa
- Fix for labels -- added CLABELWND which is not, in fact, a CSIDLWND

13 November 2009 by dkaa
- Fix for inventory problems (corrected InvSlotWnd)

12 November 2009 by ieatacid, dkaa, SwiftyMUSE
- Updated for November 11th patch

21 October 2009 by ieatacid
- Updated for today's patch

8 October 2009 by ieatacid
- Updated for today's patch

21 September 2009 by ieatacid
- FindItemCount TLO now searches for augs on items

15 September 2009 by SwiftyMUSE
- Updated for today's patch

6 September 2009 by dkaa
- added el_nene's FromData changes

6 September 2009 by ieatacid
- Added spawn.Following which returns the spawn that a player is /following, or your pet's target

31 August 2009 by ieatacid
- Fixed _SPELL struct that changed in July
- Changed GAMESTATE_PRECHARSELECT from '6' to '-1'

19 August 2009 by ieatacid
- Updated offsets for today's patch

17 August 2009 by ieatacid
- Mouse_Aux3, Mouse_Aux4, Mouse_Aux5 added to dikeys.h

16 August 2009 by ieatacid
- Added mouse buttons to dikeys.h (Mouse_Mid, Mouse_Aux1, Mouse_Aux2).  This should let you /bind them now and eliminate associated crashes

14 August 2009 by pms
- fix for shownames
  http://www.macroquest2.com/phpBB2/viewtopic.php?t=16365

14 August 2009 by brainiac, dkaa
- Updated for the 08/12 patch

15 July 2009 by SwiftyMUSE
- Updated for today's patch

14 July 2009 by SwiftyMUSE
- Changed NUM_SPELL_GEMS to reflect the additional 2 added by the devs.

3 July 2009 by ieatacid
- Fixed /loadspells and other functions that rely on the _SPELLFAVORITE struct
- Updated MQ2ItemDisplay -- it now shows our extra item info when the modified/unmodified button is pressed (thanks pms for the idea)

29 June 2009 by ieatacid
- gGameState now gets set correctly when camping to desktop or server-select screen

24 June 2009 by ieatacid
- Reverted changes to CleanUI detour to fix MQ2ChatWnd crash when reloading the UI
- Changed tooltip handling in MQItemdisplay to work more efficiently and fix a bug with the left ear slot

24 June 2009 by SwiftyMUSE
- Updated for today's patch

21 June 2009 by ieatacid
- Fixed suffix display bug in captions (the error was in _SPAWNINFO)

20 June 2009 by SwiftyMUSE
- Backed out bug fix for MQ captions.
- Generate correct gGameState when camping (server/desktop).  This should fix random crashes in plugins when they think they are still "INGAME" but are really at server select screen.

18 June 2009 by SwiftyMUSE, ieatacid
- Updated for today's patch
- Added NUM_BUFF_SLOTS to handle the everchanging number of buffs in the target and pet windows.

17 June 2009 by SwiftyMUSE
- Added the command history functionality to MQ2ChatWnd (thanks PMS)

15 June 2009 by dkaa
- Fixed bug NoDrop on items on FV and other special servers

15 June 2009 by SwiftyMUSE
- Fixed bug with flashing MQ captions.
- Fixed bug with tooltips.  If you had a clicky item equipped in the left ear, the target window (and possibly others) would show tooltips baseed on "item name(ready)" instead of "buff name (time remaining)".
- Added filtering of macro ended messages.
- Added additional functionality to MQ2ChatWnd (thanks PMS)
   The window will redraw right away when you reload your UI in game, rather than waiting for the first text output request to recreate itself. 
   AutoScroll - on by default/normal behavior 
   NoCharSelect - off by default/normal behavior 
   SaveByChar - on by default/normal behavior 

12 June 2009 by SwiftyMUSE
- Updated for today's patch

11 June 2009 by ieatacid
- Fixed /unload crash on Windows 7 (and Vista?)

11 June 2009 by SwiftyMUSE, dkaa
- Fixed target.buff

10 June 2009 by ieatacid, SwiftyMUSE
- Updated for today's patch

21 May 2009 by SwiftyMUSE
- Updated for today's patch

15 May 2009 by ieatacid, dkaa
- Fixed guild struct and related functions
- Fixed pet window struct
- Removed MAX_GUILDS as it is no longer used

14 May 2009 by SwiftyMUSE
- Updated for today's patch

6 May 2009 by ieatacid
- Added spawn.Owner which returns a spawn type for a mercenary's owner

26 April 2009 by ieatacid
- Fixed group role issues

08 April 2009 by ieatacid
- TOTAL_SPELL_COUNT fix

07 April 2009 by SwiftyMUSE, dkaa, ieatacid
- Updated for today's patch

29 March 2009 by ieatacid
- Added Me.Mercenary which returns one of the following: SUSPEND, ACTIVE, NULL, UNKNOWN

21 March 2009 by ieatacid
- Me.CombatAbilityTimer and Me.CombatAbilityReady should now function correctly

19 March 2009 by SwiftyMUSE
- Updated for today's patch

15 March 2009 by ieatacid
- Fix for active leadership abilities
- Fix for GetCombatAbilityTimer crash (dkaa)

12 March 2009 by ieatacid, SwiftyMUSE
- Updated for today's patch

09 March 2009 by SwiftyMUSE
- Fixed aura (by name).  You can determine if an aura is active with Me.Aura[#aura name effect].ID
- Fix for buff stacking issue
- Cleaned up merc names for Group.Member[#]

12 February 2009 by dkaa, ieatacid, SwiftyMUSE
- Fixed pet buff window information/stackspet
- Fixed NPCCorpse mapfilter toggle

12 February 2009 by ieatacid, SwiftyMUSE
- Updated for the patch on the 11th

9 February 2009 by SwiftyMUSE
- Added exact match option to spawn searchs (use a "=" immediately preceeding the name being searched for)
- Updated named mob identification.  Named mobs will not exist in non-combat zones and warders, familiars, etc. have been demoted from their named status.
- Added /mapfilter option for named spawns (will toggle between named/normal npcs when npc filtering is active)
- Updated /mapfilter corpse as a master toggle for PC/NPC corpses.  When active, you can toggle PC/NPC filtering using PCCorpse/NPCCorpse respectively.
- Added Faycites, Chronobines as additional alternate currencies

31 January 2009 by dkaa
- added "targetable" as a spawn search modifier

20 January 2009 by ieatacid, dkaa
- Updated for today's patch

18 January 2009 by ieatacid
- Adjusted spawn types for banners.  The client lists the following races as banners: 500, 553-557, 586

17 January 2009 by ieatacid
- Added "/mqclear" command to MQ2ChatWnd which, you guessed it, clears the MQ2 chat window.  This does it the right way and removes all text from the window, unlike some plugins I've seen that just add 11ty new lines (\n) to the chat window
- Fixed "/setautorun".  It was saving incorrectly so AutoRun ini entries would never be processed (thanks pms)
- The "/dosocial" command should now work properly

11 January 2009 by ieatacid, SwiftyMUSE
- Events will once again trigger on "You have entered <zone name>."
- Completed formatting corrections for using spaces vs. tabs
- Corrected bug with spawnsearch.  Spawn[id 0] WILL NO LONGER return the same values as ${Me}.  You have been warned.
- Corrected spell stacking bug with some new spells (.Stacks/.WillStack)

29 December 2008 by dkaa
- added params to the /exec command (thanks three-p-o)

11 December 2008 by dkaa
- fixed a bug in the pet window with BuffFadeETA
- turned of macro error logging by default because it causes crashes if the log file is unwriteable

11 December 2008 by SwiftyMUSE
- updated for today's patch

10 December 2008 by SwiftyMUSE, ieatacid, dkaa
- updated for today's patch

10 December 2008 by dkaa
- Macro errors are now logged to a file

29 November 2008 by ieatacid
- Removed window manager drawing of the cursor on each pulse while in screen mode 3 (UI hidden) -- not needed since EQ switched to using Windows' cursor

05 November 2008 by ieatacid
- Fixed caption crash that happened on some untargetables
- Added "Flyer" spawn type for spawns that appear in some zones with NaN location data, which will filter them from NPC spawns
- Fixed Me.Aura bug when passing a number to it

03 November 2008 by dkaa
- added Triple Attack to skills.h

29 October 2008 by SwiftyMUSE
- Updated for today's patch

27 October 2008 by ieatacid
- Removed BuffUpdate from the target type. It's no longer cleared when you switch/release targets and, as such, serves no real purpose

22 October 2008 by ieatacid
- Added mercenary as a spawn type and map filter option
- Added bool mercenary to groupmember type
- Me.Aura now can now receive an index to access more than one aura (no index defaults to the first aura)

21 October 2008 by SwiftyMUSE
- Updated for October 21st patch

19 October 2008 by dkaa
- fixed the problem with the first line of macro not being run if /macro 
    was invoke within a macro.

17 October 2008 by SwiftyMUSE
- Added Spawn.Loc and .LocYX.  Loc is a float formatted string, LocYX is an int formatted string.
- Display permanent buff timers as "Perm" not "-0:18"
- Misc source cleanup

12 October 2008 by ieatacid
- Added BuffDuration to target type. It takes the buff name or number as a parameter and returns a ticks type.
- Added to Group TLO: string MainTank, string MainAssist, string Puller
- Added to groupmember type: bool MainTank, bool MainAssist, bool Puller

11 October 2008 by SwiftyMUSE
- Update mappable commands with all correct values, looks like it was not done in initial patch
- Update for Me.State.  If you are on a mount it will return "MOUNT" instead of continuing on and returning "STAND"

11 October 2008 by dkaa
- Fix for mappable commands -- thanks, brainiac
- Fix for class type 71, merc liaison.

10 October 2008 by dkaa
- Fix for VC6 compile problems.

09 October 2008 by ieatacid
- Changed target TLO. It now uses the new TargetType which inherits the spawn type.  The TargetType contains the following members:
   Buff (access to spell type): returns the target's spell by index (${Target.Buff[n]}) or name (${Target.Buff[name]}).  If no index is given (${Target.Buff}) it returns the first spell name or "NULL" if the target has no buffs
   BuffCount: returns the number of buffs on the target
   BuffUpdate: since there's a delay between when you target a spawn and when you get their buff data, this lets you know if the buff data is available
      
09 October 2008 by ieatacid, dkaa, SwiftyMUSE
- Updated for October 7th patch
- Added spawn type members: CurrentMana, MaxMana, Current Endurance, MaxEndurance -- these behave like CurrentHPs (only updated when you target a spawn)

08 September 2008 by ieatacid
- Added Level to groupmember type

07 September 2008 by SwiftyMUSE, ieatacid
- Fixed Group.Member[x].Name and .Leader 

06 September 2008 by SwiftyMUSE
- Fixed Group.Member[x].Name

05 September 2008 by SwiftyMUSE
- Fixes for group CTD issues
- Added Group.GroupSize back in... it's in the html manual but wasn't in the source

05 September 2008 by SwiftyMUSE, dkaa
- Fix for v6 compiles

05 September 2008 by ieatacid, SwiftyMUSE, dkaa
- Updated for today's patch

21 August 2008 by dkaa
- Add Tradeskills to TLO Item courtesy of brainiac

20 August 2008 by ieatacid
- Added Counters to the character type (total number of detrimental counters you have) and Counter to the buff type (counters per buff)

11 August 2008 by ieatacid
- Updated for today's patch

17 July 2008 by ieatacid, SwiftyMUSE
- Updated for today's patch
- Added a bunch of stat bonus stuff to the character type (differentiation).  See this thread for more info: http://macroquest2.com/phpBB2/viewtopic.php?t=15646

14 July 2008 by ieatacid
- Added "PCCorpse" map filter to MQ2Map, "Corpse" filter now just works on NPC corpses. Default color is the same as default NPC corpse color.

14 July 2008 by dkaa
- Fixed the pet info wnd struct

9 July 2008 by ieatacid, SwiftyMUSE
- Updated for today's patch

19 June 2008 by dkaa
- added augs to item TLO -- thanks dewey2461

19 June 2008 by dkaa
- HeroicWIZ is now HeroicWIS -- thanks dewey2461

09 June 2008 by ieatacid
- Added raidmember Raid.MainAssist
- Added function EQPlayer *GetSpawnByName(char *spawnName)
- Changed some stuff that used map::SpawnByName to use GetSpawnByName (should fix other stuff)

29 May 2008 by ieatacid, dkaa, SwiftyMUSE
- Updated for today's patch

23 May 2008 by SwiftyMUSE
- Updated class descriptions (DoN Merchants / Fellowship Registrar)

22 May 2008 by SwiftyMUSE, ieatacid
- Updated for today's patch

22 May 2008 by SwiftyMUSE
- Added dead, stunned, hovering to Spawn TLO
- Fixes to getspellduration

12 May 2008 by dkaa
- Added Friends TLO

7 May 2008 by SwiftyMUSE, ieatacid
- Updated for today's patch

24 April 2008 by SwiftyMUSE, ieatacid
- Updated for today's patch

17 April 2008 by SwiftyMUSE, ieatacid, dkaa
- Updated for today's patch

1 April 2008 by ieatacid, dkaa
- Updated for today's patch

17 March 2008 by ieatacid
- Redid item tooltip timers to just use one hook.  This also allows timers to be displayed when all bag tooltips are displayed (i.e., <alt>+<mouse over> a bag)

10 March 2008 by dkaa
- Fix for #XXXXXX color processing. Thanks QuestionTheAnswers.

7 March 2008 by ieatacid
- "some dev please do a new zip and be sure it contains the new ISXEQ.NET folder, thx (Lax)"

28 February 2008 by SwiftyMUSE, ieatacid
- Updated for today's patch

7 February 2008 by ieatacid
- Fixed /buyitem and /sellitem to work with stacks of up to 100 -- includes a sanity check so you don't request a stack size from the server that's greater than what's allowed for that item (so, theoretically, you can do "/buyitem 100" on everything to always buy the max stack size of the selected item)

6 February 2008 by ieatacid, SwiftyMUSE
- Updated for today's patch

26 January 2008 by ieatacid
- Added ticks type Me.Downtime (the time left on your combat timer)
- Added to the item TLO: EnduranceRegen, HealAmount, Clairvoyance,
  DamageShieldMitigation, SpellDamage, and all the Heroic stats

21 January 2008 by dkaa
- Added a list of actor defs for ground items.

19 January 2008 by SwiftyMUSE
- Fixed /lootall command

18 January 2008 by SwiftyMUSE
- Added Macro.Paused, Spawn.StandState

17 January 2008 by ieatacid, SwiftyMUSE, dkaa
- Updated for latest patch

2 January 2008 by ieatacid
- Changed "/cast item" so that it should now work on all items

24 December 2007 by ieatacid
- Added adjustable HUD font size (off by default)
   To enable it set "UseFontSize=on" in the [MQ2HUD] section
   in MQ2HUD.ini and edit each HUD line to match this format:
      TYPE,SIZE,X,Y,RED,GREEN,BLUE,TEXT
   Example:
      LastTell=3,2,401,0,255,0,LastTell:  ${MacroQuest.LastTell}
   becomes this with a font size of 4:
      LastTell=3,4,2,401,0,255,0,LastTell:  ${MacroQuest.LastTell}
   * Valid sizes are 0-11.

17 December 2007 by dkaa
- Added brainiac's /mqfont fix

12 December 2007 by ieatacid, dkaa
- Updated for today's patch

7 December 2007 by SwiftyMUSE
- added new /lootall command
- removed rk. II/III spell handling... use exact spell names
- fixed /zonehud command and hud zone processing
- added MQ2 crash detection processing back in

5 December 2007 by ieatacid
- Updated for today's patch

25 November 2007 by ieatacid
- "/shift /click right target" will now loot all items on a corpse

20 November 2007 by SwiftyMUSE, ieatacid
- Updated for today's patch

17 November 2007 by dkaa
- fixed SPELLFAVORITE
- fixed the crappy Rk. II/III handling
- fixed a crash on zoning

14 November 2007 by ieatacid, SwiftyMUSE, dkaa
- Updated for November 13th patch

8 November 2007 by SwiftyMUSE, ieatacid
- Updated for today's patch

30 October 2007 by ieatacid, SwiftyMUSE
- Updated for today's patch

08 October 2007 by dkaa
- fixed calc where '...) - <expr>' was treated as negate instead of subtract

27 September 2007 by dkaa
- fixed /next

17 September 2007 by ieatacid
- Added Me.Fellowship
  * fellowship  type members:
      int ID: fellowship ID
      string Leader: leader's name
      string MotD: message of the day
      int Members: number of members in fellowship
      fellowshipmember Member: member info by index (1-9) or name
      ticks CampfireDuration: how much time is left on campfire
      float CampfireY: self explanatory
      float CampfireX: "
      float CampfireZ: "
      zone CampfireZone: zoneinfo for the campfire
      bool Campfire: TRUE if campfire is up, FALSE if not
      to string: TRUE or FALSE
  * fellowshipmember type members:
      zone Zone: zoneinfo for this player
      int Level: this player's level
      class Class: class info for this player
      ticks LastOn: when this player was last online
      to string: player name

7 September 2007 by ieatacid
- Updated for patch

6 September 2007 by ieatacid
- Updated for patch

15 August 2007 by ieatacid, SwiftyMUSE, dkaa
- Updated for patch(es)

25 July 2007 by ieatacid, dkaa
- Updated for today's patch

23 July 2007 by SwiftyMUSE
- Added Campfires to spawn searchs and mapfilters

16 July 2007 by dkaa
- fixed NearestSpawn to work correctly with loc

12 July 2007 by ieatacid
- Updated for Today's patch
- Wrote our own version of EQ's get_melee_range function (thanks Purple for the help with fcomp flags!).
- Added more stuff to item TLO

6 July 2007 by ieatacid, SwiftyMUSE
- Updated for July 5th patch
- Some of the text coloring was removed from MQ2ItemDisplay since EQ now colors the item name green or red if you can or can't use the item (EQ also handles this text differently now).

17 June 2007 by ieatacid
- '/click left <x> <y>' works again.  It's now possible to
  click tradeskill containers and ground spawns.  This only
  works on the actual game play environment.  It does not
  work on UI windows (there are existing commands for that)
  or anything out of the viewport area.
- Added '/click left center' to click the center of the viewport area
- Added the following to the macroquest TLO:
  * ViewportX - left edge of the viewport area
  * ViewportY - top edge of the viewport area
  * ViewportXMax - right edge of the viewport area
  * ViewportYMax - bottom edge of the viewport are
  * ViewportXCenter - center of the viewport area going from left to right
  * ViewportYCenter - center of the viewport area going from top to bottom
  * LClickedObject - successfully clicking a ground spawn, TS container,
    NPC, or PC (using '/click left center|<x> <y>') will set this to TRUE
- Removed the /mouseto command since it no longer did anything

10 June 2007 by SwiftyMUSE, dkaa
- Added clicking links with /notify.  Use /notify ChatWindow CW_ChatOutput link <link structure>
  The link structure consists of 44 characters of the link starting with the 2nd character of the item id (ie, drop the leading 0).

9 June 2007 by ieatacid
- Tell windows will now trigger events and '#chat tell'

6 June 2007 by ieatacid
- Updated for today's patch

28 May 2007 by ieatacid
- Added character TLO members Doubloons, Orux, Phosphenes and Phosphites (alternate currencies)

20 May 2007 by ieatacid
- Added item TLO members Power and MaxPower (both for power sources) and Purity

19 May 2007 by dkaa
- added a bunch more stuff to the item TLO

18 May 2007 by dkaa
- added AC, HP, STR, STA, AGI, DEX, CHA, INT, WIS, Mana for items.  thanks equser2002.

17 May 2007 by dkaa
- Fixed the chat wnd

16 May 2007 by ieatacid
- Updated for today's patch

20 April 2007 by ieatacid
- Updated for today's patch

19 April 2007 by dkaa, ieatacid, eqmule
- fix for opcode detection to restore plugin zoning functions
- outgoing messages via SendEQMessage are disabled.  this means
    /click left item, /bzsrch, and /pricecheck are not functional

18 April 2007 by ieatacid, dkaa
- Updated for today's patch
- Updated MQ2EQBugFix to stop a crash that occurs when going from character select to server select (thanks cronic).  This may only be WinEQ2-related, but it's there should you want to use it.

6 April 2007 by SwiftyMUSE
- Added Banners to spawn searchs and mapfilters
- Spell stacking changes are back...
.. Stacking of spells with themselves will occur again.  For .Stacks and .StacksPet they take
.. a new parameter [###].  This will check the duration left on the spell, if the duration left is
.. less then the parameter value the spell will show it stacks with itself.  To retain old behavior
.. use [0] for the parameter (.Stacks[0] and .StacksPet[0] retain old behavior)
.. example - .Stacks[4] will return TRUE when less then 4 ticks remain on the spell buff in question

5 April 2007 by ieatacid
- Updated for today's patch

15 March 2007 by ieatacid, dkaa
- Updated for March 14th patch

21 February 2007 by ieatacid
- Updated for today's patch

19 February 2007 by SwiftyMUSE
- Fix for campfire objects
- Fix for short buffs
- Fix for label of last target on map

17 February 2007 by ieatacid
- Fixed _SPAWNINFO.Mount

17 February 2007 by ieatacid
- Fixed item Clicky/Proc/Worn/Focus stuff not working
- Added dkaa's _EQLOOTWINDOW fix (${Corpse.Item} stuff should now work correctly)

17 February 2007 by dkaa
- changed the EQ_END_ZONE to the correct value
- changed the bag slot numbers to start at 262 from 251.  See: http://www.eqinterface.com/forums/showthread.php?p=94698&highlight=262#post94698

16 February 2007 by ieatacid, dkaa
- Updated for The Buried Sea expansion.  New "Power Source" item slot means slot changes:
 * Slots charm through waist are the same (0-20), "Power Source" is 21, 22 is ammo, 23 - 30 are inventory (bag) slots

17 January 2007 by ieatacid
- Updated for today's patch

14 January 2007 by SwiftyMUSE
- Fix for zone translocate spell information crash displaying items
- Changes to spell stacking (spells will say they stack with themselves)

12 January 2007 by ieatacid
- Fix for Me.Aura for Monk auras (spelling error on SoE's part :o)
- dkaa told me about an AuraMgr struct and how it relates to AuraInfo -.-
- Added charinfo svChromatic, svPrismatic (Charisa)

2 January 2007 by SwiftyMUSE
- Fix for npcs and objects

30 December 2006 by ieatacid
- Added DynamicZone TLO which has the following members
.. string Name
.. int Members
.. int MaxMembers
.. dzmember Member (number or string as a parameter)
.. dzmember Leader
.. to string - same as Name
- Added dzmember type, with members:
.. string Name
.. string Status - returns: Unknown, Online, Offline, In Dynamic Zone (no idea what this
   is, it's in the exe), Link Dead
.. to string - same as Name

23 December 2006 by SwiftyMUSE
- Updates for GetSpellEffectName, ShowSpellSlotInfo (differentiation, pinkfloydx33)
- Updates for Counters in datatypes (pinkfloydx33)

14 December 2006 by ieatacid
- Updated for today's patch

7 December 2006 by dkaa
- Fix for NoDrop & NoRent

6 December 2006 by ieatacid, dkaa
- Fixed for Dec 5th patch

7 November 2006 by ieatacid
- MQ2ChatWnd should now remain visible while in hover state

31 October 2006 by ieatacid
- Fix for Halloween crash

25 October 2006 by ieatacid, SwiftyMUSE
- Updated for today's patch

23 October 2006 by ieatacid
- Added Spell.MyRange.  This is YOUR actual cast range, including extended range from focus effects.

10 October 2006 by ieatacid
- Added "HOVER" for use with Me.State
- Added bool InHoverState() to MQ2Utilities.cpp

4 October 2006 by SwiftyMUSE
- Updated for today's patch

2 October 2006 by ieatacid
- Added "object" to /mapfilter. Objects are things like catapults, tents, practice dummies, etc.

27 September 2006 by ieatacid
- Updated for today's patch

23 September 2006 by dkaa, ieatacid
- fix for gbInZone, Me.FreeBuffSlots, AA-related stuff, MQ2EQIM compile errors

19 September 2006 by ieatacid
- Updated for Serpent's Spine expansion release. Many new changes - the important stuff is listed below
- Skill members SkillCapPre50, SkillCapPre65 and SkillCapPre70 were removed and replaced with int SkillCap.  This returns the skill cap based on your class and current level
- New character members:
    1) string CombatState - returns one of the following: COMBAT, DEBUFFED, COOLDOWN, ACTIVE, RESTING.  The same as the new icon in the player info window
    2) int svCorruption - character's Corruption resist
- Added Prismatic and Corruption to spell ResistType
- MQ2ItemDisplay now shows corruption resist
- "GREY" added to spawn.ConColor
- Plugin authors:
  * Skill stuff has been changed
      Lines like this:
        if(SkillDict[EQADDR_DOABILITYLIST[nSkill]]->AltTimer==2)
      Need to be changed to this:
        if(pSkillMgr->pSkill[EQADDR_DOABILITYLIST[nSkill]]->AltTimer==2)

3 September 2006 by ieatacid
- Changed the way we handle con-colors.  We now use EQ's function rather than calculate it ourselves.

30 Aug 2006 by dkaa
- incorporate change from Ceghkmv and teabag to fix the xml file stuff

28 August 2006 by ieatacid
- Changed spawninfo's pCharInfo member to 'void *pCharInfo_vtable2' since it points to vtable2 in charinfo and made changes where necessary to reflect this.
  Now things like "/itemnotify in bank1 1 leftmouseup" should work properly.
- Added spawn.Buyer

25 Aug 2006 by dkaa
- duel->dual
- aura fix for when you don't have an aura

15 August 2006 by ieatacid
- Added Me.ActiveFavorCost

5 August 2006 by Amadeus
* Added a new member to the 'string' datatype.
  1. Replace[ToReplace,ReplaceWith]
     a. This member will return a string replacing every instance of
        'ToReplace' with 'ReplaceWith'.  It will work for both strings 
        and individual characters.  IT IS CASE SENSITIVE.   
     ~ Example: echo ${Me.Name.Replace["Amadeus","Maestro"]}
                echo ${Me.Name.Replace[",","."]}  
* Added a custom 'label' that you can put in your macros -- ":OnExit".
  Anything included after that label will be called whenever an /endmacro
  command is issued.  To use this feature, the label must be at the end 
  of your 'Sub Main' function and end with a /return.  Please note that 
  this is NOT required of macros, so no macros will have to be altered 
  unless you wish to take advantage of this feature.  (See my posting
  on the messageboards for an example of how to use this.)

25 July 2006 by ieatacid
- Added leadership ability members to character type that return
  the ability level of *active* leader abilities.
  ** LAMarkNPC, LANPCHealth, LADelegateMA, LADelegateMarkNPC,
     LAInspectBuffs, LASpellAwareness, LAOffenseEnhancement,
     LAManaEnhancement, LAHealthEnhancement, LAHealthRegen,
     LAFindPathPC, LAHoTT.

20 July 2006 by dkaa
- Fix for the 7/18 patch
- Fix to the ITEMINFO size 

17 July 2006 by ieatacid
- Added spell Me.Aura (this applies to your self-aura that is shown in the aura window)

13 July 2006 by ieatacid
- Added to item type: Evolving which has the following members
      ExpPct
      ExpOn
      Level
      MaxLevel
    Example: ${FindItem[some evolving item].Evolving.ExpPct} 
- Some UI struct fixes
- /windowstate now works without screwing up the UI state

8 July 2006 by Amadeus
- Updated ISXEQ to compile a bit better with Visual Studio 2005
- Added ISXEQ project/solution file(s) for Visual Studio 2005.
  1. Double-click on "MQ2Auth.exe" (duh)
  2. Open Visual Studio 2005
  3. Click on File->Open->Project/Solution ..and select "ISXEQ-VS2005"
  4. Build All.
  5. The DLL files will be built in a directory in your primary MQ folder 
     called "ISXEQ Release Files".  Simply move all of the DLL files from
     that directory to your /InnerSpace/Extensions directory.
  ** You will get a few warnings; however, if your library/headers are set  
     up correctly and the ISXDK is installed properly, you should be able
     to compile out-of-the-box.
- Updated the VS2003 solution file ("ISXEQ") to include only ISXEQ projects
  and disable compilation of ISXEQLegacy (since it is currently broken).
- Please note that these VS2005 project files are only for ISXEQ.  If you
  still use MQ2, you can ignore this.



5 July 2006 by ieatacid
- added Me.Language (ex. ${Me.Language[1]} returns "Common Tongue"; ${Me.Language[Common Tongue]} returns 1)
- fixed zoned.cfg to load properly after zoning, also .cfg files that use zone short names

29 June 2006 by ieatacid
- added int MacroQuest.ChatChannels (returns number of channels currently joined)
- added MacroQuest.ChatChannel (ex. ${MacroQuest.ChatChannel[MQChat]} returns true if the channel "MQChat" is joined (bool); ${MacroQuest.ChatChannel[1]} returns the name of chat channel 1 (string))

28 June 2006 by SwiftyMUSE, ieatacid
- fix for 6/28 patch
- fix for gbInZone on initial load

27 June 2006 by ieatacid
- added bool Me.AutoFire

16 June 2006 by SwiftyMUSE, dkaa, ieatacid, and others...
- fix for 6/16 patch

10 June 2006 by SwiftyMUSE
- added Aura to spawn searches and mapfilter
- added spellradius to map for a second radius circle on the map

1 May 2006 by dkaa
- fix the previous fix

30 Apr 2006 by SwiftyMUSE
- added Me.TributeTimer, Me.RadiantCrystals, Me.EbonCrystals
- added Me.Shrouded, UseSkill, LoH/HT Ready (ieatacid)

20 Apr 2006 by SwiftyMUSE
- fix for isxeq compile issue

19 Apr 2006 by dkaa, SwiftyMUSE
- updated for 4/19 patch
- added spawn.IsNamed
- added personal tribute and radiant/ebon crystals to CHARINFO

31a Mar 2006 by dkaa
- fixed the VS6 build

31 Mar 2006 by dkaa
- Added stuff to item type
    Classes
    Class
    Races
    Race
    Deities
    Deity
    RequiredLevel
- Added DisplayItem TLO as item type to mq2itemdisplay
- Added /ireset to reset DisplayItem ID 

29 Mar 2006 by dkaa
- Fixed /sellitem

27 Mar 2006 by dkaa
- Fixed the CSidlScreenWnd struct

24 Mar 2006 by dkaa
- Fix the container manager struct

23 Mar 2006 by SwiftyMUSE
- Various cleanup from PoR patch
- Access to the 8 new bank slots

22 Mar 2006 by dkaa
- Added a message box for plugin load failure

16 Mar 2006 by Lax
- Various ISXEQ-related updates
- Blech updated to fix Feed reentrancy issue (not a problem in MQ2 macros, but with
  plugins it would have introduced crashes)

14 Mar 2006 by dkaa
- Added MacroQuest.Ping from ieatacid

04 Mar 2006 by Lax
- Various ISXEQ-related fixes.  Removed the &s from EzDetour to be consistent, and
  added the &s manually where required

03 Mar 2006 by dkaa
- fixed the loading screen captions
- fixed crash on right click on map on ground item

late Feb 2006 by lots of people
- stuff to get up and running after expansion
    
29 Jan 2006 by SwiftyMUSE
- Fix to spawninfo struct from merge

29 Jan 2006 by SwiftyMUSE
- Fix to re-add class based cfg file loading upon entering game
- Added global bool for telling if you are zoning or not (gbInZone)
- Added .GroupSize
- Fix to allow non-stackable items to return counts in .Stacks, .StackCount, .FreeStack
- Added LoS parameter to spawn searches

18 Jan 2006 by SwiftyMUSE
- Updated for 01/18 patch

05 Jan 2006 by dkaa
- Fixed the crash on re-entering the game

20 December 2005 by SwiftyMUSE
- Fixed to compile in VC++ 6.0

19 December 2005 by SwiftyMUSE
- Corrected offset comments in several structures
- Fixed Item.Timer issue for insta-click/instant refresh items
- Added item timers to potion belt window tooltips
- Added Item.StackSize, .Stacks, .StackCount, .FreeStack, .TimerReady
- Added class based cfg file loading upon entering game

16 December 2005 by dkaa
- Fix for Merchant.BuyPrice

15 December 2005 by SwiftyMUSE
- Fix for MaxMana, MaxEndurance

15 December 2005 by SwiftyMUSE, dkaa
- Fix for MaxHPs
- Fix for Item.timer

15 December 2005 by SwiftyMUSE
- Updated for 12/15 patch
- Fixes Item.Timer returning 0 too early
- Added Merchant.Full (thanks cronic)

13 December 2005 by SwiftyMUSE
- Fixed SWho display of primary/offhand for spawns
- Fixed blocking issue in .Stacks for heal conversion type spells
- Located more missing fields from 12/07 patch
- Added MQ2LoadingMsg to macroquest2.ini to allow you to configure 
  the MQ2 evolution in action message to be displayed or not.

12 December 2005 by SwiftyMUSE
- Fixed Me.Levitating

11 December 2005 by SwiftyMUSE
- Corrected offset comments in several structures
- Added /classhud and /zonehud commands. Automatically load [class] or [zonename] huds.
- Added SpeedMultiplier into spawninfo
- Fixed Item.Stack
- Fixed /doors command (_DOORS and _EQSWITCH structures changed). Other switches may have
  been effected and fixed with this also.

10 December 2005 by SwiftyMUSE, dkaa
- Updated for 12/07 patch
- PACTORINFO was removed, _ACTORINFO fields were merged into _SPAWNINFO
- Changed item.timer to a ticks type

5 December 2005 by SwiftyMUSE
- More cleanup of several class function declarations
- Another fix to .Stacks/.WillStack to not fail if the same slot is a blocking slot
- Added endurancecost to SPELL (thanks s0rCieR)
- Added item timer to tooltips (thanks ieatacid)

30 November 2005 by SwiftyMUSE
- Clean up of several class function declarations
- Cleanup of CombatAbilility, CombatAbilityReady and CombatAbilityTimer. They are now using
  the EQ functions. Cleanup of several functions to use EQ function GetAltAbilityIndex
  instead of accessing the charinfo structs directly.
- Fixed Me.State so it recognizes "STUN" correctly
- Fixed GetAAIndexByName, GetAAIndexByID
- Fixed Me.FreeBuffSlots to include the additional slot you get when you get either the
  "Embrace of the Keepers" or "Embrace of the Dark Reign" aa's.
- Fixed bounds issues on RequiresAbility, GetAANameByIndex, GetAAIndexByName, and GetAAIndexByID
- Fixed .Stacks/.WillStack to allow self buffs (with a healing component) to stack correctly
- Added: Spawn.Fleeing
    Currently this works with your target that is engaged in combat. If it turns to flee
    this flag is set for use in macros. It checks to see if the heading of the spawn is
    facing in a direction that is not in an arc of 120 degrees facing you.
- If you are crashing on switching toons at character select,
  you can comment out the autorun (per character) section in
  MQ2Pulse.cpp. This is only needed if you want to automatically
  process commands upon initial entering of world for a
  character. If you don't use the feature commenting it out will
  not cause any lose of functionality for you. Please post any CTD
  crash dumps to assist with locating this bug.

22 November 2005 by SwiftyMUSE
- Added Item.ItemDelay
- Config files can contain comment lines. Use ";" as the first character on the line to make it a comment.
- Updated resistadj location in _SPELL struct

18 November 2005 by SwiftyMUSE
- Fixed resists bug

18 November 2005 by dkaa
- Added TLOs DoorTarget and ItemTarget

17 November 2005 by Lax
- Separated functionality from do_ranged command for use from plugins.  Do this for any case where
  DoCommand has been used, and submit code changes.  This example has been done for you.

17 November 2005 by dkaa
- Added Cr4zyb4rd's hud extensions

16 November 2005 by SwiftyMUSE
- updated offset for 11/16 patch
- updated changes to charinfo struct for 11/16 patch

15 November 2005 by Lax
- Turned MacroQuest into swiss cheese with some more #ifdef blocks to support new ISXEQ functionality
  that allows it to run legacy MQ2 "macros"

11 November 2005 by dkaa
- remove the ability to use "fake" targets (door & items)
- added item timers to itemdisplay

01 November 2005 by dkaa
- updated offset for 11/01 patch
- /caption <list|type <value>|update #|MQCaptions <on|off>>

19 October 2005 by dkaa
- added item timers from ieatacid
- added stacks from pinkfloydx33

4 August 2005 by Lax
- Optimized stristr routine in Blech.h, resulting in a little bit of improved performance from Blech

31 Jul 2005 by Lax
- Nobody reported that Select didnt work until now, but the AddMQ2Data line is now added so it
  will work ;)

16 Jul 2005 by dkaa
- further fixes for else 

12 Jul 2005 by Lax
- Added Top-Level Object:
  * int Select[value,...]
    This replaces ${String[ x y z ].Find[ ${Stuff} ]}, like so: ${Select[${Stuff},x,y,z]}
    The result will be 0 for none, 1 for the first, 2 for the second, ad infinitum (no limit)
 
11 Jul 2005 by dkaa
- fixed the AltAbilityTimer members
- fixed else processing if there is not a "{" on the else line

05 Jul 2005 by dkaa
- fixed the AltAbilityReady and AltAbility members

04 Jul 2005 by dkaa
- prototypes for CListWnd::AddString changed (fixes mq2tracking)
- SwiftyMUSE change to XMLRead

03 Jul 2005 by dkaa
- prototypes for CSidlManager::FindScreenPieceTemplate and CComboWnd::InsertChoice changed

02 Jul 2005 by dkaa
- /aa list all should work now -- fixing AAs in progress
- CCustomWnd actually works with char * param in constructor

02 Jul 2005 by dkaa
- opcodes updated for zoning

02 Jul 2005 by dkaa
- String is still out
- fixed the AA stuff in CHARINFO
- CCustomWnd constructor now takes char * or CXStr *

26 May 2005 by Lax
- Fixed negation math operator, which was rounding the value negated

26 May 2005 by DKAA
- Plugins must have compile time later than mq2main.dll or they won't load

25 May 2005 by Amadeus
- Added Me.CombatAbilityReady and Me.CombatAbilityTimer
- Added:  /doability <combat ability>
- Added Me.Running 
- Added the command "/inote" for those running the ItemDisplay plugin,
  which is most everyone :)
- Currently AltAbilityReady returns TRUE when you inquire about 
  aa's you have not yet purchased. MQ2 now changes that behavior 
  to verify that you own the aa prior to saying its READY. 
- Fixed Me.SpellReady

21 May 2005 by Amadeus
- The MQ command known as '/charinfo' is now known as '/char'.  This allows
  for players to use both the EQ and MQ commands seperately.
- Fixed various structs
- Returned Me.Underwater and Me.FeetWet
  
13 May 2005 by DKAA
- Added optional param to Windows.List[...] to indicate column

11 May 2005 by Amadeus/DKAA
- Updated MQ2 to work with the 5/11/2005 patch
- Fixed Mapwindow structure
- Fixed Spellbuff structure
- Fixed Actorinfo structure
- Lots of other little fixes 

20 April 2005 by Amadeus
- Added some new offsets to eqgame.h including
  * pinstCGuildTributeMasterWnd
  * pinstCVoiceMacroWnd	
  * pinstCLFGuildWnd
  * pinstCGuildBankWnd
  * pinstCBarterWnd	
  * pinstCBarterMerchantWnd	
  * pinstCBarterSearchWnd
  * pinstCTicketWnd	
  * pinstCTicketCommentWnd]
  * pinstLargeDialogWnd	
  * pinstCTaskWnd
  * pinstCTaskSelectWnd	
  * pinstCPointMerchantWnd
  * pinstCPvpLeaderboardWnd	
  * pinstCTitleWnd	
  * pinstCPvpStatsWnd
  * pinstCMailWnd
  * pinstCMailCompositionWnd
  
4 May 2005 by Lax
- Fixed calculation bugs

17 April 2005 by Amadeus
- Added "Suffix" information to structs
- Added ${Me.Suffix} and ${Target.Suffix} 

8 March 2005 by Lax
- Blech 1.6.8 - fixes a crash

23 March 2005 by Lax
- Fixed this group member bug nonsense.  Now uses correct group structure.
- Fixed redundancy in GetSpawnType

11 March 2005 by Lax
- item.Spell fixed for scroll, proc, focus, and worn (previously did only clicky)

10 March 2005 by Lax
- CHARINFO update from htw, fixes the new Group stuff

9 March 2005 by dkaa
- refix the include file issue

8 March 2005 by Lax
- Fixed /itemslots
- Fixed problem with group.Leader when you are the leader and the group has members
- Added ISXEQ client templates to mkplugin

7 March 2005 by Lax
- Fixed the new group data types. Also added To String values:
  groupmember: Same as Name
  group: Same as Members

7 March 2005 by dkaa
- Fixed the Buff and Song ID members

6 March 2005 by Lax
- Added group datatype. members are as follows:
  * groupmember Member[n]: n is 1 to 5 (0 gives self)
  * int Member[name]: Gives the number, as used above
  * int Members: Total group members, excluding self
  * groupmember Leader: The leader of the group
- Added groupmember datatype. inherits spawn. members are as follows:
  * string Name: Name of the group member.  Should work regardless of whether they are in zone
  * spawn Spawn: Direct access to the group member's spawn type
  * bool Leader: Is this the group leader?
- Dropped GroupLeader TLO, now you should use Group.Leader
- Dropped GroupLeaderName TLO, now you should use Group.Leader.Name
- Group TLO now gives group datatype

3 March 2005 by Lax
- Fixed character.CurrentHPS, character.MaxHPS, character.PctHPS to use the "stable" versions..
- Added character members STR, STA, AGI, DEX, WIS, INT, CHA, svMagic, svFire, svCold, svPoison, 
  svDisease, CurrentWeight .. all of them ints
- Fixed buff slot counts

27 February 2005 by Lax
- Fixed INI bug in /mapnames
- Fixed bug in /mapfilter with "help"

26 February 2005 by Lax
- Optimized some stuff with the buff data type

25 February 2005 by Lax
- Removed bmpwad8.s3d file which was no longer being used, but was 33% of the size of the zip
- ISXEQ-related changes not affecting MQ2

23 February 2005 by Lax
- Cleaned up a bunch utility functions from MQ2Commands.cpp, they are now in MQ2Utilities.cpp

22 February 2005 by Lax
- Fix a Blech bug.

18 February 2005 by dkaa
- Update the ground interaction opcode

15 February 2005 by Amadeus
- Adjusted MQ2 to work properly with the new expansion
- Fixed some very small things

12 February 2005 by dkaa
- Fix an issue with /emote

11 February 2005 by Amadeus
- Added/Fixed some more spell slot information (item/spell display)
- Fixed the OnZoning callbacks in the Detour API
- Updated MAX_GUILDS (should fix guild name display problems)
- Updated MAX_ZONES in preparation for next expansion

8 February 2005 by Amadeus
- Fixed MQ2 to work with the latest patch
- Added spell information to the item display plugin
- There is now a file in the /release folder called "Changes-ISXEQ.txt", which will
  contain patch notes for the InnerSpace extension that is now included with MQ2.

31 January 2005 by Amadeus
- Fixed MQ2 to work with the latest patch
- The format of eqgame.h has CHANGED.  Be sure to get this zip. [SwiftyMuse]
- Browsing the wares of an adventure merchant still crashes EQ.  MQ2 is not to blame.

29 January 2005 by dkaa
- Fixed the map crash on /loadskin

29 January 2005 by Lax
- Split MQ2Main.h into a couple extra header files
- Added second project (ISXEQ.vcproj, no .dsp file at this time) to MQ2Main folder for 
  adaptation to Inner Space.  This project builds ISXEQ.dll and does NOT currently link (it
  compiles, then gives linker errors. some things need to be done before it will link)
  ISXEQ project needs separate implementations of each command, datatype, and top-level object.
- Added a lot of "#ifndef ISXEQ" to various files

26-28 January 2005 by Amadeus
- Once over, formatting/syntax check, re-package
- Fixed structs and offsets to be compatable with the new patch
- Fixed a variety of other small things to be compatable with the new patch
- Added a few little things from the boards as well as original work

4 January 2005 by Lax
- Updated copyright notices for 2005
- Updated Blech to 1.6.4, which fixed a tree traversal bug.  The bug prevented some 
  events from firing

31 December 2004 by Amadeus/DKAA 
- Fixed a line that was causing compile problems with VC++ 6.0 

30 December 2004 by Amadeus
-  Lots of little fixes
-  Fixed DOOR struct (which was causing some bugs with door related macro commands)
~  User Submitted Fixes (from message boards)
   * Added 'Me.FreeBuffSlots' to MQ2. [cr4zyb4rd]
   * Fixed Item "Stackable" flag [Valerian]
   * (Changed 'SpellReady' so SpellReady[] returns true when Gems are fading back 
     in from the disabled state. [Brettido]
   * Fixed 'MyCastTime' [cr4zyb4rd]
   * Added 'BuildDate' to the MacroQuest data members. [cr4zyb4rd]

19 December 2004 by Amadeus
- Cr4azyb4rd's code for the new item stuff, outlined in this thread:
  http://www.macroquest2.com/phpBB2/viewtopic.php?t=10270
- The Item Datatype 'Stackable' seems to be broken at the moment.  We will be looking
  into it over the next few days.
- Added "GuildFavor" to the ItemDisplay plugin (Ziggy)
- Added Ziggy's /mapshow patch
- Added Cronic's new Plugin API additions: OnBeginZone() and OnEndZone().  Folks may want
  to bookmark http://www.macroquest2.com/phpBB2/viewtopic.php?t=9959 as an example of how
  to add features to the plugin API.  (Hopefully this thread/example will make it in the 
  manual.)
- Added ${Me.EnduranceRegen} (submitted by Pooz).  It returns returns the amount of 
  endurance gained in the last tick. 

18 December 2004 by Amadeus
- Various structs/offsets taken from the boards to make MQ2 compatable
  with the latest patch
- Fixed keybinds
- Various small things from the boards over the past couple months
- Fixed spawninfo and actorinfo
** Note:  This is an initial zip release to get MQ up and running.  Expect another
          release in the next couple of days to resolve all remaining issues and
          to add code submitted on the boards. **

13 December 2004 by Lax
- Blech updated to version 1.6.3 which solves a new issue

8 December 2004 by Lax
- Blech updated to version 1.6.1 which solves remaining known Blech issues

22 November 2004 by Lax
- Blech updated to version 1.6 which solves parsing problems such as the one
  described here: http://www.macroquest2.com/phpBB2/viewtopic.php?p=75390#75390
- MQ2CustomBinds updated to solve a race condition issue, which also appears in
  older MQ2MoveUtils versions.  The race condition causes a crash when starting
  EQ via WinEQ 2.0
- The MQ2 initialization process now has a short delay to help alleviate the
  race condition issue for people who have not updated MQ2MoveUtils

25 October 2004 by Amadeus
- ${Me.AltAbility[]} is now back!   However, with one change.  Instead of 
  returning the 'rank', it now returns the total number of points you have
  spent in that ability.  Therefore, to determine if a player has bought an
  ability, all you have to do is check if the value is greater than zero.
- Added AALIST struct to eqdata.h and AA information to CHARINFO
- Fixed "/aa list xx" to stop showing multiple versions of the same AAs
- Fixed "/aa list timers" to only show AAs you have bought
- Added some new utility functions to the source (C++, NOT MACRO CODE)
  * bool PlayerHasAAAbility (PCHARINFO pChar, DWORD AAIndex);
  * PCHAR GetAANameByIndex(DWORD AAIndex)
  * DWORD GetAAIndexByName(PCHAR AAName)
  * DWORD GetAAIndexByID(DWORD ID)
~ User Submitted Fixes (from message boards)
  *  Add a "noauto" flag to your '/plugin' command to prevent 
     updating the macroquest.ini when a plugin is loaded/unloaded. 
  *  Added some more USERCOLOR_* definitions to eqdata.h
  *  Small fix to '/loadspells list'
  *  Added more spell information to the spell information display
  *  Added CastOnYou, CastOnAnother, and WearOff to the MQ2SpellType class
  *  Major upgrades to MQ2Irc plugin, see this thread for more information 
     http://www.macroquest2.com/phpBB2/viewtopic.php?p=73390#73390
     
14 October 2004 by Amadeus
- Removed the BuildData datatype for the moment.  The code, as it was originally 
  conceived was causing compile problems on Visual Studio 6.0.  Moreover, it was 
  determined that it was not reliable on all partition types.   It may be added
  again at some point in the future after rigorous testing across different
  partition types and both vs 6.0 and vs.net compilers.

13 October 2004 by Amadeus
- [*LAX*]  New Memcheck0 routine
- [*DKAA*] New Memcheck4 routine (the routine previously known as memcheck4 
           is now memchecks)
- New offsets/structs for latest patch
- Con Colors should be working properly to lvl 70
- spawn.CleanName should now return the name without the '#' symbol
- More work on mq2map ...it's still in heavy testing and needs more work though
- Added 'BuildDate' to the MacroQuest data members.  Returns an int representing
  the date in which the current MQ2Main.dll was built.
- Added a short message to warn you of a running macro when /camping.

23 September 2004 by Amadeus
- Fixed the MacroQuest2.exe to have correct links and added a few new links!
- Offsets fixed for recent patch
- Couple more spell gem 9 fixes

19 September 2004 by Amadeus
- Fixes related to the extra buff slots and extra spell gem for Omens of War.

17 September 2004 by Amadeus
- MQ2Map has issues and is being debugged in house.  I suggest turning it
  off until it officially fixed if you are having problems.
- Added ${xxx.Attuneable} for items ..returns TRUE if item is Attuneable, 
  FALSE if it is not.
- Added some code to MQ2MapApi.cpp in the debugging stage.  Most of it is
  redundant code hoping to cut down on problems.
- Miscellanous fixes throughout the source

14 September 2004 by Amadeus
- All the fixes needed to make MQ2 work with Omens of War
- The way that EQ handles the initial splash screen has changed dramatically.
  MQ's custom SplashScreen is disabled.
- Almost all structs were modified/fixed.
- Removed the offset CEverQuest__GetTitleDesc
- Added Title to spawninfo structure
- Added ${xxx.Title} ..it returns a string that is your title.  Please note that 
  ${xxx.AATitle} will return the same thing.  I'm leaving both in for backwards
  compatability of macros although "Title" should be used in the future since 
  Titles are no longer exclusively AA based.
- updated TOTAL_SPELL_COUNT 
- Added TOTAL_SPELLS_ALLOCATED
- EQ_Character__Max_Mana removed ...it's a virtual function now (This means that 
  the MaxMana and PctMana datatypes are disabled for now)

26 August 2004 by Amadeus 
- Fixed /filter name on/off to work correctly [Efudd]

20 August 2004 by Amadeus
- Removed ${Me.GroupMember[]} and ${Me.GroupLeader} since it is already in as 
  ${Group[n].Name} and ${GroupLeaderName}.  Even though the information is stored in
  two locations, it was causing confusion.
- Tweaked ${Me.Grouped} some more ...I think I have it fixed now.

19 August 2004 by Amadeus
- Fixed ${Me.AltAbilityReady[]}
- Fixed ${Me.AltAbilityTimer[]}
- Added ${AltAbility[].MyReuseTime}  (proper reuse time if you hastened AA abilties)
- Added NEW COMMAND:  /aa
*** Syntax ***
/aa list all            -- lists all of your AA abilities in format [ID : name]
/aa list timers         -- lists just the AA you have that have timers
/aa info [ability name] -- gives information about a particular AA ability
/aa act [ability name]  -- works like "/alt act ##", but takes the name instead of ##
   (note:  You will notice a fraction of a second delay using this method vs.
           the /alt act ## method.)
***
(Note:  Yes, they do not list in any particular order (No, I don't know why).  No, 
I do not know why some abilities are duplicated.  Yes, it may have bugs 
that need testing.)
- Slight tweak to code to make it compile on Vc++ 6.0 cleanly
- Fixed GetSpellDuration (per corrections posted on the messageboard)
- Added an offset to eqgame.h and removed one from eqgame.h (Those that help find
  offsets..please note this change!)

18 August 2004 by Amadeus
- Fixed EQRAIDWINDOW and EQRAID structs
- Some tweaking to attempt to make ${xxx.Grouped} more consistant
- Added:  ${Me.GroupMember[n]}  (1-5) ...returns string
- Added:  ${Me.AmIGroupLeader}  ...return TRUE or FALSE
- Added:  ${Me.GroupList} ..simply returns a string of your group members (excluding you)
- Fixed ${xxx.Lore} for items
- Fixed {AltAbility[ability].xxx} ...all of these are now working
- Fixed All the AltAbility structs
(Note:  ${Me.AltAbilityReady.xxX}, ${Me.AltAbilityTimer.xxx} and ${Me.AltAbility[]} are 
        still BROKEN)
-----------
** SOE Coding Change (technical folks only)**  
EQ no longer stores information for ALL AA abilities in your memory space as it once did.
It allocates the space for all of the abilities;however, if your character is incapable of
using the ability, the pointer location for that ability is now 00000000.
-----------

14 August 2004 by Amadeus
- Fixed offsets to work with 8/13 "emergency" patch
- Updated TOTAL_SPELL_COUNT and MAX_ZONES
- Added dman's ${Target.HeadingToLoc[Y,X]} and ${Me.HeadingToLoc[Y,X].Degrees} routines

12 August 2004 by Amadeus
- Various fixes (including ${Me.Casting}, etc.)

11 Auguest 2004 by Amadeus
- Fixed to work with the 8/11 patch

27 July 2004 by DKAA
- Fixed ${Plugin}

23 July 2004 by Amadeus
- Lots of struct updates from the boards
- Added the following variables:  ${Me.EnduranceBonus}, ${Me.CombatEffectsBonus},
  ${Me.ShieldingBonus}, ${Me.SpellShieldBonus}, ${Me.AvoidanceBonus}, ${Me.AccuracyBonus},
  ${Me.StunResistBonus}, ${Me.StrikeThroughBonus}, ${Me.AttackBonus}, 
  ${Me.HPRegenBonus}, ${Me.ManaRegenBonus}, ${Me.DamageShieldBonus},
  ${Me.AttackSpeed}, ${Me.DoTShieldBonus}
- Added showbonuses.mac to the release/macros directory.  It will display your current
  stat bonuses as added by your gear.
- Added ${Me.LanguageSkill[languagename]} (ie, ${Me.LanguageSkill[Dark Speech]}.  You can
  also use a number (as given with /lang help) in place of the languagename parameter.

21 July 2004 by DKAA
- Fixed the macro not found error message.

18 July 2004 by Lax
- EQPlayNice 1.11+ compatibility

17 July 2004 by Amadeus
- Updated source to be compatable with the July 16 patch
- ${Me.AltAbilityTimer...} and ${Me.AltAbilityReady...} datatypes are broken atm and 
  have been disabled.

12 July 2004 by DKAA
- slot hand is now hands to be consistent
- updated some of the distributed macros

9 July 2004 by Lax:
- Newest version of the readme.chm from Wassup
- Added/changed MQ2Data type members
  int item.Tribute: Tribute value

3 July 2004 by DKAA
- added /who noguild

3 July 2004 by Amadeus:
- Added new command:  /substitute 
  ** Syntax: 
  **        - /substitute list
  **        - /substitute <orig> delete
  **        - /substitute <orig> <substitution>   (see examples below)
  ** This new command allows you to create custom midline substitutions that will work
  ** anywhere in a command.  It works VERY similarly to aliases in some respects, esp.
  ** in how it is saved in the .ini file and how the commandline syntax is structured. 
  ** Substitutes are called from any alias or commandline by using the percent sign (%)
  ** followed by your orig. text.
  **
  ** Examples:  "/substitute mom Mother"
  **            "/substitute omg Oh my god!"
  **            "/substitute k %omg, kill %t before I tell your %mom"
  **
  ** The final example if you typed "/say %k" would produce:  "/say Oh my god!, kill
  ** TARGET before I tell your Mother"
  **
  ** Please note the following rules/reminders:
  ** 
  ** 1.  You don't use the percent signs when creating the substitutions or editing your
  **     config file.
  ** 2.  You can use MQ's subsitutions without spaces around them (unlike EQs!) (ie: 
  **     "/echo %omg%mom" would return "/echo Oh my god!Mother"
  ** 3.  Substitutions do not currently work in macros.
  ** 4.  "/sub" is currently a valid shorthand for "/subsitute"
  ** 5.  You can use EQ's wildcards (ie: %t) within your substitutions; however, you 
  **     have to leave spaces around them (yes, they suck)
  ** 6.  You cannot CURRENTLY replace EQ wildcards with MQ substitutions (ie, you can't
  **     make a replacement for %m (This may be supported in the future.)
  **
- Fixed CONTENTS struct (thanks ieatacid)
- Fixed routines.mac, arrows.mac, and arraytest.mac (Dont_know_at_all)

2 July 2004 by Amadeus:
- Fixed "/who guild <guildname>" on some servers (It seems that on some servers, SOE
  removed guilds but left the entry giving bogus guild entries in the list where the
  'name' was blank, thus ending the search loop prematurely.)
- Added "/who knight"  (returns Paladins and Shadowknights in the zone)
- Added "/who tank"    (returns paladins, shadowknights, and warriors in the zone)
- Added "/who healer"  (returns druids and clerics in the zone)
- Added "/who dps"     (returns wizards, rangers, and rogues in the zone)
- Added "/who slower"  (returns shamans, enchanters, and beastlords in the zone)

30 June 2004 by Amadeus:
- Refined "/who npc named" to work a bit better
- Added "/who npc merchant"
- Added "/who npc tribute" (returns tribute masters)
- Added "/who npc gm" (returns GUILDmasters)
- Removed the Old SPAWNINFO struct

28 June 2004 by Lax:
- Added MQ2Data Top Level Object:
  bool LineOfSight[y,x,z:y,x,z]: Determines Line of Sight in 1, 2 or 3 dimensions.  Any not given will default to your character's current x y or z.
- Added MQ2Data type members:
  bool spawn.LineOfSight: Determines if your character has Line of Sight to this spawn
  bool switch.LineOfSight: Determines if your character has Line of Sight to this switch
  bool ground.LineOfSight: Determines if your character has Line of Sight to this ground item
- API now has static inline BOOL LineOfSight(PSPAWNINFO Origin, PSPAWNINFO CanISeeThis)

27 June 2004 by Amadeus:
- Added 'named' flag to the superwho filters.  It simply checks to 
  see if the spawn's name begins with a capital letter or with a
  pound (#) sign.  (examples:  '/who npc named', '/who npc named 65')
  ** This works best in places like the Plane of Hate.

23 June 2004 by Amadeus:
- ieatacid's CHARINFO update (primarily just offset locations updated)
- ieatacid's update to EQRAIDWINDOW struct
- Removed OLDCHARINFO struct

23 June 2004 by Lax:
- Fixed Bank stuff in CHARINFO
- "listselect" notify now works in combo boxes
- Fixed minor problem with operator precedence in Calculate (1-1-1 previously evaluated to
  positive 1, now it correctly evaluates to negative 1)
- Changed/Added MQ2Data members:
  int window.Items: Number of items in a list or combo box
  int window.List[text]: Find an item in a list or combo box by partial match (use window.List[=text] for exact)  Example: ${Window[TradeskillWnd].Child[RecipeList].List[=Inky Shadow Silk]}

21 june 2004 by DKAA:
- Fixed a crash in echo when the lines are longer than 2043

21 june 2004 by DKAA:
- Fixed the EQMERCHWND alignment and renumbered the CSIDLWND struct.

19 June 2004 by Lax:
- Fixed FastCalculate and EvaluateRPN functions.  Calculate works fine now, stfu rtfm etc ;)
- DKAA fixed some struct stuff
- Amadeus fixed some struct stuff

14 June 2004 by Lax:
- Replaced Calculate function with a much faster version. Also added an operator or two.
  I'll make sure they get added to the manual. How much faster? The existing calculate
  ran on my system 4,200 times in a short amount of time and took one full second of CPU
  time to do so. The same calculations ran with the new calculate 77,000 times and took 
  only 620ms. Extrapolating the data it would have taken about 124,000 times calling 
  calculate to match the old 4,200... or about 29.5 times faster (that's a lot).
- Added sub lookup map from Gus to speed up macros a little bit
- Undid MQ2EQBugFix, which was currently creating a bug (note to self: in future bug fixes,
  make sure it's only going to try to fix it for the correct version)
- Fixed an offset
- Standard search spawn now allows multi-word names.
- /mqlog no longer adds an extra line

3 June 2004 by Lax:
- Fixed string.Arg, string.Token, NearestSpawn, spawn.NearestSpawn, LastSpawn

2 June 2004 by Lax:
- Fixed some stuff, yadda yadda.  I forget now.
- Bodytype 10 has been identified as Dain, thank you for the reports

29 May 2004 by EqMule:
- Fixed EQ_INTERACTGROUNDITEM so click left item works again...
- Updated zipit.lst (personal reminder: dir * /s /N /A-D /B > zipit.lst)

28 May 2004 by DKAA:
- Fixed the message ID for mq2bzsrch.

27 May 2004 by Lax (more):
- Fixed stack overflow bug in one of the functions that handles window names.  I fixed it in one
  before putting up the update but didn't in an exact copy of it above it.  Lax truly lacks. ;)
- Added pet weapon procced pet body type to the list of known body types.
- Fixed captioncolors not working correctly
- /who <level> will work properly, as you would have expected previously.  e.g. /who 65.
  Coincidentally this now works with the other spawn searches, /who /target /highlight /mapshow
  /maphide, ${Spawn[search]} etc.

27 May 2004 by Lax:
- Added "chest" to the standard spawn searches used by /who, /target, /highlight, /mapshow, 
  /maphide, etc
- Fixed some problems with the window suff introduced in the May 16 zip
- Added/changed MQ2Data members:
  string spawn.Type: PC NPC Untargetable Mount Pet Corpse Chest Trigger Trap Timer Item 
- New MQ2Data Top-Level Object:
  int SpawnCount: Total number of spawns in current zone
  int SpawnCount[search]: Total number of spawns in current zone matching the search

24 May 2004 by DKAA:
-Fixed a couple problems with the makefiles (mq2chat wasn't building)
-A special update for mq2safe users

16 May 2004 by Lax:
- UI subsystem of MQ2 is now smarter.  All window and control names are now case insensitive,
  and controls can be used by ScreenID *or* Piece name.  /windows <windowname> now shows, for 
  each child of the given window, ScreenID, Piece name, and the TYPE of control (e.g. label,
  button, invslot, spellgem, etc).
- window.List now only works on list boxes (will not crash on other types, just give NULL)
- Added/changed MQ2Data members:
  string window.Name: Name of window piece (e.g. "ChatWindow" for top level windows, or the Piece name (NOTE: CUSTOM UI DEPENDANT) for child windows)
  string window.ScreenID: ScreenID of window piece (ScreenID is NOT custom ui dependant, this *must be* the same on ALL UIs)
  string window.Type: Type of window piece (Screen for top level windows, or Listbox, Button, Gauge, Label, Editbox, Slider, etc)
- Fixed /target next, as well as targeting the origin of the search (e.g. you, or the spawn
  already targeted)
- Fixed turbo problem with using /macro from within a macro

16 May 2004 by DKAA:
- Fixed a where using loc and radius in spawn searches would return spawns further than the radius

15 May 2004 by Lax:
- Fixed bug in /who that made it show no spawns for some people, even though there were spawns...
- Standard search spawns will accept class names or short names without using the "class" keyword.
  Shadowknight is used without a space, and short names are all 3 letters ("shd", not "sk").  
  Note that cleric's short name is "clr" not "cle".
- Bug with MQ2Chat plugin that caused events to be processed twice has been fixed
- MQ2IRC will now process all lines as custom events.  Note that it does not process them as 
  #chat events.
- Turned off the PCClass captioncolor option, PC caption colors will default to EQ's settings.
  It was left on by mistake after testing a bug fix.  You can turn them back on if you wish by
  using the /captioncolor command like so: /captioncolor pcclass on

14 May 2004 by Lax:
- MQ2ChatWnd (the MQ2 Chat Window support) got some upgrades.  First of all the window was not
  limiting the size of its scrollback, so after so much went on in the MQ2 window, your framerate
  would drop like a rock.  To achieve proper scrollback limiting without lagging you too much,
  I put in a system to make it buffer the chat that goes to it, and only display so many lines
  per frame.  The MQ2ChatWnd font size option now works somewhat...  The font sizes are not the
  same as EQ's chat window sizes yet, so be aware of that.  I'll work on it ;)  You will probably
  want somewhere from -3 to 2.  /mqfont <#>
- MQ2Map filters added: untargetable, trap, timer
- /who has been changed a little bit.  When a TRIGGER, TRAP, TIMER, or UNTARGETABLE is listed,
  that will be noted at the end of the line in red (very helpful).  The routine has also been
  updated for efficiency, so there is less lag with large /who result sets.
- Standard spawn searches (This includes /who, /target, ${Spawn[search]}, etc) have been 
  slightly modified.  "invis" is NO LONGER A VALID KEYWORD.  If you have this in macros, etc 
  you will need to change it.  The updated spawn types ARE valid keywords (trigger, trap, 
  timer, untargetable). If your search is for type "npc" you WILL get untargetable types in
  your search results (particularly helpful for /who).
- Added/changed MQ2Data members:
  string spawn.Type: PC NPC Untargetable Mount Pet Corpse Trigger Trap Timer Item 
  string string.Token[n,separator]: Retrieve a token from the string using a custom separator.  Unlike Arg, this will not skip empty values
  spell item.Spell: Spell effect
  float item.CastTime: Spell effect's cast time
  string item.EffectType: Spell effect type
  ticks character.AltAbilityTimer[n]: Alt ability reuse time left, by number
  ticks character.AltAbilityTimer[name]: Alt ability reuse time left, by name
- spawn.Hunger and spawn.Thirst have returned to active duty
- You can now list child windows from in-game with the /windows command, like so:
  /windows <name>
  e.g.: /windows InventoryWindow
- /itemnotify in <pack> <#> <notification>  now works with sharedbank slots.

13 May 2004 by Lax:
- Fixed "by class" caption colors
- Fixed some bodytypes being identified as triggers (note that untargetable NPCs *are* 
  triggers)
- Fixed target caption leakage (would stay drawn after switching targets)
- /who will show "invis" spawns if any parameters are given.  Spawn search functions,
  including /who and /target, will probably get updated soon.	
- Fixed problem with leading spaces in sub parameter declarations
- MQ2HUD now allows for different HUDs.  Each different HUD is stored in MQ2HUD.ini, but
  in different sections.  The default HUD is "Elements" because that's what it originally
  used.  To load a different HUD, the command is "/loadhud <name>" like "/loadhud bard".
  In this case, the [bard] section (not case sensitive, so it could also be [BARD]) of
  MQ2HUD.ini will be used.  To load the default HUD specifically, the command is 
  "/defaulthud".  MQ2HUD also now adds the following MQ2Data Top-Level Object:
  string HUD: Name of currently loaded HUD.
- MQ2FPS now fixes the bug where CTRL ALT and SHIFT keys stick when you switch windows.
  This is a bug in EQ that happens because the release of the key is not captured by EQ after
  it has been swapped to the background.  MQ2FPS now releases the keys as soon as EQ goes
  to the background, so this will no longer be an issue.
- New command to complement the /ctrlkey /altkey /shiftkey commands:
  Usage: /nomodkey <command>
  This command will release all ctrl/alt/shift keys for the duration of executing the 
  given command.
- Added/changed MQ2Data members:
  bool spawn.Anonymous: Anonymous?
  bool spawn.Roleplaying: Roleplaying?
  string string.Token[n,separators]: Retrieve a token from the string

12 May 2004 by Lax:
- Fixed the mysteriously disappearing #event handling in macros ;)

11 May 2004 by Lax:
- Added nifty changes.txt reader to character select screen.  Now you have no excuse!
- Fixed problem with events mysteriously having parameters disappear
- Updated Blech to fix a bug with some #events disappearing (and not firing)
- Your target's caption will now always be drawn
- Added LDoN Recruiters and Merchants to the list of full class names.
- Added /captioncolor command, which allows a lot of custom spawn caption coloring.  For example,
  the caption of marked NPCs or assist NPCs can be a specific color.. the caption of bankers and
  merchants can be a set color.  NPCs can be done by con color.  All spawns can be done by
  CLASS color (using the raid settings).  Note that you can only set the raid class colors right
  now through the raid options window.  You can open this window by typing
  /windowstate raidoptionswindow show
  Usage: /captioncolor <list|<name off|on|#>>
  Examples:
  /captioncolor list
  /captioncolor pcclass on
  /captioncolor pctrader on
  /captioncolor pctrader 255 128 0
- Changed /windowstate command to use the window mapping used by ${Window[name]}, /windows, etc.
- Fixed issues with "charm" and the invslot type
- raidmember MQ2Data type now inherits "spawn" (when they are in zone)
- Added/changed MQ2Data members:
  class raidmember.Class: Raid member's class (works without being in zone)
  int raidmember.Level: Raid member's level (works without being in zone)
  int item.WornSlots: The number of invslots this item can be worn in (fingers/ears count as 2 slots)
  invslot item.WornSlot[n]: The nth invslot this item can be worn in (fingers/ears count as 2 slots)
  bool item.WornSlot[name]: Can item be worn in invslot with this name? (worn slots only..)

10 May 2004 by Lax (more):
- Fixed once and for all the crash bugs relating to spawn captions (WHICH ARE *NOT* THE HUD)

10 May 2004 by Lax:
- Fixed problem relating to false negatives determining if a spawn is a TRIGGER (e.g. flavor
  text, trap, etc).  This solves crash issues in the latest zip with the custom caption
  system.  This also solves non-crash issues identifying "invisible spawns" in spawn searches,
  as well as spawns that were previously identified as NPCs in MQ2Map.

09 May 2004 by Lax (more):
- Fixed VS6 compile errors in Blech
- Fixed reported crash bug
- Fixed possible crash with HUDs
- Added MQ2HUD "type" 8, for character select screen.  This should fix some potential
  crashes when using custom HUDs and entering char select.

09 May 2004 by Lax:
- Removed remnants of MQ2Parms system.  Rest in peace.  Phase 4.
- Cleaned up a lot of old code that was being kept in comments
- Removed mount captions, they just crash the client
- Added optional parameter to /delay.
  Usage: /delay <time> [condition to end early]
  This lets you use a delay that has a possibility to end early.  For example...
  /keypress forward hold
  /delay 1s ${Spawn[1234].Distance}<${Spawn[1234].MaxMeleeTo}
  /keypress forward
- New command /noparse
  Usage: /noparse <command>
  Prevents a command from being parsed for MQ2Data.  For example..
  /noparse /ini blah blah blah ${stuff}
  Will actually write the ${stuff} literally instead of changing it to the current value
  of stuff.
- Added/changed MQ2Data members:
  int macroquest.MouseX: Mouse's x location
  int macroquest.MouseY: Mouse's y location
  string ticks.Time: Time in the form mm:ss
  string ticks.TimeHMS: Time in the form hh:mm:ss (if there are no hours, the form will be mm:ss)
  int character.CountBuffs: Total number of buffs (not including short duration buffs)

07 May 2004 by Lax:
- Added "Lax/Blech" support to custom events.  The Blech system allows much easier parsing of
  incoming chat.  Custom events will now support more parameters that are automatically
  parsed based on the match text.
- Fixed up EQ's handling of spawn captions (name above their head). Only the nearest 35 spawn
  captions will be updated by default (and even then, only those close enough that you'd see 
  their name).  EQ itself constantly updates the name of every spawn in the zone, even though 
  only a small portion of those are displayed.
- Added an option to /caption command
  Usage: /caption <list|type <value>|update #>
  "/caption update #" will set the number of nearest spawns for MQ2 to update the name of
  each pass.  By default, this is 35.  If you have performance issues after this update,
  please post about it on the forums.  Find a happy update number and let us know.
- Added marked NPC and assist target leadership stuff to default captions, also put guilds on
  the line below the name.  The defaults should mostly look like EQ's now.
- Fixed macro.Params
- Fixed invslot names
- Added/Changed MQ2Data Members:
	spawn character.TargetOfTarget: Target of target   (moved to character type)
	bool spawn.Assist: Current Raid or Group assist target?
	int spawn.Mark: Current Raid or Group marked npc mark number (raid first)
	spawn character.RaidAssistTarget[n]: Current raid assist target (1-3)
	spawn character.GroupAssistTarget: Current group assist target
	spawn character.RaidMarkNPC[n]: Current raid marked NPC (1-3)
	spawn character.GroupMarkNPC[n]: Current group marked NPC (1-3)

05 May 2004 by Lax (even more):
- Plenty of positive feedback on the custom spawn captioning.  Plenty also asking why shownames
  was not working properly.  There are now 4 levels of captions for Players, according to the
  shownames level, to solve this issue.  Therefore the ini options are now Player1, Player2, 
  Player3, Player4 rather than just Player.  Also, the guild status indicator now 
  capitalizes Leader and Officer, and added a "LDR" tag to your group leader.
- Added /caption command to set the custom captions from in-game.
  Usage: /caption <list|type <value>>
  To clear the specific setting, just do /caption <type> like so:
  /caption player1
- DKAA fixed the bzsrch problems
- Added MQ2Data member:
  bool spawn.GroupLeader: Is this your group's leader?
- Fixed CHARINFO struct.  Some Stuff appeared slightly wrong, like leadership exp and bank
  stuff.

05 May 2004 by Lax (more):
- Fixed crash on zoning relating to the new HUD functionality. Dont ask.

05 Max 2004 by Lax:
- Updated for patch and added README.CHM.  Keep an eye out, we should have the manual
  available in more formats (including printable) soon

04 May 2004 by Lax:
- New command
  Usage: /hud <normal|underui|always>
  * "Normal" will make the HUD display as it would normally on top of UI, not at char select
     or in "f10 mode"
  * "UnderUI" will make the HUD display as it would normally except UNDER the UI, and not at
     char select or in "f10 mode"
  * "Always" will make the HUD display under the UI, at char select, and in "f10 mode"
- New Plugin MQ2HUD.  Edit MQ2HUD.INI to add custom elements to your HUD.  You pick the spot
  on the screen, the color, and what gets displayed.  Every element gets parsed for MQ2Data
  each time it is displayed.
  Example MQ2HUD.INI:
    [Elements]
		TargetInfo=3,5,35,255,255,255,${Target}
		GMIndicator=3,5,45,0,0,255,${Spawn[gm]}
		CursorItemName=7,-15,-15,255,255,255,${If[${Cursor.ID},${Cursor},]}
		ClickMeForFun=6,-25,-25,255,255,255,${If[!${Cursor.ID},click me,]}
  The order is TYPE,X,Y,RED,GREEN,BLUE,TEXT.
  Type is currently any combination of the following:
    1 - Display in non-full screen mode
    2 - Display in full screen mode ("f10 mode")
    4 - X,Y is based on cursor location
  e.g. 1+2+4=7.  7 means all 3 of the above. 6 means 2 and 4. 3 means 1 and 2. Just add them
    together.  There is no way to end up with a number that could mean two different 
     combinations.
  Red, Green and Blue are each from 0 to 255. 255,255,255 is white, 0,0,0 is black.
  ** There is currently not a command to add or remove these from inside the game.  One will
     probably be added soon.  The plugin will automatically re-load the list from the .ini
     when you modify and save the .ini.
- Seeing as how the mouse functions perfectly fine in full screen mode, I've forced the cursor
  to display the same as it would in UI-visible mode.  The only difference is the item is not
  displayed on your cursor.  With MQ2HUD and the "CursorItemName" example, you could have it
  show the name of the item attached to your cursor in full screen mode (use type 6 if you
  want it to follow your cursor in full screen mode only).
- Added custom spawn captioning.  Set them in MacroQuest.ini [Captions].  Empty the setting 
  to make it use EQ's default.  By default our player caption is slightly different -  
  it shows their guild status if they are officer or leader of a guild.  Pet captions are a
  little different also - it will display the name of its master if it is a player's pet.
  Use "\n" to mean a new line when setting captions.
- Added MQ2Data Top-Level Object:
  spawn NamingSpawn: Spawn currently being captioned.  NULL when not captioning.
- Added/changed MQ2Data members:
  bool spawn.LFG: LFG?
  bool spawn.Linkdead: Linkdead?
  bool spawn.Trader: Trader?
  bool spawn.AFK: AFK?
  string spawn.AATitle: Actual AA title (e.g. Sage, Impresario, etc)
- MQ2Map adds Top-Level Object: spawn MapSpawn: If your cursor is on a spawn on the map, this is it
- Fixed ticks.Time

02 May 2004 by Lax:
- Added a popup box to the crash detected hook, explaining that the user should visit the
  MQ2::Bug Reports forum.
- Removed EasyDetour and EasyClassDetour.  There is a single replacement for the both of them
  called EzDetour.  EzDetourwName(offset,detour,trampoline).  Examples (which are all over in MQ2Main
  and plugins):
  EzDetourwName(ProcessGameEvents,Detour_ProcessGameEvents,Trampoline_ProcessGameEvents);
  EzDetourwName(CEverQuest__EnterZone,CEverQuestHook::EnterZone_Detour,CEverQuestHook::EnterZone_Trampoline);
- Renamed the REVERSE_DETOUR functions to reduce confusion.  These really had nothing to do
  with detours.  What it really does is lets you call a function at a given offset.  
  So, they are now:
  FUNCTION_AT_ADDRESS(function,offset)
  FUNCTION_AT_VARIABLE_ADDRESS(function,variable)
  FUNCTION_AT_VIRTUAL_ADDRESS(function,offset)
- Fixed small issue in MQ2Data parser
- Fixed /memspell not finding some spells correctly (Heroic Bond for example)
- MQ2 will now fix the string table by removing extraneous spaces from the end of strings,
  since EQ isnt smart enough to do it itself.  This fixes issues such as finding the AA
  "Bestial Alignment", which has two spaces after it in eqstr_us.txt.  
  ${AltAbility[Bestial Alignment]} previously did not work because of this issue.  It works
  now because of this fix.
- Added MQ2Data types
  raid, raidmember   (see reference for members)
- Added MQ2Data Top-Level Objects
  raid Raid: Raid you're in...
- Added/changed MQ2Data members
  string ticks.Time: Time in the form hh:mm:ss (if there are no hours, the form will be mm:ss)
  int skill.MinLevel: Minimum level for your class
  int skill.StartingSkill: Base skill level for your class
  int skill.SkillCapPre50: Skill cap pre-50 for your class
  int skill.SkillCapPost50: Skill cap post-50 for your class
  int character.FreeInventory: Count of free inventory spaces
  int character.FreeInventory[n]: Count of free inventory spaces of at least this size (giant=4)
  int character.LargestFreeInventory: Size of largest free inventory space
- LaxColor is now defaulted to off since most people now realize that it exists.  If you wish
  to turn it back on, LaxColor=1 in MacroQuest.ini.
- Fixed spawn.NearestSpawn issues
- Fixed ${Ini} absolute path issues
- Fixed some other issues that were brought up on the boards

30 Apr 2004 by Lax:
- Added MQ2Data members
  int macro.Params: Number of parameters to current sub

29 Apr 2004 by Lax (even more):
- Added option so that MQ2Data errors and normal errors (but not syntax errors that show
  /usage etc) will dump the macro stack.  This is ON by default.  To turn it off, set
  AllErrorsDumpStack=0 in MAcroQuest.ini section [MacroQuest]
- Added option so that the above errors will end the macro, aka makes them "fatal".  This is
  OFF by default. To set this, set AllErrorsFatal=1 in MacroQuest.ini section [MacroQuest]
- If for some reason you need to clear all GLOBAL SCOPE variables,
  /deletevar * global
  will do the trick.  For example, after you try to run an old macro and then realize the
  global scope changed and /zapvars no longer exists, but you can't make the variables outer
  scope because theyre already in global scope and you dont want to delete them all one by
  one....
- Perfected Multi-dimensional arrays

29 Apr 2004 by Lax (more):
- Fixed Multi-dimensional arrays

29 Apr 2004 by Lax:
- Fixed SPAWNINFO structure.
- NOTICE: Some MQ2Data members are currently MIA.  They may come back soon.  These include:
  character.Hunger
  character.Thirst
  character.GukEarned
  character.MMEarned
  character.RujEarned
  character.TakEarned
  character.MirEarned
  character.LDoNPoints

27 Apr 2004 by Lax (more):
- MQ2DataVars is now default.  Share and enjoy, share and enjoy!
- Fixed timer type member availability
- Added MQ2Data type: altability
- Added MQ2Data Top-Level Objects:
  altability AltAbility[n]: Alt ability by number
  altability AltAbility[name]: Alt ability by name
- Changed/Added MQ2Data Members:
  float spawn.MaxRange: Max distance from this spawn for it to hit you
  float spawn.MaxRangeTo: Max distance from this spawn for you to hit it
  int character.AltAbility[n]: Alt ability rank by number
  int character.AltAbility[name]: Alt ability rank by name
  bool character.AltAbilityReady[n]: Alt ability readiness by number
  bool character.AltAbilityReady[name]: Alt ability readiness by name
  int character.AltAbilityTimer[n]: Alt ability reuse time (seconds) left by number
  int character.AltAbilityTimer[name]: Alt ability reuse time (seconds) left by name
  spell character.CombatAbility[n]: Combat ability by number in your list (not same as others lists!)
  int character.CombatAbility[name]: Combat ability number in your list by name (not same as others lists!)
- Added an option to MQ2Map:  The "TargetMelee" mapfilter when set to 1 will draw a circle 
  representing how close to this spawn you must be to hit it.  Set to anything but 0 or 1 
  will draw a circle representing how close to this spawn you must be for it to hit you.
- Added some flavor for error messages.  Set LaxColor=0 in MacroQuest.ini [MacroQuest] to
  disable.  It's on by default or it wouldn't be as fun.

27 Apr 2004 by Lax:
- spawn.MaxRange now uses the proper melee range algorithm
- Fixed a crash bug in the Ini TLO
- Added proper relative/absolute path detection to /ini
- Fixed window.Checked
- Added MQ2Data members:
  int window.Style: Window style code
  bool window.Enabled: Enabled?
  bool window.Highlighted: Highlighted/mouse over?

26 Apr 2004 by Lax:
- Various error messages have been updated to be more specific.
- Fixed "outer" scope not being cleared by /endmacro.  Removed /zapvars in MQ2DataVars 
  since all it did was clear the outer scope.  It's no longer needed because the old global
  scope is separated into two scopes in MQ2DataVars.
- Fixed FindInvSlotForContents function (used in item.InvSlot.  item.InvSlot will no longer
  give NULL for valid items in your inventory/bank)
- Sub parameters (including those for events) are now allowed to have a type other than 
  string, when MQ2DataVars is enabled, like so:
  Sub MySub(int A, string B, float C)
- Fixed out-of-bounds by 1 crash in MQ2DataVar arrays
- MQ2FPS now allows you to disable the framerate display with /fps off (/fps on to enable again)
- MQ2EQIM feature set adjusted.  Now keeps your list of buddies (per character) and the last
  time they were seen online or on eqim (by any character).  Your friends list is automatically
  added as buddies.  A member was also added to the "buddy" type EQIM adds, time buddy.LastSeen.
- ${Ini} will allow either relative or absolute paths.  Also slightly modified what it gives
  you when you try to get a list of keys and supply a default (previously it would ignore
  the default and give NULL if there was no list).
- Improved parsing of " and ] within MQ2Data indexing.
  ${String["hi"]}: hi
  ${String["hi","hi"]}: hi,hi
  ${String[""hi""]}: "hi"
  ${String[hi"hi"hi]}: hi"hi"hi
  ${String[[MQ2] - Hi]}: [MQ2] - Hi
  ${String["""]}: "
- MQ2BzSrch plugin is now updated for MQ2Data.
  MQ2Data reference for MQ2BzSrch (because it's a plugin, not in main reference)
  -------
  Types added- bazaar, bazaaritem
  TLO's added- bazaar Bazaar: Bazaar search info
  ---
  bazaar 
  Members:
  ...bool Done: Search complete?
  ...int Count: Result count
  ...bazaaritem Item[n]: Result info by index (1-based)
  To String: Same as Done
  ---
  bazaaritem 
  Members:
  ...string Name: Item name
  ...spawn Trader: The guy selling it
  ...int Price: Price the guy is selling it for
  ...int Quantity: Number of this item this guy has
  ...int ItemID: The item's ID number
  ...int Value: Value of the item?
  To String: Same as Name
  -------
  
25 Apr 2004 by Lax (revision C changes):
- Fixed merchant.Item[=name] and corpse.Item[=name]
- Fixed character.PctEndurance
- Fixed problems with tabs in macros, and also with leading and trailing whitespace
- MQ2DataVars is READY.  Keep an eye out for important announcements about this!
- Added MQ2Data types for MQ2DataVars: array, timer

25 Apr 2004 by Lax (even more):
- Hopefully fixed crash caused by fixing the "LastCommand" stuff...
- Added MQ2Data Members:
  int character.MaxEndurance: Max endurance
  int character.PctEndurance: Percent endurance

25 Apr 2004 by Lax (more):
- Fixed spawn.NearestSpawn
- Changed buff.ID so that it gives the song # or buff # instead of the spell's ID

25 Apr 2004 by Lax:
- Fixed once and for all the /itemnotify and /notify crashes
- Fixed the rendering rate defaults (will no longer flicker like a strobe light ;)

23 Apr 2004 by Lax (more):
- Added MQ2Data Type:
  skill (see reference for members)
- Added MQ2Data Top-Level Objects:
  string GroupLeaderName: group leader's name (works even if they are out of zone)
  spawn GroupLeader: group leader (only works if they are in zone)
  skill Skill[n]: Skill by number
  skill Skill[name]: Skill by name
- Added/Changed MQ2Data Members:
  spawn spawn.NearestSpawn[search]: Find the nearest spawn matching this search, to this spawn (most efficient on yourself)
  spawn spawn.NearestSpawn[n,search]: Find the nth nearest spawn matching this search, to this spawn (most efficient on yourself)
  string window.List[n]: Get the first-column text for the nth item in a list box.  Example: ${Window[TradeskillWnd].Child[RecipeList].List[1]}
  int window.List[text]: Find an item in a list box by partial match (use window.List[=text] for exact)  Example: ${Window[TradeskillWnd].Child[RecipeList].List[=Inky Shadow Silk]}
  int string.Count[char]: Count the number of occurrences of a particular character in the string
  bool window.Checked: Checked? (useful for buttons)
  string string.Left[-length]: The left ("all but" length) of the string.. Left[-1] of "Left" will be "Lef"
  string string.Right[-length]: The right ("all but" length) of the string.. Right[-1] of "Left" will be "eft"
  bool character.RangedReady: Ranged attack ready?
  bool character.AltTimerReady: Alternate timer ready? (Bash/Slam/Frenzy/Backstab.  Note that AbilityReady works fine with most of these)
  int macroquest.Running: Running time of current MQ2 session, in milliseconds
- Fixed AbilityReady for the alternate timer abilities (Bash, Slam, Frenzy, Backstab, possibly others)
- Fixed /ctrlkey /shiftkey and /altkey.  They would sometimes "stick" the key down.
- Added a notification to /notify "listselect", used to select the nth item in a list box.
  Example: /notify TradeskillWnd RecipeList listselect 1
  Use 0 to clear your selection.
- ${Group[0]} is now the same as ${Me}.  Group members are still 1-5.
- Added command to MQ2FPS:
  /render <fg|bg> <#|~#>
  Sets the foreground or background rendering rate.  This is how many out of n frames MQ2FPS
  will allow to be drawn.  You keep moving full speed, the client responds to mouse or keys,
  the UI is still drawn... but, the world itself will not be drawn as often.
  Use with ~ to draw n-1 out of n frames, or without to draw 1 out of n frames.
  e.g. /render bg ~3 will draw 2 out of 3 frames.  /render bg 3 will draw 1 out of 3 frames.

23 Apr 2004 by Lax:
- Changed top #turbo to 40, still defaults to 20
- Fixed Ini Top-Level Object again
- Fixed "enviro" slots so that they work for enviro1-10 not just 1-8

22 Apr 2004 by Lax:
- Readme.html has been removed from the zip by request of its author.  It is being worked on
  and will return.
- /selectitem GONE
- /finditem GONE
- /click functionality has been SEVERELY reduced.  It will now function given an x,y,
  and on an item or spawn (target).  Upgrade to /notify for UI interaction.
  /notify <window> <button screen id> <notification>
  example:
  /notify LootWnd DoneButton leftmouseup
  Window names and control ScreenID's are found in the XML files, and are NOT screwed up
  by custom interfaces (unless your UI does not have the button)
- Fixed item slot name discrepancies.  What was previously "primary" and "secondary" is
  "mainhand" and "offhand".  It was one thing in some places, but not in others.  Should
  be all the same now.
- Underscores(_) are again valid in variable names
- Added "STUN" to spawn.State
- Fixed Ini Top-Level Object
- ** Added/changed MQ2Data type members
  string macroquest.Error: Last normal error message (replaces $getlasterror but will NOT have the old values!)
  string macroquest.SyntaxError: Last syntax error message (usage: /blahblah)
  string macroquest.MQ2DataError: Last MQ2Data parsing error message
  spawn spawn.TargetOfTarget: Target of target (May only work in "Me": ${Me.TargetOfTarget.PctHps}, etc)
  int item.BuyPrice: Price to buy this item at this merchant
  int item.SellPrice: Price to sell this item at this merchant
  item merchant.Item[name]: Finds an item by partial name at this merchant (use merchant.Item[=name] for exact)
  item corpse.Item[name]: Finds an item by partial name in this corpse (use corpse.Item[=name] for exact)
  float character.PctGroupLeaderExp: Group leadership exp as a %
  float character.PctRaidLeaderExp: Raid leadership exp as a %- bool character.Stunned: Stunned?
  bool spawn.Sitting: Sitting?
  bool spawn.Standing: Standing?
  bool spawn.Ducking: Ducking?
  bool spawn.Binding: Binding wounds?
  bool spawn.Feigning: Feigning?
  bool spawn.Invited: Invited to group?
  bool class.PetClass: Pet class? (shaman, necromancer, mage, beastlord)
  bool class.PureCaster: Pure caster? (can gate!)
  bool class.CanCast: Can usually cast? (not melee only)
  bool class.DruidType: Druid/Ranger?
  bool class.ShamanType: Shaman/Beastlord?
  bool class.NecromancerType: Necromancer/Shadowknight?
  bool class.ClericType: Cleric/Paladin?
  float math.Sqrt[formula]: The square root of formula
- New MQ2Data type "plugin"
- New TLOs
  plugin Plugin[name]: Finds plugin by name
  plugin Plugin[n]: Plugin by number, starting with 1 and stopping whenever the list runs out of plugins.
- Fixed LastSpawn[n] and LastSpawn[-n], also added them to reference.
- New command: /combine <pack> - hits combine on this container
- New command: /drop - drops item on cursor
- New command: /clearerrors - clears each of the "last errors"

21 Apr 2004 by Lax:
- Fixed if/newif

20 Apr 2004 by Lax:
- /if is now GONE.  /if is now the same as what /newif was.  /newif is aliased to /if.
- /sendkey and /press are now GONE.  Please update to /keypress, which as of 15 Apr 2004 allows
  pressing key combinations as well as the actual command.  Example:  /keypress alt+f
- /filter macros will now hide the output of /endmacro (if successful) and /zapvars (always)
- MQ2Labels updated for MQ2Data
- Fixed time.Year and time.Date
- Fixed charm invslot (number 0)
- Fixed ${If[]} handling of conditions
- Fixed FindItemCount to give the number of individual items rather than stacks
- MQ2EQIM plugin (which notifies you when someone on your EQIM buddy list changes) now keeps
  track of your buddy list and adds a MQ2Data type and Top-Level Objects:
  ** buddy type
  Members:
  ...string Name: Buddy's name (may be fennin.Name or just Name, depending on how you added them)
  ...string Status: "Removed from list",  	"Offline",	"EQIM",	"EQIM (AFK)",	"Unknown Status(4)",	"Playing",	"Playing (AFK)"
  ...int StatusID: Numeric representation of the above (0,1,2,3,4,5,6)
  To String: Same as Name
  ** Top-Level Objects
  buddy Buddy[name]: Info on buddy with this name
  buddy Buddy[n]: Buddy with this index number in the system
  int Buddies: Size of the buddy index (will not necessarily be equal to the number of buddies, but n in Buddy[n] will never exceed this number)
- Added Top-Level Object:
  int FindItemBankCount[name]: Count of items in bank by partial name match.  FindItemBankCount[=name] will find exact
- Changed "character" member "PlatShared" to "PlatinumShared"

19 Apr 2004 by Lax:
- ** MQ2DATA PHASE TWO ** If something is missing from MQ2Data it's because you never opened
  your damn mouth.  If you need something in MQ2Data whether it was previously available or
  not, speak up.  You're on your own if you want to figure out how to enable MQ2Parm at this
  point, good luck (I'm making it difficult on you so you will get your ass in gear)!  The
  readme is not yet updated.
- Fixed alerts being missing from SpawnMatchesSearch.  They worked in some spawn searches but
  not others.
- character.Inventory now uses the same numbering as InvSlot
- Added/changed MQ2Data members
  invslot invslot.Pack: Container that must be opened to access the slot with /itemnotify
  int invslot.Slot: Slot # inside that pack
  string invslot.Name: For inventory slots not inside packs, the slot name
  string spawn.ConColor: GREEN, LIGHT BLUE, BLUE, WHITE, YELLOW, RED
  int character.PetBuff[name]: Finds slot with this spell name
  spell character.PetBuff[n]: The spell in this slot (1-29)
  int character.GroupLeaderExp: Group leadership exp
  int character.GroupLeaderPoints: Group leadership points
  int character.RaidLeaderExp: Raid leadership exp
  int character.RaidLeaderPoints: Raid leadership points
  int character.Platinum: Platinum
  int character.Gold: Gold
  int character.Silver: Silver
  int character.Copper: Copper
  int character.PlatinumBank: Platinum in bank
  int character.GoldBank: Gold in bank
  int character.SilverBank: Silver in bank
  int character.CopperBank: Copper in bank
- New MQ2Data Top-Level Objects
  int FindItemCount[name]: Count of items on character by partial name match.  FindItemCount[=name] will find exact
- MQ2FPS plugin now adds these Top-Level Objects (these are NOT in the reference because they
  are from a plugin not built in):
  float FPS - Current frames per second
  int MaxFPS - Current max frames per second
  bool Foreground - Is this session in the foreground?

17 Apr 2004 by Lax:
- Fixed "window" data type's "To String"
- Fixed all VC6 project files so PDB/MAP files are produced for debugging
- New MQ2Data type
  invslot - Inventory slot (not necessarily "in your inventory", this may be in merchant window, bank, etc)
  see reference for current list of members.
- Added/changed MQ2Data members
  invslot item.InvSlot: Inventory slot for this item
- New MQ2Data Top-Level Objects
  invslot InvSlot[name]: Inventory slot by name
  invslot InvSlot[#]: Inventory slot by number
  item FindItem[name]: Find item on character by partial name match.  FindItem[=name] will find exact
  item FindItemBank[name]: Find item in bank by partial name match.  FindItemBank[=name] will find exact
  item SelectedItem: When using a merchant, etc. this is the selected item
  
15 Apr 2004 by Lax:
- Fixed /destroy crash
- Fixed "random" crash on zoning with MQ2Map loaded, due to a bug in the recently revised ConColor
- Fixed /cast issue casting "Bane" instead of "Bane of Nife" etc
- Fixed spell manager structure
- Fixed /doortarget id #, which would invariably crash
- Fixed and changed /keypress so that it also accepts key combinations, and will not crash no matter how hard you try.
  /keypress with key combinations will have the same effect as /keypress using the command name, it will not
  type the key into the chat window.  If you need to type into a window specifically (chat windows, social edit, etc)
  /keypress <key> chat
  example: /keypress e chat
  Note that you cannot use both hold and chat, and chat is only valid for the key not a command name.
  ** /sendkey and /press will give a warning the first time per session they are used that they are
     now completely obsolete and you should switch to /keypress.  they will be removed soon.
- Fixed and tested "heading" type's "To String"
- /newif will no longer quietly execute the "false" branch when it fails to parse the conditions.  The conditions
  after parsing MQ2Data/MQ2Parm will be displayed in an error message, and the macro will end.
- Other minor issues fixed

14 Apr 2004 by Lax:
- Fixed MQ2KeyBinds
- Fixed MQ2ChatWnd.ini

13 Apr 2004 by Lax:
- Fixed ! in Calculate (worked most of the time, but not in some special cases)
- Fixed heading's "To String" to give the correct heading.  heading.Name/heading.ShortName were fine
- Fixed time.Time12 to be 12 hour (oops)

9 Apr 2004 by Lax:
- Fixed != in Calculate (and therefore in /newif, math.Calc, etc), and implemented ! as
  the unary NOT operator.  This gives 0 if your calculation is non-zero, or 1 if your
  calculation is zero.
- MQ2Data changes:
  -- Swapped Y and X back to being backwards-backwards or backwards-forwards, or whatever they
     originally were
  -- Added "NWU" coordinates (North/West/Up), the three positively oriented directions in EQ.  
     Spawns also have a shortcut for SED (South/East/Down).  All type member names involving 
     XYZ have a NWU complement (none necessary for the "index" bracketed part, of Heading[y,x] 
     for example)
  -- Fixed character.AbilityReady
  -- Fixed item (TO STRING)
  Top Level Objects
  * spawn LastSpawn: The last spawn chronologically.
  * spawn LastSpawn[n]: The nth from last spawn.. LastSpawn[1] is the LastSpawn.. LastSpawn[2] is 2nd from last, LastSpawn[3] is 3rd from last, and so on
  * spawn LastSpawn[-n]: The nth from FIRST spawn.. LastSpawn[-1] is you, LastSpawn[-2] is the second spawn, LastSpawn[-3] is the third spawn, and so on
  Additions/Changes to existing types:
  * heading Heading[y,x]: Heading from player's current position to y,x
  * float math.Distance[y,x,z:y,x,z]: Performs distance calculations in 1, 2 or 3 dimensions.
    Any not given will default to your character's current x y or z.
  * bool item.Stackable: Stackable?
  * bool merchant.Open: Merchant open?
  * float merchant.Markup: The amount used to calculate item values on this merchant 
    (Markup is what your charisma, faction, etc change).  Markup*Cost=Merchant's sell price.
    Cost*(1/Markup)=Your sell price. Markup of 1.05 is highest no matter what, so there might
    not be any actual cap based on charisma.
  * int merchant.Items: Item count on the merchant
  * item merchant.Item[n]: nth item on the merchant  
  * bool corpse.Open: Corpse open?
  * int corpse.Items: Item count on the corpse
  * item corpse.Item[n]: nth item on the corpse
  * item character.Inventory[slotname]: Item in this slot (inventory slots only, but 
    same names as /itemnotify)
  * bool character.SpellReady[name]: Gem with this spell name ready for cast?
  * bool character.SpellReady[slot]: Spell in this gem ready for cast?

8 Apr 2004 by Lax (more)
- MQ2Data changes:
  Top level objects:
  * heading Heading[x,y]: Heading from player's current position to x,y
  Additions/Changes to existing types:
  * int item.Container: The number of slots, if this is a container
  * int item.Items: The number of contained items, if this is a container
  * item item.Item[n]: The item in this slot, if this is a container
- Item links were apparently not working in the MQ2ChatWnd, nobody reported this until now.
  Thanks people who noticed it and never reported it!  Anyway, item links in MQ2ChatWnd are
  simply stripped until I figure out the issue.  Item links in MQ2Chat still work fine.

8 Apr 2004 by Lax
- MQ2Data changes:
  - macro.Defined is now a top level object instead
    bool Defined[name]
  - Fixed all variable parsing when MQ2Parms is not on
- Fixed a major problem with /newif, should now "work as intended"
- Fixed (I think) problem with /face which let the macro continue before facing the target
  completed

7 Apr 2004 by Lax
- Changes to MQ2Data system:
  *** NOTICE: All X and Y coordinates used by the MQ2Data system have been REVERSED.
      Internally, MQ2 stays the same as it has been forever.  However, you will now
      notice that "/echo ${Me.X}, ${Me.Y}, ${Me.Z}" will give the same order as seen
      by typing /loc
  Top level objects:
  * currentzone Zone: Zone information about current zone
  * zone Zone[id]: Zone information for zone with this id
  * zone Zone[shortname]: Zone information for zone with this name
  * time Time: Your local time in real life
  * time GameTime: Game time
  * type Type[name]: Info about the type with this name
  * heading Heading[degrees]: Forms a heading type in the given direction in degrees
  * string Ini[filename,section,key,default]: Reads from an ini file.  section, key, 
    and default do not need to be given.  section and key may be set to -1 to skip them 
    and give a new value.  If section or key are not given, multiple values are read...
  Additions/Changes to existing types:
  * bool string.Equal[text]: Strings equal? Case does not count...
  * bool string.NotEqual[text]: Strings not equal? Case does not count...
  * bool string.EqualCS[text]: Strings equal? Case counts!
  * bool string.NotEqualCS[text]: Strings not equal? Case counts!
  * string string.Arg[n,separator]: Gets nth argument using separator as the separator (single character). If separator is not given, defaults to space
  * zone character.Bound: The zone you are bound in
  * int character.Skill[name]: Skill level of skill with this name
  * int character.Skill[n]: Skill level of skill with this index
  * int character.Ability[name]: Doability button number this skill name is on
  * string character.Ability[slot]: Skill name assigned to this doability button
  * bool character.AbilityReady[name]: Ability with this name ready?
  * bool character.AbilityReady[slot]: Ability on this button ready?
  * spell character.Book[slot]: Spell assigned to this slot in your spellbook
  * int character.Book[name]: Spell slot the spell with this name is assigned to in your spellbook
  * float (TOSTRING): Changed to ###.## instead of .###
  * heading spawn.Heading: (changed to "heading" type)
  * heading spawn.HeadingTo: (changed to "heading" type)
  * heading switch.Heading: (changed to "heading" type)
  * heading switch.DefaultHeading: (changed to "heading" type)
  * heading switch.HeadingTo: (changed to "heading" type)
  * heading ground.Heading: (changed to "heading" type)
  * heading ground.HeadingTo: (changed to "heading" type)
  New types:
  * currentzone
  * time
  * heading
  * type
  *** Special handling is used for casting to "type", such that the new data is equal 
      to the old type, and the new type is "type".
  -- Fixed type casting so that members of the new type may be accessed as expected (this
     was incorrectly ending the parsing at the type cast until now)
- ConColor changed to take 1 parameter
- FindMount tweaked/inlined
- Changed the "RunNextCommand" to remain to TRUE until set to FALSE, so only cases where
  the next command should not be run need to be explicitly set (this should increase
  macro performance in most cases, but some commands may need to be correctly updated)
- /declare will no longer spam you if the variable previously existed.  If the variable
  previously existed, it will be quietly deleted and replaced by the new one.  This might
  cause some people problems but they will learn quickly ;)
- New command /deletevar <name> - Deletes an existing variable.  Gives a message if the
  variable did not exist, but no message if the variable did exist.
- /notify modified to work for clicking off buffs and other things it would not previously
  work for.  However, items must still be clicked using /itemnotify.  /notify now accepts
  all of the same clicks as /itemnotify (leftmouse,leftmouseup,leftmouseheld,etc)

31 Mar 2004 by Lax (more)
- Fixed character member PctExp
- Added character members:
  float PctAAExp: % AA exp..
  bool Moving: Moving? (includes the mount hack so you're not constantly "moving" when sitting on a mount)
- Added spawn members:
  bool Swimming: Swimming?
  bool Underwater: Underwater?
  bool FeetWet: Feet at least wet?
  int Animation: Animation id
  int Holding: Holding id
  float Look: Look angle
- Added "gm" to standard searchspawn, works with anything that uses that including MQ2Map commands,
  /target, ${Spawn[search]}, etc
- Modified the if block parsing in FailIf so that it only looks for } and { as the first and last characters on a line

31 Mar 2004 by Lax
- Fixed /newif so variables/parms/data get parsed
- string.Mid and string.Find are now 1-based instead of 0-based
- Calculate (and stuff that uses it) now supports parentheses, and will treat 
  "NULL" and "FALSE" as 0, and "TRUE" as 1
- Added float math.Distance[x,y,z:x,y,z]: Performs distance calculations in 1, 2 or 3 dimensions.  Any not given will default to your character's current x y or z.

30 Mar 2004 by Lax
- Added a distance-sorted spawn list in MQ2Main
- Added MQ2Data top-level object:
  * spawn NearestSpawn[n]: The nth nearest spawn
  * spawn NearestSpawn[search]: The nearest spawn matching this search (same as Spawn[search])
  * spawn NearestSpawn[n,search]: The nth nearest spawn matching this search

29 Mar 2004 by Lax (even more)
- Added /ctrl /alt and /shift commands:
  /ctrl <command>
  /alt <command>
  /shift <command>
  These execute a command while telling the window manager that a key is pressed.  This can
  be used in conjunction with /itemnotify to pick up a stack or a single item... example:
  pick up a single item from a stack: /ctrl /itemnotify pack1 leftmouseup
  pick up an entire stack: /shift /itemnotify pack1 leftmouseup
  Because they execute a command, they can also be used together, as in 
  /ctrl /alt /shift <command>...
- Fixed character.Buff[slot]
- Fixed character.Gem[name]
- Fixed If top level object crashing on false
- Added MQ2CHAT bind to start typing in the MQ2 Chat Window, also added MQ2CSCHAT bind which
  gets forced to bind as "/" at character select, and does not exist while in game.
- Added /timed command, which executes a command after a specified duration (in deciseconds like pause)
  /timed <deciseconds> <command>
  Example: /timed 10 /echo 1 second has passed
  Note: This does NOT "pause" successive commands.
- Added /newif command, which ONLY does numeric compares -- use MQ2Data string comparison to 
  turn string compares into numeric compares -- and note that this means you do NOT use the "n"
  stuff.  This will replace the current /if command in MQ2Data phase 3.  Until then, you may 
  "/alias /if /newif" if you wish to use newif exclusively.
  /newif <calculations> <command>
  <calculations> gets evaluated down to a single term from however many terms there are (You
  may use && and || freely.) *BE WARNED* that in calculations parentheses are still not
  officially supported.. that's on my TODO list.
  

29 Mar 2004 by Lax (more)
- Added < <= == >= > && & || | to the Calculate function (someone rewrite if please... 
  fail if zero, fall through if non-zero)
- MQ2Data updates:
  * Added top level object: string If[conditions,whentrue,whenfalse]
  * Added type corpse, top level object: corpse Corpse
  * Added top level object: item Cursor
  * Added string members:
    - int Compare[text]: -1 if the string is alphabetically before text, 0 if equal, 1 if after. Case does not count.
    - int CompareCS[text]: -1 if the string is alphabetically before text, 0 if equal, 1 if after. Case counts.
  * Lots of others...
- Fixed MQ2Parm slowness from debug spew if MQ2Data is also in use
 
29 Mar 2004 by Lax
- Phase 1 of MQ2Data system rollout begins! Please start updating macros, custom uis, plugins,  
  etc to use this sytem.
  To use MQ2Data modify these MQ2Main lines
   #define USEMQ2PARMS
   //#define USEMQ2DATATYPES  
  Uncomment the USEMQ2DATATYPES #define to allow MQ2Data parsing.  If you wish to disable
  MQ2Parms parsing, comment the USEMQ2PARMS #define.  You may use both or just one.
  See this thread to see how MQ2Parms will be phased out 
      http://macroquest.sourceforge.net/phpBB2/viewtopic.php?t=6008
  See this thread to see how to use MQ2Data instead 
      http://macroquest.sourceforge.net/phpBB2/viewtopic.php?t=6022
  Specific information for plugins to add types and Top Level Objects will be available soon
- Moved a few functions to MQ2Inlines.h
- Fixed a performance issue in GetSpellByName
- Trying to detour an already detoured address will now fail instead of crashing
- Added some offsets to eqgame.h (mostly CListWnd), removed some offsets that were virtual
  functions and probably not used anyway.  If you are adding basic UI offsets to your plugins
  ask to have them in eqgame.h please (people were doing this with CListWnd offsets).

23 Mar 2004 by Amadeus
- Removed DisplayZem function and calls and $zone(ZEM)  ...rest in peace.

20 Mar 2004 by Lax
** eqgame.ini is no longer used/needed by MQ2!  All offsets have been integrated 
   into eqgame.h.  The client DATE/TIME are in eqgame.h also.
- Fixed /itemnotify
- Renamed the "SpawnListTail" stuff to "LocalPlayer", added "ControlledPlayer".  These are
  both EQPlayer and correspond to .. you.  If you're on a mount, the one thats moving is
  ControlledPlayer. ** Things that use PCHARINFO to get your spawn should be phased out.
- Added /docommand
- Added /dosocial
- Made some minor improvements in MQ2UserVars

16 Mar 2004 by Lax (after patch)
- Changed exe date/time checking to use the date/time strings compiled into the exe

16 Mar 2004 by Amadeus
- Updated the Spell Information Window with code provided by Koad in his Spell Search
  Plugin.

16 Mar 2004 by Lax
- Fixed remaining issues with binds and custom binds

15 Mar 2004 by Lax (more)
- Added remaining, un-named EQ binds to the MQ2 bind system.  Some are still unknown, and
  some I'm surprised exist enabled in the client in the first place, and you should be 
  careful with those...
- Added /dumpbinds command.  Example: "/dumpbinds bill" will dump all current binds to
  Configs\bill.cfg to be loaded later.
- Added "/filter mq [on|off]", which prevents anything at all from being displayed by MQ2
- Added "/squelch <command>", which does the following:
  * Step 1: turns mq filter off
  * Step 2: executes the command
  * Step 3: turns mq filter back to the state it was in before step 1
  In other words, executes a command and prevents any output from the command
  
  ** It is recommended that you do this in your .CFG files that you dont want to see output from
  /squelch /filter mq on
  < do your stuff here>
  /squelch /filter mq off
- I promise this is my last update for a few days at least!

15 Mar 2004 by Lax
- Fixed some bugs with binds and the MQ2CustomBinds plugin
- Modified bind system so that the same key can be bound to an MQ2 bind and an EQ bind and
  both will work
- Added a system to run .CFG files, similar to quake .cfg files I suppose.  The file must
  contain commands the same as you would use them normally.  Each command will be executed
  in order, there are NO macro blocks, events, etc, in a cfg file.
  * CFG files may be present in <release>\Configs\, in <release>\, or potentially in the
    EverQuest directory.  Note that <release> would be the same as wherever your Macroquest.ini is.
  * Added /loadcfg <filename> command.
  * Plugins can use LoadCfgFile(filename)
  * Configs that are automatically loaded:
		AutoExec.CFG - Executed on the first pulse
		CharSelect.CFG - Executed when you are put at character select
		<server>_<character>.CFG - Executed when this character enters the world
		<mapshortname>.CFG - Executed when you zone into this zone
		<pluginname>-AutoExec.CFG - Executed when this plugin is loaded (after its initialization is complete)

		Examples of file names:
		tallon_lordsoth.cfg - character
		oot.cfg, soldungb.cfg, soldunga.cfg, take.cfg - maps
		MQ2Map-AutoExec.CFG, MQ2ChatWnd-AutoExec.CFG - plugins 

14 Mar 2004 by Lax
- Added /ranged [#] command.  Run with no parameters to do a ranged attack on your current
  target, or with a spawn ID to do a ranged attack on that spawn.
- Modified MQ2Spawns, hopefully this will solve the remaining stack corruption problems...
- Introduction of the new MQ2 key binding system
  * New command /bind <list|eqlist|[~]name <combo|clear>>
  * "/bind list" will list all MQ2 binds
  * "/bind eqlist" will list all non-MQ2 binds
  * The following work on both MQ2 and EQ binds the same way
  * "/bind <name> <combo>" will set a bind's normal key combo (example: "/bind forward e")
  * "/bind ~<name> <combo>" will set a bind's alternate key combo (example: "/bind ~forward up")
  * Combos use any combination of "alt", "shift" and "ctrl" plus a key.  Specific keys follow the 
    same rules as the /sendkey and /press 
    Example combos:
    shift+n
    alt+shift+f1
    -- Always separate with +'s or spaces.
  * Note that "clear" combo is to clear the bind, and also note that changing EQ binds will not
    immediately update the display in the options window.  Change the bind list selection in the
    options window to see the updated keys.
  * /keypress works the same way with all MQ2 and non-MQ2 binds
  * API additions include:
     BOOL AddMQ2KeyBind(PCHAR name, fMQExecuteCmd Function);
     BOOL SetMQ2KeyBind(PCHAR name, BOOL Alternate, KeyCombo &Combo);
     BOOL RemoveMQ2KeyBind(PCHAR name);
     BOOL ParseKeyCombo(PCHAR text, KeyCombo &Dest);
     PCHAR DescribeKeyCombo(KeyCombo &Combo, PCHAR szDest);

     typedef VOID    (__cdecl *fMQExecuteCmd)(PCHAR Name,BOOL Down);
     -- Note: This function will be called when the key goes down as well as up.  If you create a
        MQ2 bind function make sure to account for this.  The "Name" parameter is the name of the
        bind
  * /hotkey command is now removed, the new bind system will take over
- MQ2CustomBinds plugin is now live.  This plugin allows you to specify custom commands to execute
  on a key combination.  There may be a command for the keys being pressed (down), and another for them
  being released (up).
  * /custombind <list|add <name>|delete <name>|clear <name><-down|-up>|set <name><-down|-up> <command>>
  * "/custombind list" will list all of your custom binds names and commands (the key combinations must be set using /bind)
  * "/custombind add <name>" will add a new bind name for use here, with /keypress, /bind, etc.
  * "/custombind delete <name>" will remove a custom bind
  * "/custombind clear <name><-down|-up>" will clear a specific command for a custom bind.  If up or down is not specified, defaults to down.
  * "/custombind set <name><-down|up> <command>" will set a specific command for a custom bind.  If up or down is not specified, defaults to down.
  * Example usage (NOTE: MQ2's very first bind command is "RANGED" so you do not need to do this, but for example...)
    /custombind add mybind
    /custombind set mybind /ranged
    /bind bind n
    -- To set the real RANGED bind, do "/bind ranged <key>"
   
13 Mar 2004 by Lax
- Added /multiline <delimiter> <command[delimiter[command[delimiter[...]]]]>
  Executes all commands.  Example: /multiline ; /stand;/rude;/sit
- Wave 3 of MQ2Map updates:
  * Added /maphide command to hide spawns on the map given a search string.  Hidden spawns
    only take effect until the mapped spawns are re-generated (such as changing some map
    filters)
    "/maphide reset" will re-generate the spawn list.
  * Added /mapshow command, to explicitly show spawns on the map given a search string.
    These will only take effect until the mapped spawns are re-generated (same as maphide).
    "/mapshow reset" will re-generate the spawn list.
  * Added /mapclick command and special right click commands (hold a combination of
    shift, control, left alt, right alt to execute a special command when right clicking
    on a spawn).  Defaults include left-alt right-click to highlight and control r-click to
    hide.
  * Added Group filter (requires PC) and NormalLabels filter (shows/hides non-MQ2 labels)  
- Added notice when a new XML file is added to the list while in game.  The notice
  says which file was added and that the user must reload the ui for it to take effect.
- Fixed crash when adding a custom XML file that doesnt exist in the default UI directory
- Fixed $macro crash

12 Mar 2004 by Lax
- MQ2Map overhaul completed
- Fixed /keypress crash bug when you're an idiot and type an invalid command name :)
- Fixed client override problem

11 Mar 2004 by Lax 
- I forgot to update the changes.txt file, so Amadeus is putting this here
  so the masses will know I added/fixed/updated a bunch of shit.

11 Mar 2004 by Amadeus
- Updated tons of shit too
- MQ2 should be fully functional now with the 3/10 patch

11 Mar 2004 by Plazmic
- Complete rewrite of the way Guild ID tags are handled
- __Guild offset now points to the GUILD structure instead of the random offset
  that shows the beginning of the list
- GUILD structure added to eqgame.h
- EQADDR_GUILDLIST should now be pGuildList always
- Added EQSWITCH structure
- Updated DOOR & GROUNDITEM structs to reflect the new EQSWITCH struct

08 Mar 2004 by Lax
- Wave 2 of MQ2Map upgrades:
  /mapnames command added to change the naming scheme used for spawns on the map
  Map filters/options system updated, each option can now have a "requirement"
  When listing filters with /mapfilters, only options that have requirements are displayed
  Concolor filter is now PCConColor and NPCConColor
  Target filter now has 3 separate options - Target, TargetLine, TargetRadius

05 Mar 2004 by Amadeus
- Put in new CXWnd offsets [vzmule]
- Added structs in EQUIStruct.h for the Guildwindow and RaidWindow (work in progress)

05 Mar 2004 by Lax
- MQ2Map upgrade is now live.  It uses the new OnAddSpawn/OnRemoveSpawn API to increase efficiency.
  /highlight <spawn search string> will temporarily highlight these spawns
  /highlight color <#> <#> <#> will set the highlight color
  /highlight reset to reset the currently highlighted spawns
  Right clicking on spawns on the map now targets them
- /keypress command is now live. /keypress <name> <hold> like so:
  /keypress clear_target
  /keypress forward hold
  To release the key after holding, simply use the command again without the hold keyword.
- /itemnotify command is now live.  /itemnotify <slot> <notification>, or /itemnotify in <bag slot> <#> <notification>
  Bag slots are pack1-8, bank1-16 (and sharedbank1-2 and trade1-8 but these are not yet implemented in /itemnotify)
- Added OnAddGroundSpawn/OnRemoveGroundSpawn to plugin callbacks
- Fixed random crash on exit dealing with breakpoints

01 Mar 2004 by Zaphod
- Another bugfix in MQ2DetourAPI.cpp. 

29 Feb 2004 by Zaphod
- More optimization of ParseMacroParameter() and some of the parameter routines it calls.
- Minor bugfix in MQ2DetourAPI.cpp. 

28 Feb 2004 by Lax
- Added API to automatically maintain a list of all initialized windows 
  This will only have the most recent one initialized for each "screen item" name
  Functions are in place to add/remove windows to the list with different names, etc.
- Added /notify and /windows commands
- eSpawnType enum (NONE,PC,MOUNT,PET,NPC,CORPSE,TRIGGER,ITEM) and GetSpawnType function 

28 Feb 2004 by Zaphod
- Major optimization/cleanup of ParseMacroParameter().

22 Feb 2004 by Amadeus
- Updated readme.html [thanks Wassup!]

22 Feb 2004 by Lax
- Updated license notice in each source file for 2004 and made sure each had one
- Added MQ2Spawns.cpp, which gives us hooks when a spawn is added to or removed from a zone.
  This could be used, for example, to increase the efficiency of MQ2Map.
  PLUGIN_API VOID OnAddSpawn(PSPAWNINFO pNewSpawn)
  PLUGIN_API VOID OnRemoveSpawn(PSPAWNINFO pSpawn)
  
19 Feb 2004 by Amadeus
- General Cleanup and offset updates for 02/18/2004 patch
- Added Endurance to CHARINFO and $char(endurance,cur)  [Teh_ish]

17 Feb 2004 by Amadeus
- Added initial EQTRADESKILLWINDOW & EQTRADESKILLRECIPE struct
- Added pet window to the /windowstate command (ie:  /windowstate pet open/close)
- Added initial EQPETINFOWINDOW struct 
- Updated the mq2irc plugin to have the new irc server information
- Added a bunch of new parameters:
  * $pet(buff,"<spellname>")   [returns buff slot number]
  * $pet(buff,#,id)            [returns the spellID for the buff slot # given]
  * $pet(buff,#,name)          [returns the name for the buff slot # given]
  * $pet(level)
  * $pet(id)
  * $pet(x)
  * $pet(y)
  * $pet(z)
  * $pet(name)
  * $pet(class)
  * $pet(race)

16 Feb 2004 by Amadeus
- Fixed EQ_CONTAINERWND_MANAGER  (which fixes $envopen )
- Added "Frenzy" to skills.h [daerck]
- Fixed EQLOOTWINDOW struct (which fixes $corpse(empty) and $corpse(has,xxx)

15 Feb 2004 by Amadeus
- 'Grouped' location fixed in CHARINFO (thereby fixing $char(grouped))
- Fixed WhoFollowing in Actorinfo (thereby fixing $char(following)
- Added IsABoat to Spawninfo
- Went ahead and added the dx9.0 dinput.h to the cvs to be ready for next patch
  * As far as I can tell, the changes between 8.1 and 9.0 for dinput.h are VERY
    minimal.

14 Feb 2004 by Amadeus
- Fixed a LOT of wrong offsets in eqgame.h
- Added four offsets to eqgame.h:
  * pinstTextMessageWnd 
  * pinstCDynamicZoneWnd 
  * pinstCTargetOfTargetWnd
  * pinstCTradeskillWnd 

13 Feb 2004 by Amadeus
- Added CareerFavor and CurrFavor to CharInfo [Macrofiend]
- Added $char(favor,cur) & $char(favor,career) [Macrofiend]

12 Feb 2004 by Amadeus
- ACTORINFO struct fixes :: fixed $char(pet)
- Added a bunch of code by ml2517
   * $char(height), $spawn(#,height), $target(height)
   * $target(maxrange), $spawn(#,maxrange)
   * $distance(y,x[,z][:y,x[,z]])

11 Feb 2004 by Amadeus
- Fixed Attacks offset in eqgame.ini
- Added an emergency placeholder in the ACTORINFO struct to fix $char(casting)
  (This structure will be fixed soon.)

11 Feb 2004 by Zaphod (dohpaZ)
- Added Beserker to the classes and Gates of Discord to the expansions.
- Fixed my name in the readme.html

10 Feb 2004 by Amadeus
- Updated structs and offsets
- Added 'favor' (Tribute Value) to ITEMINFO
- Added code to MQ2ITemDisplay to show item tribute value

09 Feb 2004 by Amadeus
- UPDATED SOURCEFORGE CVS!
- Small additions to the structs from suggestions on the message boards and
  a couple new things to the ItemDisplay plugin.

20 Jan 2004 by dkaa
    According to Pragma:
        1 bug: in the code for $rand(), there needs to be a srand(time(0));
        2 bug: in the code for $gamestate, $servername, and $loginname, the 
            value returned is 1 too high. You need to return length-1, which 
            is 8 for loginname and gamestate, and 9 for servername, this will 
            fix parsing issues.

18 Jan 2004 by Amadeus
- SpellID in _SPELLBUFF is now a DWORD vs. WORD 
- Updated SpellInfo formulas used in the itemdisplay mod
- Added Instrument mod information to the itemdisplay mod (thanks TheColonel)

17 Jan 2004 by Valerian
- Fixed _ITEMINFO struct -- minor correction to the size of one of the unknowns to realign.

11 Jan 2004 by DKAA
- Fixed the $combat to reflect the status of autoattack (Thanks Sharp of Fairlight)

7 Jan 2004 by EqMUle
- added Readme.html updated by Wassup

5 Jan 2004 by EqMUle
- Added [bzrtrader_start] and [pc_trade_yes] to locations.txt. Thanks to Zacaria for theese.

1 Jan 2004 by Lax
- Chat hook is no longer responsible for when zoning is finished or game is entered
- Added $merchant(markup)

31 Dec 2003 by Lax
- ESC no longer hides the MQ2ChatWnd or MQ2IRC windows and they are no longer closable
- Fixed STMLToPlainText
- Made MQ2Labels use STMLToPlainText to convert the tooltip tags (this means you can
  use < and > by using "&lt;" and "&gt;", respectively)

31 Dec 2003 by Amadeus
- Added $spell(xx,spelltype),$spell(xx,targettype),$spell(xx,name),$spell(xx,aerange),
  $spell(xx,pushback),$spell(xx,resisttype),$spell(xx,resistadj),$spell(xx,fizzletime)
- Removed $spawn(#,castingspellid) & $target(castingspellid)  
  [http://macroquest.sourceforge.net/phpBB2/viewtopic.php?p=33124#33124]
- Added Uninterruptable and Autocast to SPELL along with other fixes (thanks SoF & Koad)
- Added more functionality to the Spell Inspect Window.  You will now see the Effect of the 
  spell and the classes that can use it.  You might really find it interesting to 
  Alt-LeftClick on some of your buffs and find out exactly what they are doing to you!  It's
  almost like having an ingame Lucy connection -- and we owe a great deal of this functionality
  to Koad and borrowed code from his spellsearch plugin.
  
  **NOTE:  The formulas for this are still being tweaked.  If you wish to help iron these
           out, please post under Koad's thread on MQ2:Plugins board.  He is the keeper of 
           of the spell effects/slots formula. **


30 Dec 2003 by Lax
- Updated version number since it's not Christmas anymore..
- Fixed commands that werent supposed to be working at char select so they dont crash
- Removed some extraneous offsets from eqgame.h
- Fixed RemoveOurDetours() so it doesnt hang
- Add something very special that everyone will love!
- Fixed a bunch of $target(xxx) crashes when no target

30 DEC 2003 by EqMule
- fixed a couple unsigned/signed warnings when compiling in VC6

29 Dec 2003 by Amadeus
- Added Levitating and Sneaking; Fixed AARank and Linkdead in SPAWNINFO (thanks source)
- Added $char(levitating), $target(levitating), $spawn(#,levitating) -- returns TRUE or FALSE
- Added $char(sneaking), $target(sneaking), $spawn(#,sneaking) -- returns TRUE or FALSE
- Went through all macro routines and made sure that everything uses lower case 
  ie, $target(castingspellid) rather than $target(CastingSpellID).
- Added <Sneak> to the superwho (thanks vzmule/source)

29 Dec 2003 by Lax
- MQ2Auth modified.
    * MQ2Auth now produces MQ2Auth0.h instead of MQ2Auth1.h and MQ2Auth2.h
    * MQ2Auth will import existing MQ2Auth2.h into MQ2Auth0.h if MQ2Auth0.h does not
      already exist but MQ2Auth2.h (in other words, it will import your "keyring" to
      MQ2Auth0.h)
    * MQ2Auth now accepts a command line parameter telling it the path to use
- Merged BOOK, COMMON, CONTAINER structs into ITEMINFO (the individual structs no
  longer exist!)

29 DEC 2003 by EqMule
- fixed /click left item

28 Dec 2003 by Amadeus
- Added PushBack and ResistAdj to Spell struct
- Added functionality to the ItemDisplay Plugin that shows the following information
  about spells when you "examine" a spell from a gem or your spellbook: ID, Duration, 
  RecoveryTime, RecastTime, Range, AERange, PushBack, Resist Type and Resist Adjust.  
  You will notice that if a spell doesn't have any of these values, then that field 
  will not be shown at all.  (**More functionality to come later**)
- Added MQ2Bzrsearch to the VS.net solution file.

27 Dec 2003 by Lax
- Changed around plenty of stuff
- EQUIPMENT struct no longer uses names for its union members...
- SPELLLIST changed to SPELL, SPELLPOINTER changed to SPELLMGR
- Added O(1) access to GetSpawnByID
- Added O(1) access to GetSpellByID
- Most window base classes set up correctly
- MQ2ChatWnd updated to use a custom window, and allows typing in edit box.  Also shows up at char select to annoy you all.
- MQ2IRC updated to allow typing in edit box (goes to channel...)
- Tons of function offsets added for UI stuff, have fun with that
- Added functionality so commands can be set to work in-game only (will be ignored outside of game, at char select for example)

26 Dec 2003 by Amadeus
* Added szBaneDmgType (thanks to TheColonel)
* _CONTENTS tweak (thanks to TheColonel)
* "Price" added to _CONTENTS (thanks to Pragma)
* SPELLLIST update (thanks to Sharp of Fairlight)
* Updated MQ2Ext
* Added $spell(id,xxx) -- **$spell() will now accept either ID# or Name as first parameter**

25 Dec 2003 by Amadeus
* Added CastingSpellID to Actorinfo struct (thanks to Sharp of Fairlight)
* Reworked $char(casting) to use more efficient CastingSpellID
* Added $char(castingspellid), $spawn(#,castingspellid), $target(castingspellid)  
* Fixed $char(held,left), $char(held,right), $char(held,shield)
* Added $char(held,primary), $char(held,offhand) 
* Fixed $target(held,left), $target(held,right), $target(held,shield)
* Added $target(held,primary), $target(held,offhand) 
* Fixed $spawn(#,held,right), $spawn(#,held,left), $spawn(#,held,shield)
* Added $spawn(#,held,primary), $spawn(#,held,offhand)
* Added AERange to SPELLLIST struct (thanks to Sharp of Fairlight)
* More changes to ActorInfo (Timestamp stuff) thanks to Sharp of Fairlight

25 Dec 2003 by EqMule
- fixed /banklist crash
- fixed $char(ismoving) - thanks to ml2517
- added makezip.bat to make zip file creation easier...

24 Dec 2003 by Lax
- Updated offsets with correct ones
- Replaced remaining calls to AddDetour with EasyDetour and EasyClassDetour
- Updated EasyDetour/EasyClassDetour defines to explicitly cast the offset to DWORD
- Updated MQ2IRC with current version from forum
- Modified CHARINFO struct to use Inventory and InventoryArray for inventory member names.
- Fixed $lastcommand
- Fixed $char(hp,cur), $char(hp,max), $char(hp,pct)

24 Dec 2003 by Amadeus
- Fixed CHARINFO (thanks to TheColonel for new stuff)
    * CHARINFO now has:
  	+ HPBonus
	+ ManaBonus
	+ PercentEXPtoAA
	+ GukEarned
	+ MMEarned
 	+ RujEarned
	+ TakEarned
	+ LDoNPoints
- Removed Stamina from all references in parser and struct
+ Added $char(HPBonus), $char(ManaBonus), $char(PercentEXPtoAA), $char(GukEarned),
  $char(MMEarned), $char(RujEarned), $char(TakEarned), $char(LDoNPoints)
+ Updated _COMMON (thanks again to TheColonel)
   	* Added BaneDMG;
   	* Added Lore
   	* Added BaneDMGType
   	* Added InstrumentType
   	* Added InstrumentMod
   	* Added DmgBonusType
   	* Added DmgBonusVal
   	* Fixed Range
+ Added szTheme[]
+ Added szDmgBonusType[]
+ Updated ItemDisplay Plugin to include LDoN stuff (TheColonel)
+ Updated itemtypes.h with "All Instruments" as type 51 (thanks TheColonel)
+ Removed $item(lore) & $cursor(lore)
+ Added $item(LDTheme) & $cursor(LDTheme)
+ Added $item(DmgBonusType) & cursor(DmgBonusType)
+ Fixed $char(Mounted)


21 Dec 2003
+ Added MQ2Mouse2.cpp.  Don't need to compile this, it's the new mouse code.  Incomplete and inop.

21 Dec 2003 by Amadeus
- Fix for MQ2Ext

19 Dec 2003 by EqMule
+updated offsets, structs for todays patch...

15 Dec 2003 by Amadeus
- Fix for $target(sclass)
- Fix for FullClassToShort
* Thanks to Schark for these*

13 Dec 2003 by Amadeus
- Added MQ2Ext to the project

06 Dec 2003 by Lax
- Added benchmark system.
- Modified pulse behavior so that executing macro commands is separate from other pulse stuff
- Modified MQ2FPS to take the above into account (it no longer needs to know about macros)
- Updated MQ2IRC to be current with the version posted in forums
- Added /bench command which with no parameters outputs currently active benchmark stats to chat
  When used with parameters, /bench will benchmark a command.  /bench [command]
  Example: /bench /who all friends

05 Dec 2003 by Mckorr
+Fix for CTD when using /click left|right target when nothing was targetted (motd2k)

05 Dec 2003 by EqMule
+Fixed $searchspawn(pc,loc:x:y,radius:100) using Ohmz code. see
http://macroquest.sourceforge.net/phpBB2/viewtopic.php?t=3394&highlight=searchspawn+loc
for more info
+Fixed /selectitem to look in all 80 merchantslots, previously it would stop at 79
+misc small fixes

03 Dec 2003 by Lax
- Added custom windows system:
** CCustomWnd base class for your windows
** AddXMLFile, RemoveXMLFile to manage custom xml files
** More info / example coming
- Added MQ2IRC plugin to CVS with some changes
- Added MQ2EQIM plugin, which handles buddy list info (custom window soon, also auto loading buddy list)
- Updated MQ2EQBugFix plugin to solve current journal npc window crash (and it shouldnt make it not show anything this time)
- Added OnReloadUI callback, called after /loadskin command is used
- Fixed hangups compiling with VC6
- Added EasyDetour and EasyClassDetour to ease the pain of hooking functions

02 Dec 2003 by Mckorr
- Fixed SHA in short classes, is now SHM.  Added Rogue/ROG (I missed that one before)
- Added $spawn(#,sclass)

27 Nov 2003 by Lax
- / command correctly does EQ /who by default
- MQ2Telnet redone.
- Plugins using DoCommand() will execute it on the next pulse instead of immediately (corrects problems unloading the plugin)
- MQ2FPS shouldn't cause major problems when switching from absolute to calculate mode
- MQ2Template removed from VS6 workspace and .NET solution

25 Nov 2003 by Lax
- MQ2FPS now has a /fps command that can change some other settings.  Selecting "absolute" mode will switch to "cpu limiter" style, while "calculate" mode will switch to "fps limiter" style.  FPS limiter is default.  The same command will allow you to reposition the FPS indicator display.
- MQ2FPS display now shows a * if using absolute mode, and will show /MACRO if a macro is being executed that causes the limiting to be minimal
- Added aliases /g and /gu to the default list
- Macroquest2.exe now pops up a message box if the system failed to load MQ2Main.dll

20 Nov 2003 by EqMule
fix for $merchant(name)

20 Nov 2003 by Lax
*** MacroQuest2.exe is now pre-compiled, you no longer compile this yourself.  MQ2Auth implemented.  Run it before compiling on each machine.

- MacroQuest program will no longer use loadlibrary, it loads our library directly.
- The version number is now stored in MQ2Main.h as the top line, and not in macroquest.ini.  When compiled it becomes a global variable.  Comparing the global variable gszVersion with the #define in MQ2Main.h will cause the tray icon tooltip to suggest recompiling if necessary.
- Removed EQADDR_SLOTLIST, which is now ppInvSlotMgr/pInvSlotMgr
- Fixed MQ2Telnet crashes (for real)
- Added DebugSpewNoFile which does not write to file even if debugspewtofile=1.  This is useful for when we can't put up with the file access times.  All Macro commands and parser api debug spew has been changed to this form.  Note that this debug spew is still useful for when you attach a debugger.

19 Nov 2003 by EqMule
+Added new command /destroy
will destroy whatever you have on your cursor. Use with care.
example: /if "$cursor(name)"~~"rusty" /destroy
In order to get that to work I had to declare EQ_PC (MQ2Globals.h(250):EQLIB_VAR EQ_PC **ppPCData;)

19 Nov 2003 by Lax
- Fixed MQ2Telnet to not crash on unload (probably).  Critical sections were getting deleted twice.
- Fixed aliases to work when given parameters

18 Nov 2003 by EqMule
+fix: mouseto and click by changing ScreenX and ScreenY to ScrX and ScrY)
+Added  EQLIB_API VOID AddParm(PCHAR Name, fMQParm Function);
    EQLIB_API VOID RemoveParm(PCHAR Name);
to MQ2Main.h so that custom plugins will find them...
+updated $merchant(has,xxx) with HanzO's code for it, thank you.
+Updated $selecteditem() with new (count) for easier usage of /sellitem and /buyitem
example: /sellitem $selecteditem(count) self
+misc fixes...
<|MERGE_RESOLUTION|>--- conflicted
+++ resolved
@@ -1,10 +1,3 @@
-<<<<<<< HEAD
-May 14, 2022 (test):
-- Fix issues with frame limiter
-
-May 13, 2022 (test):
-- Updated for test patch
-=======
 May 27, 20222:
 - datatype: ItemSpell: add members OverrideName, OverrideDescription.
   - OverrideName replaces the OtherName member. This is a name that overrides the spell name
@@ -21,7 +14,6 @@
 
 May 18, 2022:
 - Updated for patch
->>>>>>> 900f73db
 - Number of buffs has changed for player and target. Buff arrays are now dynamically sized,
   and require some attention when using them in plugins:
   - Use GetPcProfile()->GetMaxEffects() to get the total number of effects (short and
@@ -78,9 +70,6 @@
   Group.Injured (#477).
 - Add /alias reload (#478).
 - lua: event text will now have mq color codes stripped (#486).
-
-March 18, 2022:
-- Update for test patch on 2022-03-16
 
 March 9, 2022:
 - Updated for patch.
